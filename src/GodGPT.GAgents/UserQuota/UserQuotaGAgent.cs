--- conflicted
+++ resolved
@@ -44,10 +44,6 @@
     Task AddCreditsAsync(int credits);
     Task<bool> RedeemInitialRewardAsync(string userId, DateTime dateTime);
     Task<UserQuotaGAgentState> GetUserQuotaStateAsync();
-<<<<<<< HEAD
-
-=======
->>>>>>> d170c24a
 }
 
 [GAgent(nameof(UserQuotaGAgent))]
