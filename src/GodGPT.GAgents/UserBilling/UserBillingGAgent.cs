--- conflicted
+++ resolved
@@ -346,14 +346,6 @@
         
         var productConfig = await GetProductConfigAsync(createCheckoutSessionDto.PriceId);
         await ValidateSubscriptionUpgradePath(createCheckoutSessionDto.UserId, productConfig);
-        
-        var successUrl = _stripeOptions.CurrentValue.SuccessUrl;
-        var cancelUrl = _stripeOptions.CurrentValue.CancelUrl;
-        if (trialDays > 0)
-        {
-            successUrl = $"{successUrl}&codeType={InvitationCodeType.FreeTrialReward}";
-            cancelUrl = $"{cancelUrl}&codeType={InvitationCodeType.FreeTrialReward}";
-        }
 
         var orderId = Guid.NewGuid().ToString();
         var options = new SessionCreateOptions
@@ -405,12 +397,7 @@
                         { "order_id", orderId },
                         {"trial_days", trialDays.ToString()},
                         {"trial_code", createCheckoutSessionDto.TrialCode}
-<<<<<<< HEAD
-                    },
-                    TrialPeriodDays = trialDays
-=======
                     }
->>>>>>> 38ef0335
                 }
                 : null,
             AllowPromotionCodes = true
@@ -1072,17 +1059,13 @@
         Event stripeEvent;
         try
         {
-            // stripeEvent = EventUtility.ConstructEvent(
-            //     jsonPayload,
-            //     stripeSignature,
-            //     _stripeOptions.CurrentValue.WebhookSecret
-            // );
+            stripeEvent = EventUtility.ConstructEvent(
+                jsonPayload,
+                stripeSignature,
+                _stripeOptions.CurrentValue.WebhookSecret
+            );
             //Debug
-<<<<<<< HEAD
-            stripeEvent = EventUtility.ParseEvent(jsonPayload);
-=======
             // stripeEvent = EventUtility.ParseEvent(jsonPayload);
->>>>>>> 38ef0335
         }
         catch (StripeException ex)
         {
