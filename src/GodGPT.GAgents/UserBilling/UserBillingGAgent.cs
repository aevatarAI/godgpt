using System.IdentityModel.Tokens.Jwt;
using System.Linq;
using System.Net.Http.Headers;
using System.Net.Http.Json;
using System.Security.Cryptography;
using System.Security.Cryptography.X509Certificates;
using Aevatar.Application.Grains.Agents.ChatManager;
using Aevatar.Application.Grains.Agents.ChatManager.Common;
using Aevatar.Application.Grains.ChatManager.Dtos;
using Aevatar.Application.Grains.ChatManager.UserBilling;
using Aevatar.Application.Grains.ChatManager.UserBilling.Payment;
using Aevatar.Application.Grains.ChatManager.UserQuota;
using Aevatar.Application.Grains.Common;
using Aevatar.Application.Grains.Common.Constants;
using Aevatar.Application.Grains.Common.Helpers;
using Aevatar.Application.Grains.Common.Observability;
using Aevatar.Application.Grains.Common.Options;
using Aevatar.Application.Grains.Common.Service;
using Aevatar.Application.Grains.Invitation;
using Aevatar.Application.Grains.PaymentAnalytics;
using Aevatar.Application.Grains.UserBilling.SEvents;
using Aevatar.Application.Grains.UserQuota;
using Aevatar.Core;
using Aevatar.Core.Abstractions;
using Microsoft.Extensions.Logging;
using Microsoft.Extensions.Options;
using Microsoft.IdentityModel.Tokens;
using Newtonsoft.Json;
using Newtonsoft.Json.Linq;
using Stripe;
using Stripe.Checkout;
using PaymentMethod = Aevatar.Application.Grains.Common.Constants.PaymentMethod;

namespace Aevatar.Application.Grains.UserBilling;

public interface IUserBillingGAgent : IGAgent
{
    Task<List<StripeProductDto>> GetStripeProductsAsync();
    Task<List<AppleProductDto>> GetAppleProductsAsync();
    Task<string> GetOrCreateStripeCustomerAsync(string userId = null);
    Task<GetCustomerResponseDto> GetStripeCustomerAsync(string userId = null);
    /**
     * web
     */
    Task<string> CreateCheckoutSessionAsync(CreateCheckoutSessionDto createCheckoutSessionDto);
    /**
     * [app]
     * platform:android/ios
     */
    Task<SubscriptionResponseDto> CreateSubscriptionAsync(CreateSubscriptionDto createSubscriptionDto);
    Task<PaymentSheetResponseDto> CreatePaymentSheetAsync(CreatePaymentSheetDto createPaymentSheetDto);
    Task<Guid> AddPaymentRecordAsync(ChatManager.UserBilling.PaymentSummary paymentSummary);
    Task<ChatManager.UserBilling.PaymentSummary> GetPaymentSummaryAsync(Guid paymentId);
    Task<List<ChatManager.UserBilling.PaymentSummary>> GetPaymentHistoryAsync(int page = 1, int pageSize = 10);
    Task<bool> UpdatePaymentStatusAsync(ChatManager.UserBilling.PaymentSummary payment, PaymentStatus newStatus);
    Task<bool> HandleStripeWebhookEventAsync(string jsonPayload, string stripeSignature);
    Task<CancelSubscriptionResponseDto> CancelSubscriptionAsync(CancelSubscriptionDto cancelSubscriptionDto);
    Task<object> RefundedSubscriptionAsync(object  obj);
    Task ClearAllAsync();
    
    // App Store related methods
    Task<AppStoreSubscriptionResponseDto> CreateAppStoreSubscriptionAsync(CreateAppStoreSubscriptionDto createSubscriptionDto);
    Task<bool> HandleAppStoreNotificationAsync(Guid userId, string jsonPayload);
    Task<GrainResultDto<AppStoreJWSTransactionDecodedPayload>> GetAppStoreTransactionInfoAsync(string transactionId, string environment);
    /// <summary>
    /// Determines whether there is an active (renewing) Apple subscription.
    /// An active Apple subscription is defined as a payment record with Platform=AppStore,
    /// InvoiceDetails is not null or empty, and all InvoiceDetail's Status are not Cancelled.
    /// </summary>
    /// <returns>True if there is an active Apple subscription; otherwise, false.</returns>
    [Obsolete("Use GetActiveSubscriptionStatusAsync instead")]
    Task<bool> HasActiveAppleSubscriptionAsync();
    /// <summary>
    /// Gets the active subscription status for all payment platforms.
    /// Uses a single iteration through payment history for optimal performance.
    /// </summary>
    /// <returns>ActiveSubscriptionStatusDto containing status for Apple, Stripe, and overall subscriptions.</returns>
    Task<ActiveSubscriptionStatusDto> GetActiveSubscriptionStatusAsync();
    
    // Google Pay related methods

    
    /// <summary>
    /// Verify Google Play transaction by transaction ID (similar to Apple's verification method)
    /// </summary>
    /// <param name="request">Google Play transaction verification request</param>
    /// <returns>Payment verification result</returns>
    Task<PaymentVerificationResultDto> VerifyGooglePlayTransactionAsync(GooglePlayTransactionVerificationDto request);
    
    /// <summary>
    /// Handle Google Play real-time notification
    /// </summary>
    /// <param name="userId">User ID</param>
    /// <param name="notificationData">RTDN notification data</param>
    /// <returns>Processing success</returns>
    Task<bool> HandleGooglePlayNotificationAsync(string userId, string notificationData);
    
    /// <summary>
    /// Synchronize Google Play subscription status
    /// </summary>
    /// <param name="subscriptionId">Subscription ID</param>
    /// <returns>Synchronization success</returns>
    Task<bool> SyncGooglePlaySubscriptionAsync(string subscriptionId);
    
    /// <summary>
    /// Process RevenueCat webhook event
    /// </summary>
    /// <param name="userId">User ID</param>
    /// <param name="eventType">RevenueCat event type</param>
    /// <param name="verificationResult">Payment verification result from RevenueCat data</param>
    /// <returns>Processing success</returns>
    Task<bool> ProcessRevenueCatWebhookEventAsync(Guid userId, string eventType, PaymentVerificationResultDto verificationResult);
}

[GAgent(nameof(UserBillingGAgent))]
public class UserBillingGAgent : GAgentBase<UserBillingGAgentState, UserBillingLogEvent>, IUserBillingGAgent
{
    private readonly ILogger<UserBillingGrain> _logger;
    private readonly IOptionsMonitor<StripeOptions> _stripeOptions;
    private readonly IOptionsMonitor<ApplePayOptions> _appleOptions;
    private readonly IOptionsMonitor<GooglePayOptions> _googlePayOptions;
    private readonly IHttpClientFactory _httpClientFactory;
    private readonly IGooglePayService _googlePayService;
    
    private readonly IStripeClient _client; 
    
    public UserBillingGAgent(
        ILogger<UserBillingGrain> logger, 
        IOptionsMonitor<StripeOptions> stripeOptions,
        IOptionsMonitor<ApplePayOptions> appleOptions,
        IOptionsMonitor<GooglePayOptions> googlePayOptions,
        IHttpClientFactory httpClientFactory,
        IGooglePayService googlePayService)
    {
        _logger = logger;
        _stripeOptions = stripeOptions;
        _appleOptions = appleOptions;
        _googlePayOptions = googlePayOptions;
        _httpClientFactory = httpClientFactory;
        _googlePayService = googlePayService;
        
        StripeConfiguration.ApiKey = _stripeOptions.CurrentValue.SecretKey;
        _client ??= new StripeClient(_stripeOptions.CurrentValue.SecretKey);
        _logger.LogDebug("[UserBillingGAgent] Activating agent for user {UserId}", this.GetPrimaryKey().ToString());
    }
    
    public override Task<string> GetDescriptionAsync()
    {
        return Task.FromResult($"UserBillingGAgent for user {this.GetPrimaryKey().ToString()}, CustomerId: {State.CustomerId}, PaymentHistory count: {State.PaymentHistory?.Count ?? 0}");
        throw new NotImplementedException();
    }

    public async Task<List<StripeProductDto>> GetStripeProductsAsync()
    {
        var products = _stripeOptions.CurrentValue.Products;
        if (products.IsNullOrEmpty())
        {
            _logger.LogWarning("[UserBillingGAgent][GetStripeProductsAsync] No products configured in StripeOptions");
            return new List<StripeProductDto>();
        }

        _logger.LogDebug("[UserBillingGAgent][GetStripeProductsAsync] Found {Count} products in configuration",
            products.Count);
        var productDtos = new List<StripeProductDto>();
        foreach (var product in products)
        {
            var planType = (PlanType)product.PlanType;

            if (planType == PlanType.Day)
            {
                continue;
            }
            
            // Use SubscriptionHelper for consistent daily average price calculation
            var dailyAvgPrice = SubscriptionHelper.CalculateDailyAveragePrice(planType, product.Amount).ToString();

            productDtos.Add(new StripeProductDto
            {
                PlanType = planType,
                PriceId = product.PriceId,
                Mode = product.Mode,
                Amount = product.Amount,
                DailyAvgPrice = dailyAvgPrice,
                Currency = product.Currency,
                IsUltimate = product.IsUltimate
            });
        }
        
        _logger.LogDebug("[UserBillingGAgent][GetStripeProductsAsync] Successfully retrieved {Count} products",
            productDtos.Count);
        return productDtos;
    }

    public async Task<List<AppleProductDto>> GetAppleProductsAsync()
    {
        var products = _appleOptions.CurrentValue.Products;
        if (products.IsNullOrEmpty())
        {
            _logger.LogWarning("[UserBillingGAgent][GetAppleProductsAsync] No products configured in ApplePayOptions");
            return new List<AppleProductDto>();
        }

        _logger.LogDebug("[UserBillingGAgent][GetAppleProductsAsync] Found {Count} products in configuration",
            products.Count);
        var productDtos = new List<AppleProductDto>();
        foreach (var product in products)
        {
            var dailyAvgPrice = string.Empty;
            if (product.PlanType == (int)PlanType.Day)
            {
                dailyAvgPrice = product.Amount.ToString();
            } else if (product.PlanType == (int)PlanType.Week)
            {
                dailyAvgPrice = Math.Round(product.Amount / 7, 2, MidpointRounding.ToZero).ToString();
            }
            else if (product.PlanType == (int)PlanType.Month)
            {
                dailyAvgPrice = Math.Round(product.Amount / 30, 2, MidpointRounding.ToZero).ToString();
            }
            else if (product.PlanType == (int)PlanType.Year)
            {
                dailyAvgPrice = Math.Round(product.Amount / 390, 2, MidpointRounding.ToZero).ToString();
            }

            productDtos.Add(new AppleProductDto
            {
                PlanType = product.PlanType,
                ProductId = product.ProductId,
                Name = product.Name,
                Description = product.Description,
                Amount = product.Amount,
                DailyAvgPrice = dailyAvgPrice,
                Currency = product.Currency
            });
        }
        
        _logger.LogDebug("[UserBillingGAgent][GetAppleProductsAsync] Successfully retrieved {Count} products",
            productDtos.Count);
        return productDtos;
    }

    public async Task<string> GetOrCreateStripeCustomerAsync(string userId = null)
    {
        if (!State.CustomerId.IsNullOrWhiteSpace())
        {
            return State.CustomerId;
        }

        var customerService = new CustomerService(_client);
        CustomerCreateOptions customerOptions;
        var customerId = string.Empty;
        if (!string.IsNullOrEmpty(userId))
        {
            customerOptions = new CustomerCreateOptions
            {
                Metadata = new Dictionary<string, string>
                {
                    { "internal_user_id", userId }
                }
            };

            var customer = await customerService.CreateAsync(customerOptions);
            _logger.LogInformation(
                "[UserBillingGAgent][GetOrCreateStripeCustomerAsync] Created Stripe Customer for user {UserId}: {CustomerId}",
                userId, customer.Id);
            customerId = customer.Id;
        }
        else
        {
            customerOptions = new CustomerCreateOptions
            {
                Description = "Temporarily created subscription customers"
            };

            var customer = await customerService.CreateAsync(customerOptions);
            _logger.LogInformation(
                "[UserBillingGAgent][GetOrCreateStripeCustomerAsync] Created temporary Stripe Customer: {CustomerId}",
                customer.Id);
            customerId = customer.Id;
        }

        RaiseEvent(new UpdateCustomerIdLogEvent
        {
            CustomerId = customerId
        });
        await ConfirmEvents();
        
        return State.CustomerId;
    }

    public async Task<GetCustomerResponseDto> GetStripeCustomerAsync(string userId = null)
    {
        try
        {
            var customerId = await GetOrCreateStripeCustomerAsync(userId);
            _logger.LogInformation(
                "[UserBillingGAgent][GetStripeCustomerAsync] {userId} Using customer: {CustomerId}",userId, customerId);
            
            var ephemeralKeyService = new EphemeralKeyService(_client);
            var ephemeralKeyOptions = new EphemeralKeyCreateOptions
            {
                Customer = customerId,
                StripeVersion = "2025-04-30.basil",
            };
            
            var ephemeralKey = await ephemeralKeyService.CreateAsync(ephemeralKeyOptions);
            _logger.LogInformation(
                "[UserBillingGAgent][GetStripeCustomerAsync] {userId} Created ephemeral key with ID: {EphemeralKeyId}",
                userId, ephemeralKey.Id);

            var response = new GetCustomerResponseDto()
            {
                EphemeralKey = ephemeralKey.Secret,
                Customer = customerId,
                PublishableKey = _stripeOptions.CurrentValue.PublishableKey
            };
            
            return response;
        }
        catch (StripeException ex)
        {
            _logger.LogError(ex,
                "[UserBillingGAgent][GetStripeCustomerAsync] Stripe error: {ErrorMessage}",
                ex.StripeError?.Message);
            throw new InvalidOperationException(ex.Message);
        }
        catch (Exception ex)
        {
            _logger.LogError(ex,
                "[UserBillingGAgent][GetStripeCustomerAsync] error: {ErrorMessage}",
                ex.Message);
            throw;
        }
    }

    public async Task<string> CreateCheckoutSessionAsync(CreateCheckoutSessionDto createCheckoutSessionDto)
    {
        var productConfig = await GetProductConfigAsync(createCheckoutSessionDto.PriceId);
        await ValidateSubscriptionUpgradePath(createCheckoutSessionDto.UserId, productConfig);

        var orderId = Guid.NewGuid().ToString();
        var options = new SessionCreateOptions
        {
            ClientReferenceId = orderId,
            Mode = createCheckoutSessionDto.Mode,
            LineItems = new List<SessionLineItemOptions>
            {
                new SessionLineItemOptions
                {
                    Price = createCheckoutSessionDto.PriceId,
                    Quantity = createCheckoutSessionDto.Quantity
                },
            },
            Metadata = new Dictionary<string, string>
            {
                { "internal_user_id", createCheckoutSessionDto.UserId ?? string.Empty },
                { "price_id", createCheckoutSessionDto.PriceId },
                { "quantity", createCheckoutSessionDto.Quantity.ToString() },
                { "order_id", orderId }
            },
            SavedPaymentMethodOptions = new SessionSavedPaymentMethodOptionsOptions
            {
                PaymentMethodSave = "enabled"
            },
            PaymentIntentData = createCheckoutSessionDto.Mode == PaymentMode.PAYMENT
                ? new SessionPaymentIntentDataOptions
                {
                    SetupFutureUsage = "off_session",
                    Metadata = new Dictionary<string, string>
                    {
                        { "internal_user_id", createCheckoutSessionDto.UserId ?? string.Empty },
                        { "price_id", createCheckoutSessionDto.PriceId },
                        { "quantity", createCheckoutSessionDto.Quantity.ToString() },
                        { "order_id", orderId }
                    }
                }
                : null,
            SubscriptionData = createCheckoutSessionDto.Mode == PaymentMode.SUBSCRIPTION
                ? new SessionSubscriptionDataOptions
                {
                    Metadata = new Dictionary<string, string>
                    {
                        { "internal_user_id", createCheckoutSessionDto.UserId ?? string.Empty },
                        { "price_id", createCheckoutSessionDto.PriceId },
                        { "quantity", createCheckoutSessionDto.Quantity.ToString() },
                        { "order_id", orderId }
                    }
                }
                : null
        };

        if (createCheckoutSessionDto.PaymentMethodTypes != null && createCheckoutSessionDto.PaymentMethodTypes.Any())
        {
            options.PaymentMethodTypes = createCheckoutSessionDto.PaymentMethodTypes;
            _logger.LogInformation(
                "[UserBillingGAgent][CreateCheckoutSessionAsync] Using payment method types: {PaymentMethodTypes}",
                string.Join(", ", createCheckoutSessionDto.PaymentMethodTypes));
        }

        if (!string.IsNullOrEmpty(createCheckoutSessionDto.PaymentMethodCollection))
        {
            options.PaymentMethodCollection = createCheckoutSessionDto.PaymentMethodCollection;
            _logger.LogInformation(
                "[UserBillingGAgent][CreateCheckoutSessionAsync] Using payment method collection mode: {Mode}",
                createCheckoutSessionDto.PaymentMethodCollection);
        }

        if (!string.IsNullOrEmpty(createCheckoutSessionDto.PaymentMethodConfiguration))
        {
            options.PaymentMethodConfiguration = createCheckoutSessionDto.PaymentMethodConfiguration;
            _logger.LogInformation(
                "[UserBillingGAgent][CreateCheckoutSessionAsync] Using payment method configuration: {ConfigId}",
                createCheckoutSessionDto.PaymentMethodConfiguration);
        }

        if (createCheckoutSessionDto.UiMode == StripeUiMode.EMBEDDED)
        {
            options.UiMode = "embedded";
            options.ReturnUrl = _stripeOptions.CurrentValue.ReturnUrl;
            options.SuccessUrl = null;
            options.CancelUrl = null;
        }
        else
        {
            options.SuccessUrl = _stripeOptions.CurrentValue.SuccessUrl;
            if (createCheckoutSessionDto.CancelUrl.IsNullOrWhiteSpace())
            {
                options.CancelUrl = _stripeOptions.CurrentValue.CancelUrl;
            }
            else
            {
                options.CancelUrl = createCheckoutSessionDto.CancelUrl;
            }
        }

        try
        {
            options.Customer = await GetOrCreateStripeCustomerAsync(createCheckoutSessionDto.UserId);
            _logger.LogInformation(
                "[UserBillingGAgent][CreateCheckoutSessionAsync] Using existing Customer: {CustomerId} for {Mode} mode",
                options.Customer, createCheckoutSessionDto.Mode);
        }
        catch (StripeException ex)
        {
            _logger.LogError(ex,
                "[UserBillingGAgent][CreateCheckoutSessionAsync] Failed to create or get Stripe Customer: {ErrorMessage}",
                ex.Message);
            throw new InvalidOperationException(ex.Message);
        }

        var service = new SessionService(_client);
        try
        {
            var session = await service.CreateAsync(options);
            var paymentDetails =
                await InitializePaymentGrainAsync(orderId, createCheckoutSessionDto, productConfig, session);
            await CreateOrUpdatePaymentSummaryAsync(paymentDetails, session);
            _logger.LogInformation(
                "[UserBillingGAgent][CreateCheckoutSessionAsync] Created/Updated payment record with ID: {PaymentId} for session: {SessionId}",
                paymentDetails.Id, session.Id);

            if (createCheckoutSessionDto.UiMode == StripeUiMode.EMBEDDED)
            {
                _logger.LogInformation(
                    "[UserBillingGAgent][CreateCheckoutSessionAsync] Created embedded checkout session with ID: {SessionId}, returning ClientSecret",
                    session.Id);
                return session.ClientSecret;
            }
            else
            {
                _logger.LogInformation(
                    "[UserBillingGAgent][CreateCheckoutSessionAsync] Created hosted checkout session with ID: {SessionId}, returning URL",
                    session.Id);
            return session.Url;
            }
        }
        catch (StripeException e)
        {
            _logger.LogError(e,
                "[UserBillingGAgent][CreateCheckoutSessionAsync] Failed to create checkout session: {ErrorMessage}",
                e.StripeError.Message);
            throw new InvalidOperationException(e.Message);
        }
    }

    public async Task<PaymentSheetResponseDto> CreatePaymentSheetAsync(CreatePaymentSheetDto createPaymentSheetDto)
    {
        _logger.LogInformation("[UserBillingGAgent][CreatePaymentSheetAsync] Creating payment sheet for user {UserId}",
            createPaymentSheetDto.UserId);
        
        long amount;
        string currency;
        
        if (createPaymentSheetDto.Amount.HasValue && !string.IsNullOrEmpty(createPaymentSheetDto.Currency))
        {
            amount = createPaymentSheetDto.Amount.Value;
            currency = createPaymentSheetDto.Currency;
            _logger.LogInformation(
                "[UserBillingGAgent][CreatePaymentSheetAsync] Using explicitly provided amount: {Amount} {Currency}",
                amount, currency);
        }
        else if (!string.IsNullOrEmpty(createPaymentSheetDto.PriceId))
        {
            var productConfig = await GetProductConfigAsync(createPaymentSheetDto.PriceId);
            amount = (long)productConfig.Amount;
            currency = productConfig.Currency;
            _logger.LogInformation(
                "[UserBillingGAgent][CreatePaymentSheetAsync] Using amount from product config: {Amount} {Currency}, PriceId: {PriceId}",
                amount, currency, createPaymentSheetDto.PriceId);
        }
        else
        {
            var message = "Either Amount+Currency or PriceId must be provided";
            _logger.LogError("[UserBillingGAgent][CreatePaymentSheetAsync] {Message}", message);
            throw new ArgumentException(message);
        }

        var orderId = Guid.NewGuid().ToString();
        
        try
        {
            var customerId = await GetOrCreateStripeCustomerAsync(createPaymentSheetDto.UserId.ToString());
            _logger.LogInformation(
                "[UserBillingGAgent][CreatePaymentSheetAsync] Using customer: {CustomerId}", customerId);
            
            var ephemeralKeyService = new EphemeralKeyService(_client);
            var ephemeralKeyOptions = new EphemeralKeyCreateOptions
            {
                Customer = customerId,
                StripeVersion = "2025-04-30.basil",
            };
            
            var ephemeralKey = await ephemeralKeyService.CreateAsync(ephemeralKeyOptions);
            _logger.LogInformation(
                "[UserBillingGAgent][CreatePaymentSheetAsync] Created ephemeral key with ID: {EphemeralKeyId}",
                ephemeralKey.Id);
            
            var paymentIntentService = new PaymentIntentService(_client);
            var paymentIntentOptions = new PaymentIntentCreateOptions
            {
                Amount = amount,
                Currency = currency,
                Customer = customerId,
                Description = createPaymentSheetDto.Description,
                Metadata = new Dictionary<string, string>
                {
                    { "internal_user_id", createPaymentSheetDto.UserId.ToString() },
                    { "order_id", orderId },
                    { "price_id", createPaymentSheetDto.PriceId},
                    { "quantity", "1" }
                },
                AutomaticPaymentMethods = new PaymentIntentAutomaticPaymentMethodsOptions
                {
                    Enabled = true,
                },
            };
            
            if (createPaymentSheetDto.PaymentMethodTypes != null && createPaymentSheetDto.PaymentMethodTypes.Any())
            {
                paymentIntentOptions.PaymentMethodTypes = createPaymentSheetDto.PaymentMethodTypes;
                _logger.LogInformation(
                    "[UserBillingGAgent][CreatePaymentSheetAsync] Using payment method types: {PaymentMethodTypes}",
                    string.Join(", ", createPaymentSheetDto.PaymentMethodTypes));
            }
            
            var paymentIntent = await paymentIntentService.CreateAsync(paymentIntentOptions);
            _logger.LogInformation(
                "[UserBillingGAgent][CreatePaymentSheetAsync] Created payment intent with ID: {PaymentIntentId}",
                paymentIntent.Id);
            
            if (!string.IsNullOrEmpty(createPaymentSheetDto.PriceId))
            {
                var productConfig = await GetProductConfigAsync(createPaymentSheetDto.PriceId);
                var paymentGrainId = Guid.NewGuid();
                var paymentGrain = GrainFactory.GetGrain<IUserPaymentGrain>(paymentGrainId);
                
                var paymentState = new UserPaymentState
                {
                    Id = paymentGrainId,
                    UserId = createPaymentSheetDto.UserId,
                    PriceId = createPaymentSheetDto.PriceId,
                    Amount = amount,
                    Currency = currency,
                    PaymentType = PaymentType.OneTime,
                    Status = PaymentStatus.Processing,
                    Mode = PaymentMode.PAYMENT,
                    Platform = PaymentPlatform.Stripe,
                    Description = createPaymentSheetDto.Description ?? $"Payment sheet for {amount} {currency}",
                    CreatedAt = DateTime.UtcNow,
                    LastUpdated = DateTime.UtcNow,
                    OrderId = orderId,
                    SessionId = paymentIntent.Id 
                };
                
                var initResult = await paymentGrain.InitializePaymentAsync(paymentState);
                if (!initResult.Success)
                {
                    _logger.LogError(
                        "[UserBillingGAgent][CreatePaymentSheetAsync] Failed to initialize payment grain: {ErrorMessage}",
                        initResult.Message);
                    throw new Exception($"Failed to initialize payment grain: {initResult.Message}");
                }
                
                var paymentDetails = initResult.Data;
                var paymentSummary = new ChatManager.UserBilling.PaymentSummary
                {
                    PaymentGrainId = paymentDetails.Id,
                    OrderId = orderId,
                    UserId = createPaymentSheetDto.UserId,
                    Amount = amount,
                    Currency = currency,
                    CreatedAt = DateTime.UtcNow,
                    Status = PaymentStatus.Processing,
                    PaymentType = PaymentType.OneTime,
                    Method = PaymentMethod.Card,
                    Platform = PaymentPlatform.Stripe,
                    SessionId = paymentIntent.Id 
                };
                
                await AddPaymentRecordAsync(paymentSummary);
                _logger.LogInformation(
                    "[UserBillingGAgent][CreatePaymentSheetAsync] Created payment record with ID: {PaymentId}",
                    paymentDetails.Id);
            }
            
            var response = new PaymentSheetResponseDto
            {
                PaymentIntent = paymentIntent.ClientSecret,
                EphemeralKey = ephemeralKey.Secret,
                Customer = customerId,
                PublishableKey = _stripeOptions.CurrentValue.PublishableKey
            };
            
            _logger.LogInformation(
                "[UserBillingGAgent][CreatePaymentSheetAsync] Successfully created payment sheet for order: {OrderId}",
                orderId);
            
            return response;
        }
        catch (StripeException ex)
        {
            _logger.LogError(ex,
                "[UserBillingGAgent][CreatePaymentSheetAsync] Stripe error: {ErrorMessage}",
                ex.StripeError?.Message);
            throw new InvalidOperationException(ex.Message);
        }
        catch (Exception ex)
        {
            _logger.LogError(ex,
                "[UserBillingGAgent][CreatePaymentSheetAsync] Error creating payment sheet: {ErrorMessage}",
                ex.Message);
            throw;
        }
    }

    public async Task<SubscriptionResponseDto> CreateSubscriptionAsync(CreateSubscriptionDto createSubscriptionDto)
    {

        if (string.IsNullOrEmpty(createSubscriptionDto.PriceId))
        {
            throw new ArgumentException("PriceId is required.", nameof(createSubscriptionDto));
        }

        if (createSubscriptionDto.UserId == Guid.Empty)
        {
            throw new ArgumentException("UserId is required.", nameof(createSubscriptionDto));
        }

        _logger.LogInformation(
            "[UserBillingGAgent][CreateSubscriptionAsync] Creating subscription for user {UserId} with price {PriceId}",
            createSubscriptionDto.UserId, createSubscriptionDto.PriceId);

        try
        {
            var productConfig = await GetProductConfigAsync(createSubscriptionDto.PriceId);
            
            await ValidateSubscriptionUpgradePath(createSubscriptionDto.UserId.ToString(), productConfig);

            var customerId = await GetOrCreateStripeCustomerAsync(createSubscriptionDto.UserId.ToString());
            _logger.LogInformation(
                "[UserBillingGAgent][CreateSubscriptionAsync] Using customer: {CustomerId}",
                customerId);

            var orderId = Guid.NewGuid().ToString();
            var options = new SubscriptionCreateOptions
            {
                Customer = customerId,
                Items = new List<SubscriptionItemOptions>
                {
                    new SubscriptionItemOptions
                    {
                        Price = createSubscriptionDto.PriceId,
                        Quantity = createSubscriptionDto.Quantity ?? 1
                    }
                },
                PaymentBehavior = "default_incomplete",
                PaymentSettings = new SubscriptionPaymentSettingsOptions
                {
                    SaveDefaultPaymentMethod = "on_subscription",
                    // Set payment methods based on platform, default to card
                    // "card","apple_pay","google_pay", "bank_transfer","alipay"，"wechat_pay"
                    PaymentMethodTypes = new List<string> { "card" }
                },
                Metadata = new Dictionary<string, string>
                {
                    { "internal_user_id", createSubscriptionDto.UserId.ToString() },
                    { "price_id", createSubscriptionDto.PriceId },
                    { "quantity", (createSubscriptionDto.Quantity ?? 1).ToString() },
                    { "order_id", orderId },
                    { "platform", createSubscriptionDto.Platform ?? "android" }
                },
                TrialPeriodDays = createSubscriptionDto.TrialPeriodDays,
                Expand = new List<string> { "latest_invoice.confirmation_secret" },
            };

            if (!string.IsNullOrEmpty(createSubscriptionDto.PaymentMethodId))
            {
                options.DefaultPaymentMethod = createSubscriptionDto.PaymentMethodId;
            }

            if (createSubscriptionDto.Metadata != null && createSubscriptionDto.Metadata.Count > 0)
            {
                foreach (var item in createSubscriptionDto.Metadata)
                {
                    options.Metadata[item.Key] = item.Value;
                }
            }

            var service = new SubscriptionService(_client);
            var subscription = await service.CreateAsync(options);
            _logger.LogInformation(
                "[UserBillingGAgent][CreateSubscriptionAsync] Created subscription with ID: {SubscriptionId}, status: {Status}",
                subscription.Id, subscription.Status);
            _logger.LogDebug("[UserBillingGAgent][CreateSubscriptionAsync] subscription {0}", JsonConvert.SerializeObject(subscription));

            var paymentGrainId = Guid.NewGuid();
            var paymentGrain = GrainFactory.GetGrain<IUserPaymentGrain>(paymentGrainId);
            
            var paymentState = new UserPaymentState
            {
                Id = paymentGrainId,
                UserId = createSubscriptionDto.UserId,
                PriceId = createSubscriptionDto.PriceId,
                Amount = productConfig.Amount,
                Currency = productConfig.Currency,
                PaymentType = PaymentType.Subscription,
                Status = PaymentStatus.Processing,
                Mode = PaymentMode.SUBSCRIPTION,
                Platform = PaymentPlatform.Stripe,
                Description = createSubscriptionDto.Description ?? $"Subscription for {createSubscriptionDto.PriceId}",
                CreatedAt = DateTime.UtcNow,
                LastUpdated = DateTime.UtcNow,
                OrderId = orderId,
                SubscriptionId = subscription.Id,
                InvoiceId = subscription.LatestInvoiceId
            };
            
            _logger.LogDebug("[UserBillingGAgent][CreateSubscriptionAsync] InitializePaymentAsync start.. {0}", subscription.Id);
            var initResult = await paymentGrain.InitializePaymentAsync(paymentState);
            _logger.LogDebug("[UserBillingGAgent][CreateSubscriptionAsync] InitializePaymentAsync end..{0}", subscription.Id);
            if (!initResult.Success)
            {
                _logger.LogError(
                    "[UserBillingGAgent][CreateSubscriptionAsync] Failed to initialize payment grain: {ErrorMessage}",
                    initResult.Message);
                throw new Exception($"Failed to initialize payment grain: {initResult.Message}");
            }
            var paymentDetails = initResult.Data;
            _logger.LogDebug("[UserBillingGAgent][CreateSubscriptionAsync] CreateOrUpdatePaymentSummaryAsync start..{0}", subscription.Id);
            try
            {
                await CreateOrUpdatePaymentSummaryAsync(paymentDetails, null);
            }
            catch (Exception e)
            {
                _logger.LogError(e, "[UserBillingGAgent][CreateSubscriptionAsync] CreateOrUpdatePaymentSummaryAsync error..{0}, {1}", subscription.Id, e.Message);
                throw;
            }
            _logger.LogDebug("[UserBillingGAgent][CreateSubscriptionAsync] CreateOrUpdatePaymentSummaryAsync end..{0}", subscription.Id);
            _logger.LogInformation(
                "[UserBillingGAgent][CreateSubscriptionAsync] Created/Updated payment record with ID: {PaymentId} for session: {subscription}",
                paymentDetails.Id, subscription.Id);
            
            var response = new SubscriptionResponseDto
            {
                SubscriptionId = subscription.Id,
                CustomerId = customerId,
                ClientSecret = subscription.LatestInvoice?.ConfirmationSecret?.ClientSecret
            };

            return response;
        }
        catch (StripeException ex)
        {
            _logger.LogError(ex,
                "[UserBillingGAgent][CreateSubscriptionAsync] Stripe error: {ErrorMessage}",
                ex.StripeError?.Message);
            throw new InvalidOperationException(ex.Message);
        }
        catch (Exception ex)
        {
            _logger.LogError(ex,
                "[UserBillingGAgent][CreateSubscriptionAsync] Error creating subscription: {ErrorMessage}",
                ex.Message);
            throw;
        }
    }

    public async Task<CancelSubscriptionResponseDto> CancelSubscriptionAsync(CancelSubscriptionDto cancelSubscriptionDto)
    {
        if (cancelSubscriptionDto.UserId == Guid.Empty)
        {
            _logger.LogWarning(
                "[UserBillingGAgent][CancelSubscriptionAsync] UserId is required. {SubscriptionId}",
                cancelSubscriptionDto.SubscriptionId);
            return new CancelSubscriptionResponseDto
            {
                Success = false,
                Message = "UserId is required.",
                SubscriptionId = cancelSubscriptionDto.SubscriptionId
            };
        }

        if (string.IsNullOrEmpty(cancelSubscriptionDto.SubscriptionId))
        {
            _logger.LogWarning(
                "[UserBillingGAgent][CancelSubscriptionAsync] SubscriptionId is required. {SubscriptionId}, {UserId}",
                cancelSubscriptionDto.SubscriptionId, cancelSubscriptionDto.UserId);
            return new CancelSubscriptionResponseDto
            {
                Success = false,
                Message = "SubscriptionId is required.",
                SubscriptionId = cancelSubscriptionDto.SubscriptionId
            };
        }
        
        _logger.LogDebug(
            "[UserBillingGAgent][CancelSubscriptionAsync] Cancelling subscription {SubscriptionId} for user {UserId}",
            cancelSubscriptionDto.SubscriptionId, cancelSubscriptionDto.UserId);

        var paymentSummary = State.PaymentHistory
            .FirstOrDefault(p => p.SubscriptionId == cancelSubscriptionDto.SubscriptionId);
        if (paymentSummary == null)
        {
            _logger.LogWarning(
                "[UserBillingGAgent][CancelSubscriptionAsync] SubscriptionId not found {SubscriptionId} for user {UserId}",
                cancelSubscriptionDto.SubscriptionId, cancelSubscriptionDto.UserId);
            return new CancelSubscriptionResponseDto
            {
                Success = false,
                Message = "SubscriptionId not found.",
                SubscriptionId = cancelSubscriptionDto.SubscriptionId
            };
        }

        if (paymentSummary.Status is PaymentStatus.Cancelled_In_Processing or PaymentStatus.Cancelled or PaymentStatus.Refunded_In_Processing or PaymentStatus.Refunded)
        {
            _logger.LogWarning(
                "[UserBillingGAgent][CancelSubscriptionAsync] Subscription canceled {SubscriptionId} for user {UserId}",
                cancelSubscriptionDto.SubscriptionId, cancelSubscriptionDto.UserId);
            return new CancelSubscriptionResponseDto
            {
                Success = false,
                Message = "Subscription canceled.",
                SubscriptionId = cancelSubscriptionDto.SubscriptionId
            };
        }
        
        try
        {
            var service = new SubscriptionService(_client);
            var options = new SubscriptionUpdateOptions
            {
                CancelAtPeriodEnd = cancelSubscriptionDto.CancelAtPeriodEnd
            };

            var subscription = await service.UpdateAsync(cancelSubscriptionDto.SubscriptionId, options);
            
            _logger.LogInformation(
                "[UserBillingGAgent][CancelSubscriptionAsync] Successfully cancelled subscription {SubscriptionId}, status: {Status}",
                subscription.Id, subscription.Status);

            RaiseEvent(new UpdatePaymentStatusLogEvent
            {
                PaymentId = paymentSummary.PaymentGrainId,
                NewStatus = PaymentStatus.Cancelled_In_Processing
            });
            await ConfirmEvents();

            _logger.LogInformation(
                "[UserBillingGAgent][CancelSubscriptionAsync] Updated payment record {SubscriptionId} status to Cancelled",
                paymentSummary.SubscriptionId);

            var response = new CancelSubscriptionResponseDto
            {
                Success = true,
                SubscriptionId = subscription.Id,
                Status = subscription.Status,
                CancelledAt = DateTime.UtcNow
            };

            return response;
        }
        catch (StripeException ex)
        {
            _logger.LogError(ex,
                "[UserBillingGAgent][CancelSubscriptionAsync] Stripe error: {ErrorMessage}",
                ex.StripeError?.Message);
            
            return new CancelSubscriptionResponseDto
            {
                Success = false,
                Message = $"Stripe error: {ex.StripeError?.Message}",
                SubscriptionId = cancelSubscriptionDto.SubscriptionId
            };
        }
        catch (Exception ex)
        {
            _logger.LogError(ex,
                "[UserBillingGAgent][CancelSubscriptionAsync] Error cancelling subscription: {ErrorMessage}",
                ex.Message);
            
            return new CancelSubscriptionResponseDto
            {
                Success = false,
                Message = $"Error: {ex.Message}",
                SubscriptionId = cancelSubscriptionDto.SubscriptionId
            };
        }
    }

    public Task<object> RefundedSubscriptionAsync(object obj)
    {
        throw new NotImplementedException();
    }

    public async Task ClearAllAsync()
    {
        RaiseEvent(new ClearAllLogEvent());
        await ConfirmEvents();
    }

    public async Task<bool> HandleStripeWebhookEventAsync(string jsonPayload, string stripeSignature)
    {
        _logger.LogInformation("[UserBillingGAgent][HandleStripeWebhookEventAsync] Processing Stripe webhook event");
        if (string.IsNullOrEmpty(jsonPayload) || string.IsNullOrEmpty(stripeSignature))
        {
            _logger.LogError("[UserBillingGAgent][HandleStripeWebhookEventAsync] Invalid webhook parameters");
            return false;
        }

        Event stripeEvent;
        try
        {
            stripeEvent = EventUtility.ConstructEvent(
                jsonPayload,
                stripeSignature,
                _stripeOptions.CurrentValue.WebhookSecret
            );
        }
        catch (StripeException ex)
        {
            _logger.LogError(ex,
                "[UserBillingGAgent][HandleStripeWebhookEventAsync] Error validating webhook: {Message}", ex.Message);
            return false;
        }
        catch (Exception ex)
        {
            _logger.LogError(ex,
                "[UserBillingGAgent][HandleStripeWebhookEventAsync] Unexpected error processing webhook: {Message}",
                ex.Message);
            return false;
        }

        Guid paymentGrainId;
        var (_, orderId, _) = await ExtractBusinessDataAsync(stripeEvent);
        var existingPaymentSummary = State.PaymentHistory.FirstOrDefault(p => p.OrderId == orderId);
        if (existingPaymentSummary != null)
        {
            paymentGrainId = existingPaymentSummary.PaymentGrainId;
        }
        else
        {
            paymentGrainId = Guid.NewGuid();
        }
        var paymentGrain = GrainFactory.GetGrain<IUserPaymentGrain>(paymentGrainId);
        var grainResultDto = await paymentGrain.ProcessPaymentCallbackAsync(jsonPayload, stripeSignature);
        var detailsDto = grainResultDto.Data;
        if (!grainResultDto.Success || detailsDto == null)
        {
            _logger.LogError("[UserBillingGAgent][HandleStripeWebhookEventAsync] error. {0}, {1}",
                this.GetPrimaryKey(), grainResultDto.Message);
            return false;
        }

        var paymentSummary = await CreateOrUpdatePaymentSummaryAsync(detailsDto, null);
        
        var userId = detailsDto.UserId;
        var productConfig = await GetProductConfigAsync(detailsDto.PriceId);
        var userQuotaGAgent = GrainFactory.GetGrain<IUserQuotaGAgent>(userId);
        _logger.LogDebug("[UserBillingGAgent][HandleStripeWebhookEventAsync] allocate resource {0}, {1}, {2}, {3})",
            userId, detailsDto.OrderId, detailsDto.SubscriptionId, detailsDto.InvoiceId);
        var subscriptionInfoDto = await userQuotaGAgent.GetSubscriptionAsync(productConfig.IsUltimate);

        var subscriptionIds = subscriptionInfoDto.SubscriptionIds ?? new List<string>();
        var invoiceIds = subscriptionInfoDto.InvoiceIds ?? new List<string>();
        var invoiceDetail = paymentSummary.InvoiceDetails.LastOrDefault();
        if (invoiceDetail != null && invoiceDetail.Status == PaymentStatus.Completed && !invoiceIds.Contains(invoiceDetail.InvoiceId))
        {
            _logger.LogDebug("[UserBillingGAgent][HandleStripeWebhookEventAsync] Update for complete invoice {0}, {1}, {2}",
                userId, paymentSummary.SubscriptionId, invoiceDetail.InvoiceId);
            foreach (var subscriptionId in subscriptionIds.Where(subscriptionId => subscriptionId != paymentSummary.SubscriptionId))
            {
                await CancelSubscriptionAsync(new CancelSubscriptionDto
                {
                    UserId = userId,
                    SubscriptionId = subscriptionId,
                    CancellationReason = $"Upgrade to a new subscription {paymentSummary.SubscriptionId}",
                    CancelAtPeriodEnd = true
                });
            }
            
            subscriptionIds.Clear();
            subscriptionIds.Add(paymentSummary.SubscriptionId);
            invoiceIds.Add(invoiceDetail.InvoiceId);

            if (subscriptionInfoDto.IsActive)
            {
                if (SubscriptionHelper.GetPlanTypeLogicalOrder(subscriptionInfoDto.PlanType) <= SubscriptionHelper.GetPlanTypeLogicalOrder((PlanType) productConfig.PlanType))
                {
                    subscriptionInfoDto.PlanType = (PlanType) productConfig.PlanType;
                }
                subscriptionInfoDto.EndDate =
                    GetSubscriptionEndDate(subscriptionInfoDto.PlanType, subscriptionInfoDto.EndDate);
            }
            else
            {
                subscriptionInfoDto.IsActive = true;
                subscriptionInfoDto.PlanType = (PlanType) productConfig.PlanType;
                subscriptionInfoDto.StartDate = DateTime.UtcNow;
                subscriptionInfoDto.EndDate =
                    GetSubscriptionEndDate(subscriptionInfoDto.PlanType, subscriptionInfoDto.StartDate);
                await userQuotaGAgent.ResetRateLimitsAsync();
            }
            subscriptionInfoDto.Status = PaymentStatus.Completed;
            subscriptionInfoDto.SubscriptionIds = subscriptionIds;
            subscriptionInfoDto.InvoiceIds = invoiceIds;
            await userQuotaGAgent.UpdateSubscriptionAsync(subscriptionInfoDto, productConfig.IsUltimate);

            if (productConfig.IsUltimate)
            {
                var premiumSubscription = await userQuotaGAgent.GetSubscriptionAsync(false);
                if (!premiumSubscription.SubscriptionIds.IsNullOrEmpty())
                {
                    foreach (var subscriptionId in premiumSubscription.SubscriptionIds)
                    {
                        await CancelSubscriptionAsync(new CancelSubscriptionDto
                        {
                            UserId = userId,
                            SubscriptionId = subscriptionId,
                            CancellationReason = $"Upgrade to a new subscription {paymentSummary.SubscriptionId}",
                            CancelAtPeriodEnd = true
                        });
                    }
                }
                if (premiumSubscription.IsActive)
                {
                    premiumSubscription.StartDate =
                        GetSubscriptionEndDate((PlanType)productConfig.PlanType, premiumSubscription.StartDate);
                    premiumSubscription.EndDate =
                        GetSubscriptionEndDate((PlanType)productConfig.PlanType, premiumSubscription.EndDate);
                    await userQuotaGAgent.UpdateSubscriptionAsync(premiumSubscription);
                }
            }
            
            //Invite users to pay rewards
            await ProcessInviteeSubscriptionAsync(userId, (PlanType) productConfig.PlanType, productConfig.IsUltimate, invoiceDetail.InvoiceId);
            _logger.LogWarning("[UserBillingGAgent][HandleStripeWebhookEventAsync] Process invitee subscription completed, user {UserId}",
                userId);
            
            // Report payment success to Google Analytics
            var purchaseType = !paymentSummary.InvoiceDetails.IsNullOrEmpty() && paymentSummary.InvoiceDetails.Count == 1
                ? PurchaseType.Subscription
                : PurchaseType.Renewal;
            _ = ReportApplePaymentSuccessAsync(detailsDto.UserId, invoiceDetail.InvoiceId, purchaseType, PaymentPlatform.Stripe,productConfig.PriceId, productConfig.Currency, productConfig.Amount);
            
        } else if (invoiceDetail != null && invoiceDetail.Status == PaymentStatus.Cancelled && subscriptionIds.Contains(paymentSummary.SubscriptionId))
        {
            _logger.LogDebug("[UserBillingGAgent][HandleStripeWebhookEventAsync] Cancel User subscription {0}, {1}, {2}",
                userId, paymentSummary.SubscriptionId, invoiceDetail.InvoiceId);
            subscriptionIds.Remove(paymentSummary.SubscriptionId);
            subscriptionInfoDto.SubscriptionIds = subscriptionIds;
            await userQuotaGAgent.UpdateSubscriptionAsync(subscriptionInfoDto, productConfig.IsUltimate);
        }
        else if (invoiceDetail != null && invoiceDetail.Status == PaymentStatus.Refunded && invoiceIds.Contains(invoiceDetail.InvoiceId))
        {
            _logger.LogDebug("[UserBillingGAgent][HandleStripeWebhookEventAsync] Refund User subscription {0}, {1}, {2}",
                userId, paymentSummary.SubscriptionId, invoiceDetail.InvoiceId);
            
            await RollbackQuotaAfterRefundAsync(userId, paymentSummary.SubscriptionId, productConfig.IsUltimate, paymentSummary.PlanType, invoiceDetail);
        }
        
        return true;
    }

    private async Task RollbackQuotaAfterRefundAsync(Guid userId, string subscriptionId, bool isUltimate, PlanType planType, UserBillingInvoiceDetail invoiceDetail)
    {
        var userQuotaGAgent = GrainFactory.GetGrain<IUserQuotaGAgent>(userId);
        var subscriptionInfoDto = await userQuotaGAgent.GetSubscriptionAsync(isUltimate);
        var subscriptionIds = subscriptionInfoDto.SubscriptionIds ?? new List<string>();
        
        var diff = GetDaysForPlanType(planType);
        subscriptionInfoDto.EndDate = subscriptionInfoDto.EndDate.AddDays(-diff);
        subscriptionIds.Remove(subscriptionId);

        //reset plantype
        subscriptionInfoDto.PlanType = await GetMaxPlanTypeAsync(DateTime.UtcNow, isUltimate);

        subscriptionInfoDto.SubscriptionIds = subscriptionIds;
        
        
        await userQuotaGAgent.UpdateSubscriptionAsync(subscriptionInfoDto, isUltimate);

        if (isUltimate)
        {
            var diffTimeSpan = (invoiceDetail.SubscriptionEndDate - DateTime.UtcNow);
            if (diffTimeSpan.TotalMilliseconds > 0)
            {
                var premiumSubscription = await userQuotaGAgent.GetSubscriptionAsync();
                if (premiumSubscription.IsActive)
                {
                    premiumSubscription.StartDate = premiumSubscription.StartDate.Add(-diffTimeSpan);
                    premiumSubscription.EndDate = premiumSubscription.EndDate.Add(-diffTimeSpan);
                    await userQuotaGAgent.UpdateSubscriptionAsync(premiumSubscription);
                }
            }
        }
    }

    private async Task<Tuple<DateTime, DateTime>> CalculateSubscriptionDurationAsync(Guid userId, StripeProduct productConfig)
    {
        DateTime subscriptionStartDate;
        DateTime subscriptionEndDate;
        var userQuotaGAgent = GrainFactory.GetGrain<IUserQuotaGAgent>(userId);
        
        // Use unified subscription interface
        var subscription = await userQuotaGAgent.GetAndSetSubscriptionAsync(productConfig.IsUltimate);
        var targetPlanType = (PlanType)productConfig.PlanType;
        
        if (subscription.IsActive)
        {
            subscriptionStartDate = subscription.EndDate;
        }
        else
        {
            // No active subscription, start fresh
            subscriptionStartDate = DateTime.UtcNow;
        }
        
        subscriptionEndDate = GetSubscriptionEndDate(targetPlanType, subscriptionStartDate);
        return new Tuple<DateTime, DateTime>(subscriptionStartDate, subscriptionEndDate);
    }
    
    private async Task<Tuple<DateTime, DateTime>> CalculateSubscriptionDurationAsync(Guid userId, PlanType planType, bool ultimate)
    {
        DateTime subscriptionStartDate;
        DateTime subscriptionEndDate;
        var userQuotaGAgent = GrainFactory.GetGrain<IUserQuotaGAgent>(userId);
        var subscriptionInfoDto = await userQuotaGAgent.GetSubscriptionAsync(ultimate);
        if (subscriptionInfoDto.IsActive)
        {
            subscriptionStartDate = subscriptionInfoDto.EndDate;
        }
        else
        {
            subscriptionStartDate = DateTime.UtcNow;
        }
        subscriptionEndDate = GetSubscriptionEndDate(planType, subscriptionStartDate);
        return new Tuple<DateTime, DateTime>(subscriptionStartDate, subscriptionEndDate);
    }

    public async Task<Guid> AddPaymentRecordAsync(ChatManager.UserBilling.PaymentSummary paymentSummary)
    {
        _logger.LogInformation(
            "[UserBillingGAgent][AddPaymentRecordAsync] Adding payment record with status {Status} for amount {Amount} {Currency}",
            paymentSummary.Status, paymentSummary.Amount, paymentSummary.Currency);

        // Ensure PaymentGrainId is generated if not set
        if (paymentSummary.PaymentGrainId == Guid.Empty)
        {
            paymentSummary.PaymentGrainId = Guid.NewGuid();
        }

        // Set created time if not set
        if (paymentSummary.CreatedAt == default)
        {
            paymentSummary.CreatedAt = DateTime.UtcNow;
        }

        // Set completed time if status is Completed
        if (paymentSummary.Status == PaymentStatus.Completed && !paymentSummary.CompletedAt.HasValue)
        {
            paymentSummary.CompletedAt = DateTime.UtcNow;
        }

        RaiseEvent(new AddPaymentLogEvent
        {
            PaymentSummary = paymentSummary
        });
        await ConfirmEvents();

        _logger.LogInformation("[UserBillingGAgent][AddPaymentRecordAsync] Payment record added with ID: {PaymentId}",
            paymentSummary.PaymentGrainId);

        return paymentSummary.PaymentGrainId;
    }

    public async Task<ChatManager.UserBilling.PaymentSummary> GetPaymentSummaryAsync(Guid paymentId)
    {
        _logger.LogInformation(
            "[UserBillingGAgent][GetPaymentSummaryAsync] Getting payment summary for payment ID: {PaymentId}",
            paymentId);

        var payment = State.PaymentHistory.FirstOrDefault(p => p.PaymentGrainId == paymentId);
        if (payment == null)
        {
            _logger.LogWarning("[UserBillingGAgent][GetPaymentSummaryAsync] Payment with ID {PaymentId} not found",
                paymentId);
            return null;
        }

        return payment;
    }

    public async Task<List<ChatManager.UserBilling.PaymentSummary>> GetPaymentHistoryAsync(int page = 1, int pageSize = 10)
    {
        _logger.LogInformation(
            "[UserBillingGAgent][GetPaymentHistoryAsync] Getting payment history page {Page} with size {PageSize}",
            page, pageSize);

        // Ensure valid pagination parameters
        if (page < 1) page = 1;
        if (pageSize < 1) pageSize = 10;
        if (pageSize > 100) pageSize = 100;

        if (State.PaymentHistory == null)
        {
            State.PaymentHistory = new List<ChatManager.UserBilling.PaymentSummary>();
        }
        
        //Filter unpaid orders
        var originalCount = State.PaymentHistory.Count;
        var recordsToRemove = State.PaymentHistory
            .Where(payment => 
                payment.InvoiceDetails.IsNullOrEmpty() && 
                payment.Status == PaymentStatus.Processing && 
                payment.CreatedAt <= DateTime.UtcNow.AddDays(-1))
            .ToList();
            
        if (recordsToRemove.Count > 0)
        {
            _logger.LogInformation(
                "[UserBillingGAgent][GetPaymentHistoryAsync] Removed {0} invalid records from payment history (original count: {1}, new count: {2})",
                recordsToRemove.Count, originalCount, State.PaymentHistory.Count);
            RaiseEvent(new RemovePaymentHistoryLogEvent
            {
                RecordsToRemove = recordsToRemove
            });
            await ConfirmEvents();
        }

        // Calculate skip and take values
        int skip = (page - 1) * pageSize;

        var paymentHistories = new List<ChatManager.UserBilling.PaymentSummary>();
        var paymentSummaries = State.PaymentHistory;
        foreach (var paymentSummary in paymentSummaries)
        {
            if (paymentSummary.MembershipLevel.IsNullOrWhiteSpace())
            {
                var membershipLevel = MembershipLevel.Membership_Level_Premium;
                try
                {
                    if (paymentSummary.Platform == PaymentPlatform.AppStore)
                    {
                        var productConfig = await GetAppleProductConfigAsync(paymentSummary.PriceId);
                        membershipLevel = SubscriptionHelper.GetMembershipLevel(productConfig.IsUltimate);
                    }
                    else
                    {
                        var productConfig = await GetProductConfigAsync(paymentSummary.PriceId);
                        membershipLevel = SubscriptionHelper.GetMembershipLevel(productConfig.IsUltimate);
                    }
                }
                catch (ArgumentException e)
                {
                    _logger.LogWarning("[UserBillingGAgent][GetPaymentHistoryAsync] {0}. {1}", e.Message, paymentSummary.PriceId);
                }
                paymentSummary.MembershipLevel = membershipLevel;
            }
            
            if (paymentSummary.InvoiceDetails.IsNullOrEmpty())
            {
                paymentHistories.Add(paymentSummary);
            }
            else
            {
                paymentHistories.AddRange(paymentSummary.InvoiceDetails.Select(invoiceDetail => new ChatManager.UserBilling.PaymentSummary
                {
                    PaymentGrainId = paymentSummary.PaymentGrainId,
                    OrderId = paymentSummary.OrderId,
                    PlanType = invoiceDetail.PlanType == PlanType.None ?  paymentSummary.PlanType : invoiceDetail.PlanType,
                    Amount = invoiceDetail.Amount == null ? paymentSummary.Amount : (decimal) invoiceDetail.Amount,
                    Currency = invoiceDetail.Currency == null ? paymentSummary.Currency : invoiceDetail.Currency,
                    CreatedAt = invoiceDetail.CreatedAt,
                    CompletedAt = invoiceDetail.CompletedAt,
                    Status = invoiceDetail.Status,
                    SubscriptionId = paymentSummary.SubscriptionId,
                    SubscriptionStartDate = invoiceDetail.SubscriptionStartDate,
                    SubscriptionEndDate = invoiceDetail.SubscriptionEndDate,
                    UserId = paymentSummary.UserId,
                    PriceId = invoiceDetail.PriceId.IsNullOrWhiteSpace() ? paymentSummary.PriceId : invoiceDetail.PriceId,
                    Platform = paymentSummary.Platform,
                    MembershipLevel = invoiceDetail.MembershipLevel.IsNullOrWhiteSpace() ? paymentSummary.MembershipLevel : invoiceDetail.MembershipLevel
                }));
            }
        }

        _logger.LogInformation(
            "[UserBillingGAgent][GetPaymentHistoryAsync] Returning {0} payment records after pagination",
            Math.Min(pageSize, paymentHistories.Count - skip));

        // Return paginated results ordered by most recent first
        return paymentHistories.Where(t => t.Status != PaymentStatus.Processing)
            .OrderByDescending(p => p.CreatedAt)
            .Skip(skip)
            .Take(pageSize)
            .ToList();
    }

    public async Task<bool> UpdatePaymentStatusAsync(ChatManager.UserBilling.PaymentSummary payment, PaymentStatus newStatus)
    {
        _logger.LogInformation(
            "[UserBillingGAgent][UpdatePaymentStatusAsync] Updating payment status for ID {PaymentId} to {NewStatus}",
            payment.PaymentGrainId, newStatus);

        // Skip update if status is already the same
        if (payment.Status == newStatus)
        {
            _logger.LogInformation(
                "[UserBillingGAgent][UpdatePaymentStatusAsync] Payment {PaymentId} already has status {Status}",
                payment.PaymentGrainId, newStatus);
            return true;
        }

        RaiseEvent(new UpdatePaymentStatusLogEvent
        {
            PaymentId = payment.PaymentGrainId,
            NewStatus = newStatus
        });
        await ConfirmEvents();

        var oldStatus = payment.Status;
    
        _logger.LogInformation(
            "[UserBillingGAgent][UpdatePaymentStatusAsync] Payment status updated from {OldStatus} to {NewStatus} for ID {PaymentId}",
            oldStatus, newStatus, payment.PaymentGrainId);

        return true;
    }

    private async Task<PaymentDetailsDto> InitializePaymentGrainAsync(
        string orderId,
        CreateCheckoutSessionDto createCheckoutSessionDto,
        StripeProduct productConfig,
        Session session)
    {
        var paymentGrainId = Guid.NewGuid();
        var paymentGrain = GrainFactory.GetGrain<IUserPaymentGrain>(paymentGrainId);

        var paymentState = new UserPaymentState
        {
            Id = paymentGrainId,
            UserId = Guid.Parse(createCheckoutSessionDto.UserId),
            PriceId = createCheckoutSessionDto.PriceId,
            Amount = productConfig.Amount,
            Currency = productConfig.Currency,
            PaymentType = productConfig.Mode == PaymentMode.SUBSCRIPTION
                ? PaymentType.Subscription
                : PaymentType.OneTime,
            Status = PaymentStatus.Processing,
            Mode = createCheckoutSessionDto.Mode,
            Platform = PaymentPlatform.Stripe,
            Description = $"Checkout session for {productConfig.PriceId}",
            CreatedAt = DateTime.UtcNow,
            LastUpdated = DateTime.UtcNow,
            OrderId = orderId,
            SubscriptionId = session.SubscriptionId,
            InvoiceId = null
        };

        var initResult = await paymentGrain.InitializePaymentAsync(paymentState);
        if (!initResult.Success)
        {
            _logger.LogError(
                "[UserBillingGAgent][InitializePaymentGrainAsync] Failed to initialize payment grain: {ErrorMessage}",
                initResult.Message);
            throw new Exception($"Failed to initialize payment grain: {initResult.Message}");
        }

        var paymentDetails = initResult.Data;
        _logger.LogInformation(
            "[UserBillingGAgent][InitializePaymentGrainAsync] Initialized payment grain with ID: {PaymentId}",
            paymentDetails.Id);

        return paymentDetails;
    }
    
    private async Task<ChatManager.UserBilling.PaymentSummary> CreateOrUpdatePaymentSummaryAsync(PaymentDetailsDto paymentDetails, Session session = null)
    {
        var existingPaymentSummary = State.PaymentHistory.FirstOrDefault(p => p.PaymentGrainId == paymentDetails.Id);
        var productConfig = await GetProductConfigAsync(paymentDetails.PriceId);

        if (existingPaymentSummary != null)
        {
            _logger.LogInformation(
                "[UserBillingGAgent][CreateOrUpdatePaymentSummaryAsync] Updating existing payment record with ID: {PaymentId}",
                existingPaymentSummary.PaymentGrainId);

            existingPaymentSummary.PaymentGrainId = paymentDetails.Id;
            existingPaymentSummary.OrderId = paymentDetails.OrderId;
            existingPaymentSummary.UserId = paymentDetails.UserId;
            existingPaymentSummary.PriceId = paymentDetails.PriceId;
            existingPaymentSummary.PlanType = (PlanType)productConfig.PlanType;
            existingPaymentSummary.MembershipLevel = SubscriptionHelper.GetMembershipLevel(productConfig.IsUltimate);
            existingPaymentSummary.Amount = productConfig.Amount;
            existingPaymentSummary.Currency = productConfig.Currency;
            existingPaymentSummary.Status = paymentDetails.Status;
            existingPaymentSummary.SubscriptionId = paymentDetails.SubscriptionId;
            await CreateOrUpdateInvoiceDetailAsync(paymentDetails, productConfig, existingPaymentSummary);
            
            RaiseEvent(new UpdatePaymentLogEvent
            {
                PaymentId = existingPaymentSummary.PaymentGrainId,
                PaymentSummary = existingPaymentSummary
            });
            await ConfirmEvents();  

            _logger.LogInformation(
                "[UserBillingGAgent][CreateOrUpdatePaymentSummaryAsync] Updated payment record with ID: {PaymentId}",
                existingPaymentSummary.PaymentGrainId);

            return existingPaymentSummary;
        }
        else
        {
            _logger.LogInformation(
                "[UserBillingGAgent][CreateOrUpdatePaymentSummaryAsync] Creating new payment record for ID: {PaymentId}",
                paymentDetails.Id);

            var newPaymentSummary = new ChatManager.UserBilling.PaymentSummary
            {
                PaymentGrainId = paymentDetails.Id,
                OrderId = paymentDetails.OrderId,
                UserId = paymentDetails.UserId,
                PriceId = paymentDetails.PriceId,
                PlanType = (PlanType)productConfig.PlanType,
                MembershipLevel = SubscriptionHelper.GetMembershipLevel(productConfig.IsUltimate),
                Amount = productConfig.Amount,
                Currency = productConfig.Currency,
                CreatedAt = paymentDetails.CreatedAt,
                Status = paymentDetails.Status,
                SubscriptionId = paymentDetails.SubscriptionId
            };
            await CreateOrUpdateInvoiceDetailAsync(paymentDetails, productConfig, newPaymentSummary);
            await AddPaymentRecordAsync(newPaymentSummary);
            _logger.LogInformation(
                "[UserBillingGAgent][CreateOrUpdatePaymentSummaryAsync] Created new payment record with ID: {PaymentId}",
                newPaymentSummary.PaymentGrainId);

            return newPaymentSummary;
        }
    }

    private async Task CreateOrUpdateInvoiceDetailAsync(PaymentDetailsDto paymentDetails, StripeProduct productConfig,
        ChatManager.UserBilling.PaymentSummary paymentSummary)
    {
        if (paymentDetails.InvoiceId.IsNullOrWhiteSpace())
        { 
            return;
        }

        if (paymentSummary.InvoiceDetails == null)
        {
            paymentSummary.InvoiceDetails = new List<ChatManager.UserBilling.UserBillingInvoiceDetail>();
        }
        var invoiceDetail =
            paymentSummary.InvoiceDetails.FirstOrDefault(t => t.InvoiceId == paymentDetails.InvoiceId);
        if (invoiceDetail == null)
        {
            invoiceDetail = new ChatManager.UserBilling.UserBillingInvoiceDetail
            {
                InvoiceId = paymentDetails.InvoiceId,
                CreatedAt = paymentDetails.CreatedAt,
                Status = paymentDetails.Status
            };
            if (paymentDetails.Status == PaymentStatus.Completed)
            {
                invoiceDetail.CompletedAt = paymentDetails.CompletedAt ?? DateTime.UtcNow;
                var (subscriptionStartDate, subscriptionEndDate) =
                    await CalculateSubscriptionDurationAsync(paymentDetails.UserId, productConfig);
                invoiceDetail.SubscriptionStartDate = subscriptionStartDate;
                invoiceDetail.SubscriptionEndDate = subscriptionEndDate;
            }
            paymentSummary.InvoiceDetails.Add(invoiceDetail);
        }
        else
        {
            invoiceDetail.Status = paymentDetails.Status;
            if (paymentDetails.Status == PaymentStatus.Completed)
            {
                invoiceDetail.CompletedAt = paymentDetails.CompletedAt ?? DateTime.UtcNow;
            }
            if (paymentDetails.Status == PaymentStatus.Completed && invoiceDetail.SubscriptionStartDate == default)
            {
                var (subscriptionStartDate, subscriptionEndDate) = await CalculateSubscriptionDurationAsync(paymentDetails.UserId, productConfig);
                invoiceDetail.SubscriptionStartDate = subscriptionStartDate;
                invoiceDetail.SubscriptionEndDate = subscriptionEndDate;
            }
        }
    }


    private async Task ValidateSubscriptionUpgradePath(string userId, StripeProduct productConfig)
    {
        if (string.IsNullOrEmpty(userId) || !Guid.TryParse(userId, out var parsedUserId))
        {
            _logger.LogWarning(
                "[UserBillingGAgent][ValidateSubscriptionUpgradePath] Invalid or missing UserId, skipping subscription path validation");
            return;
        }

        var userQuotaGAgent = GrainFactory.GetGrain<IUserQuotaGAgent>(parsedUserId);
        var currentSubscription = await userQuotaGAgent.GetSubscriptionAsync(productConfig.IsUltimate);

        if (!currentSubscription.IsActive)
        {
            _logger.LogInformation(
                "[UserBillingGAgent][ValidateSubscriptionUpgradePath] User has no active subscription, allowing purchase of any plan");
            return;
        }

        var currentPlanType = currentSubscription.PlanType;
        var targetPlanType = (PlanType)productConfig.PlanType;

        _logger.LogInformation(
            "[UserBillingGAgent][ValidateSubscriptionUpgradePath] Validating upgrade path: Current={CurrentPlan}, Target={TargetPlan}",
            currentPlanType, targetPlanType);

        // Use SubscriptionHelper to validate upgrade path
        if (!SubscriptionHelper.IsUpgradePathValid(currentPlanType, targetPlanType))
        {
            var currentPlanName = SubscriptionHelper.GetPlanDisplayName(currentPlanType);
            var targetPlanName = SubscriptionHelper.GetPlanDisplayName(targetPlanType);
            
            _logger.LogWarning(
                "[UserBillingGAgent][ValidateSubscriptionUpgradePath] Invalid upgrade path: {CurrentPlan} -> {TargetPlan}",
                currentPlanName, targetPlanName);
            
            throw new InvalidOperationException(
                $"Invalid upgrade path: {currentPlanName} users cannot downgrade or purchase incompatible plans. Target: {targetPlanName}");
        }

        _logger.LogInformation(
            "[UserBillingGAgent][ValidateSubscriptionUpgradePath] Valid upgrade path: {CurrentPlan} -> {NewPlan}",
            currentPlanType, targetPlanType);
    }

    private async Task<StripeProduct> GetProductConfigAsync(string priceId)
    {
        var productConfig = _stripeOptions.CurrentValue.Products.FirstOrDefault(p => p.PriceId == priceId);
        if (productConfig == null)
        {
            _logger.LogError(
                "[UserBillingGAgent][GetProductConfigAsync] Invalid priceId: {PriceId}. Product not found in configuration.",
                priceId);
            throw new ArgumentException($"Invalid priceId: {priceId}. Product not found in configuration.");
        }

        _logger.LogInformation(
            "[UserBillingGAgent][GetProductConfigAsync] Found product with priceId: {PriceId}, planType: {PlanType}, amount: {Amount} {Currency}",
            productConfig.PriceId, productConfig.PlanType, productConfig.Amount, productConfig.Currency);

        return productConfig;
    }
    
    private async Task<AppleProduct> GetAppleProductConfigAsync(string productId)
    {
        var productConfig = _appleOptions.CurrentValue.Products.FirstOrDefault(p => p.ProductId == productId);
        if (productConfig == null)
        {
            _logger.LogError(
                "[UserBillingGAgent][GetAppleProductConfigAsync] Invalid ProductId: {ProductId}. Product not found in configuration.",
                productId);
            throw new ArgumentException($"Invalid ProductId: {productId}. Product not found in configuration.");
        }

        _logger.LogInformation(
            "[UserBillingGAgent][GetAppleProductConfigAsync] Found product with ProductId: {ProductId}, planType: {PlanType}, amount: {Amount} {Currency}",
            productConfig.ProductId, productConfig.PlanType, productConfig.Amount, productConfig.Currency);

        return productConfig;
    }

    private async Task<GooglePayProduct> GetGooglePayProductConfigAsync(string productId)
    {
        // Configuration is now in key1:key2 format, so we need to ensure productId is also in that format
        string fullProductId = productId;
        
        // If productId doesn't contain colon, we need to construct it from RevenueCat data or configuration
        if (!productId.Contains(':'))
        {
            _logger.LogWarning(
                "[UserBillingGAgent][GetGooglePayProductConfigAsync] ProductId is in base format: {ProductId}. Expected full format key1:key2.",
                productId);
            // For now, we'll still try to find it, but this should not happen with the new flow
        }
        
        // Direct match with full format configuration (key1:key2)
        var productConfig = _googlePayOptions.CurrentValue.Products.FirstOrDefault(p => p.ProductId == fullProductId);
        
        if (productConfig != null)
        {
            _logger.LogInformation(
                "[UserBillingGAgent][GetGooglePayProductConfigAsync] Found product configuration for ProductId: {ProductId}, planType: {PlanType}, amount: {Amount} {Currency}",
                fullProductId, productConfig.PlanType, productConfig.Amount, productConfig.Currency);
            return productConfig;
        }

        _logger.LogError(
            "[UserBillingGAgent][GetGooglePayProductConfigAsync] Invalid ProductId: {ProductId}. Product not found in configuration. Available products: {AvailableProducts}",
            fullProductId, string.Join(", ", _googlePayOptions.CurrentValue.Products.Select(p => p.ProductId)));
        throw new ArgumentException($"Invalid ProductId: {fullProductId}. Product not found in configuration.");
    }

    private async Task<ChatManager.UserBilling.PaymentSummary> CreateOrUpdateGooglePlayPaymentSummaryAsync(Guid userId, PaymentVerificationResultDto verificationResult)
    {
        return await CreateOrUpdateGooglePlayPaymentSummaryAsync(userId, verificationResult, null);
    }

    private async Task<ChatManager.UserBilling.PaymentSummary> CreateOrUpdateGooglePlayPaymentSummaryAsync(Guid userId, PaymentVerificationResultDto verificationResult, PurchaseType? purchaseType)
    {
        var purchaseToken = verificationResult.PurchaseToken;
        var existingPayment = State.PaymentHistory.FirstOrDefault(p => p.Platform == PaymentPlatform.GooglePlay && p.InvoiceDetails.Any(i => i.PurchaseToken == purchaseToken));
        
        var productConfig = await GetGooglePayProductConfigAsync(verificationResult.ProductId);

        if (existingPayment != null)
        {
            _logger.LogInformation("[UserBillingGAgent][CreateOrUpdateGooglePlayPaymentSummaryAsync] Updating existing Google Play payment for purchase token: {PurchaseToken}", purchaseToken);
            var invoiceDetail = existingPayment.InvoiceDetails.First(i => i.PurchaseToken == purchaseToken);
            invoiceDetail.Status = PaymentStatus.Completed;
            invoiceDetail.CompletedAt = DateTime.UtcNow;
            
            RaiseEvent(new UpdatePaymentLogEvent { PaymentId = existingPayment.PaymentGrainId, PaymentSummary = existingPayment });
            await ConfirmEvents();
            return existingPayment;
        }
        else
        {
            _logger.LogInformation("[UserBillingGAgent][CreateOrUpdateGooglePlayPaymentSummaryAsync] Creating new Google Play payment for purchase token: {PurchaseToken}", purchaseToken);
            
            // First calculate standard subscription duration
            var (calculatedStartDate, calculatedEndDate) = await CalculateGooglePlaySubscriptionDurationAsync(userId, (PlanType)productConfig.PlanType, productConfig.IsUltimate);
            
            // Override with RevenueCat dates if they are valid and make sense
            DateTime subscriptionStartDate = calculatedStartDate;
            DateTime subscriptionEndDate = calculatedEndDate;
            
            // Fix: Always use our fixed-day calculation system for consistency, ignore RevenueCat webhook dates  
            _logger.LogInformation("[UserBillingGAgent][CreateOrUpdateGooglePlayPaymentSummaryAsync] Using fixed-day calculation: Start={Start}, End={End}", subscriptionStartDate, subscriptionEndDate);

            // Determine the correct PaymentType based on purchase type or fall back to product configuration
            PaymentType paymentType;
            if (purchaseType.HasValue)
            {
                paymentType = purchaseType.Value switch
                {
                    PurchaseType.Subscription => PaymentType.Subscription,
                    PurchaseType.Renewal => PaymentType.Renewal,
                    _ => productConfig.IsSubscription ? PaymentType.Subscription : PaymentType.OneTime
                };
            }
            else
            {
                paymentType = productConfig.IsSubscription ? PaymentType.Subscription : PaymentType.OneTime;
            }

            var newPaymentSummary = new ChatManager.UserBilling.PaymentSummary
            {
                PaymentGrainId = Guid.NewGuid(),
                OrderId = verificationResult.OrderId ?? verificationResult.PurchaseToken ?? verificationResult.TransactionId, // Fix: Ensure OrderId is never null, use hierarchy of fallbacks
                UserId = userId,
                PriceId = verificationResult.ProductId,
                PlanType = (PlanType)productConfig.PlanType,
                MembershipLevel = SubscriptionHelper.GetMembershipLevel(productConfig.IsUltimate),
                Amount = productConfig.Amount,
                Currency = productConfig.Currency,
                CreatedAt = DateTime.UtcNow,
                CompletedAt = DateTime.UtcNow,
                Status = PaymentStatus.Completed,
                PaymentType = paymentType,
                Platform = PaymentPlatform.GooglePlay,
                SubscriptionId = verificationResult.PurchaseToken ?? verificationResult.OriginalTransactionId ?? verificationResult.TransactionId, // Fix: Ensure SubscriptionId is never null using hierarchy
                SubscriptionStartDate = subscriptionStartDate,
                SubscriptionEndDate = subscriptionEndDate
            };

            var invoiceDetail = new ChatManager.UserBilling.UserBillingInvoiceDetail
            {
                InvoiceId = verificationResult.TransactionId,
                PurchaseToken = purchaseToken,
                PriceId = verificationResult.ProductId,
                CreatedAt = DateTime.UtcNow,
                CompletedAt = DateTime.UtcNow,
                Status = PaymentStatus.Completed,
                SubscriptionStartDate = subscriptionStartDate,
                SubscriptionEndDate = subscriptionEndDate,
                PlanType = (PlanType)productConfig.PlanType,
                Amount = productConfig.Amount,
                MembershipLevel = SubscriptionHelper.GetMembershipLevel(productConfig.IsUltimate)
            };
            
            newPaymentSummary.InvoiceDetails.Add(invoiceDetail);
            
            await AddPaymentRecordAsync(newPaymentSummary);
            return newPaymentSummary;
        }
    }

    private async Task<(DateTime, DateTime)> CalculateGooglePlaySubscriptionDurationAsync(Guid userId, PlanType planType, bool isUltimate)
    {
        var userQuotaAgent = GrainFactory.GetGrain<IUserQuotaGAgent>(userId);
        var subscription = await userQuotaAgent.GetSubscriptionAsync(isUltimate);

        DateTime subscriptionStartDate;
        DateTime subscriptionEndDate;
        
        if (subscription.IsActive)
        {
            // For active subscriptions, extend from current end date (same as Apple and Stripe logic)
            subscriptionStartDate = subscription.EndDate;
        }
        else
        {
            // For new subscriptions, start from now
            subscriptionStartDate = DateTime.UtcNow;
        }
        
        subscriptionEndDate = GetSubscriptionEndDate(planType, subscriptionStartDate);

        return (subscriptionStartDate, subscriptionEndDate);
    }

    private async Task ProcessGooglePlayPurchaseSuccessAsync(Guid userId, PaymentVerificationResultDto verificationResult)
    {
        _logger.LogInformation("[UserBillingGAgent][ProcessGooglePlayPurchaseSuccessAsync] Processing successful Google Play purchase for user {UserId}, product {ProductId}", userId, verificationResult.ProductId);
        
        var paymentSummary = await CreateOrUpdateGooglePlayPaymentSummaryAsync(userId, verificationResult);
        var productConfig = await GetGooglePayProductConfigAsync(verificationResult.ProductId);
        var userQuotaAgent = GrainFactory.GetGrain<IUserQuotaGAgent>(userId);

        var subscription = await userQuotaAgent.GetSubscriptionAsync(productConfig.IsUltimate);
        
        if (!subscription.IsActive)
        {
            await userQuotaAgent.ResetRateLimitsAsync();
        }

        // Fix: Use cumulative logic consistent with Apple Pay and Stripe
        if (subscription.IsActive)
        {
            // Only upgrade plan if new plan is higher or equal level
            if (SubscriptionHelper.GetPlanTypeLogicalOrder(subscription.PlanType) <= 
                SubscriptionHelper.GetPlanTypeLogicalOrder((PlanType)productConfig.PlanType))
            {
                subscription.PlanType = (PlanType)productConfig.PlanType;
            }
            // Extend subscription from current EndDate (cumulative approach)
            subscription.EndDate = GetSubscriptionEndDate(subscription.PlanType, subscription.EndDate);
        }
        else
        {
            // New subscription - use system time for consistency with Apple Pay and Stripe
            subscription.IsActive = true;
            subscription.PlanType = (PlanType)productConfig.PlanType;
            subscription.StartDate = DateTime.UtcNow;
            subscription.EndDate = GetSubscriptionEndDate(subscription.PlanType, subscription.StartDate);
            await userQuotaAgent.ResetRateLimitsAsync();
        }
        
        subscription.Status = PaymentStatus.Completed;
        if (!subscription.SubscriptionIds.Contains(paymentSummary.SubscriptionId))
        {
            subscription.SubscriptionIds.Add(paymentSummary.SubscriptionId);
        }

        await userQuotaAgent.UpdateSubscriptionAsync(subscription, productConfig.IsUltimate);
        
        // Fix: Handle subscription activation - only Ultimate changes affect Premium subscription time 
        await SyncOtherSubscriptionTimesAsync(userId, userQuotaAgent, (PlanType)productConfig.PlanType, productConfig.IsUltimate, isExtend: true);
        
        // Determine purchase type based on payment history for proper analytics
        var purchaseType = await DetermineGooglePlayPurchaseTypeAsync(userId, verificationResult.PurchaseToken);
        
        await ReportGooglePaymentSuccessAsync(userId, verificationResult.TransactionId, purchaseType, 
            PaymentPlatform.GooglePlay, verificationResult.ProductId, productConfig.Currency, productConfig.Amount);
        
        await ProcessInviteeSubscriptionAsync(userId, (PlanType)productConfig.PlanType, productConfig.IsUltimate, verificationResult.TransactionId);
    }

    private async Task ProcessGooglePlayPurchaseSuccessAsync(Guid userId, PaymentVerificationResultDto verificationResult, PurchaseType purchaseType)
    {
        var productConfig = await GetGooglePayProductConfigAsync(verificationResult.ProductId);
        if (productConfig == null)
        {
            _logger.LogError("[UserBillingGAgent][ProcessGooglePlayPurchaseSuccessAsync] Could not find product configuration for ProductId: {ProductId}", verificationResult.ProductId);
            return;
        }

        // Create or update payment summary with deduplication, using the specified purchase type
        var paymentSummary = await CreateOrUpdateGooglePlayPaymentSummaryAsync(userId, verificationResult, purchaseType);

        // Update user quota
        var userQuotaAgent = GrainFactory.GetGrain<IUserQuotaGAgent>(userId);

        // Fix: Use productConfig.IsUltimate to get the correct subscription type
        var subscription = await userQuotaAgent.GetSubscriptionAsync(productConfig.IsUltimate);
        if (subscription.SubscriptionIds.IsNullOrEmpty())
        {
            subscription.SubscriptionIds = new List<string>();
        }

        if (!subscription.SubscriptionIds.Contains(paymentSummary.SubscriptionId))
        {
            subscription.SubscriptionIds.Add(paymentSummary.SubscriptionId);
        }

        if (!subscription.IsActive)
        {
            await userQuotaAgent.ResetRateLimitsAsync();
        }

        // Fix: Use cumulative logic consistent with Apple Pay and Stripe
        if (subscription.IsActive)
        {
            // Only upgrade plan if new plan is higher or equal level
            if (SubscriptionHelper.GetPlanTypeLogicalOrder(subscription.PlanType) <= 
                SubscriptionHelper.GetPlanTypeLogicalOrder((PlanType)productConfig.PlanType))
            {
                subscription.PlanType = (PlanType)productConfig.PlanType;
            }
            // Extend subscription from current EndDate (cumulative approach)
            subscription.EndDate = GetSubscriptionEndDate(subscription.PlanType, subscription.EndDate);
        }
        else
        {
            // New subscription - use system time for consistency with Apple Pay and Stripe
            subscription.IsActive = true;
            subscription.PlanType = (PlanType)productConfig.PlanType;
            subscription.StartDate = DateTime.UtcNow;
            subscription.EndDate = GetSubscriptionEndDate(subscription.PlanType, subscription.StartDate);
            await userQuotaAgent.ResetRateLimitsAsync();
        }
        
        subscription.Status = PaymentStatus.Completed;
        await userQuotaAgent.UpdateSubscriptionAsync(subscription, productConfig.IsUltimate);
        
        // Fix: Handle subscription activation - only Ultimate changes affect Premium subscription time 
        await SyncOtherSubscriptionTimesAsync(userId, userQuotaAgent, (PlanType)productConfig.PlanType, productConfig.IsUltimate, isExtend: true);
        
        // Report payment success with the specified purchase type for accurate analytics
        await ReportGooglePaymentSuccessAsync(userId, verificationResult.TransactionId, purchaseType, 
            PaymentPlatform.GooglePlay, verificationResult.ProductId, productConfig.Currency, productConfig.Amount);
        
        await ProcessInviteeSubscriptionAsync(userId, (PlanType)productConfig.PlanType, productConfig.IsUltimate, verificationResult.TransactionId);
    }

    private async Task ReportPaymentSuccessAsync(Guid userId, string transactionId, PaymentPlatform platform)
    {
        try
        {
            var analyticsGrain = GrainFactory.GetGrain<IPaymentAnalyticsGrain>($"payment-analytics-{platform}");
            var analyticsResult = await analyticsGrain.ReportPaymentSuccessAsync(platform, transactionId, userId.ToString());

            if (analyticsResult.IsSuccess)
            {
                _logger.LogInformation($"[UserBillingGAgent][ReportPaymentSuccessAsync] Successfully reported {platform} payment analytics for user {userId}, TransactionId {transactionId}.");
            }
            else
            {
                _logger.LogWarning($"[UserBillingGAgent][ReportPaymentSuccessAsync] Failed to report {platform} payment analytics for user {userId}, TransactionId {transactionId}: {analyticsResult.ErrorMessage}");
            }
        }
        catch (Exception ex)
        {
            _logger.LogError(ex, "[UserBillingGAgent][ReportPaymentSuccessAsync] Exception while reporting {Platform} payment analytics for user {UserId}, transaction {TransactionId}", platform, userId, transactionId);
        }
    }

    private async Task ProcessGooglePayPurchaseSuccessAsync(Guid userId, PaymentVerificationResultDto verificationResult)
    {
        _logger.LogInformation("[UserBillingGAgent][ProcessGooglePayPurchaseSuccessAsync] Processing successful Google Pay Web payment for user {UserId}, product {ProductId}", userId, verificationResult.ProductId);

        try
        {
            // Get product configuration
            var productConfig = await GetGooglePayProductConfigAsync(verificationResult.ProductId);
            if (productConfig == null)
            {
                _logger.LogError("[UserBillingGAgent][ProcessGooglePayPurchaseSuccessAsync] Could not find product configuration for ProductId: {ProductId}", verificationResult.ProductId);
                return;
            }

            // Create payment summary
            var paymentSummary = await CreateOrUpdateGooglePayPaymentSummaryAsync(userId, verificationResult);

            // Update user quota
            var userQuotaAgent = GrainFactory.GetGrain<IUserQuotaGAgent>(userId);
            var subscription = await userQuotaAgent.GetSubscriptionAsync(productConfig.IsUltimate);

            // Reset rate limits if this is a new subscription
            if (!subscription.IsActive)
            {
                await userQuotaAgent.ResetRateLimitsAsync();
            }

            // Update subscription details - use consistent time calculation logic
            if (subscription.IsActive)
            {
                // Existing active subscription - use cumulative approach (same as other methods)
                if (SubscriptionHelper.GetPlanTypeLogicalOrder(subscription.PlanType) <= 
                    SubscriptionHelper.GetPlanTypeLogicalOrder((PlanType)productConfig.PlanType))
                {
                    subscription.PlanType = (PlanType)productConfig.PlanType;
                }
                subscription.EndDate = GetSubscriptionEndDate(subscription.PlanType, subscription.EndDate);
            }
            else
            {
                // New subscription - use system time for consistency
                subscription.IsActive = true;
                subscription.PlanType = (PlanType)productConfig.PlanType;
                subscription.StartDate = DateTime.UtcNow;
                subscription.EndDate = GetSubscriptionEndDate(subscription.PlanType, subscription.StartDate);
            }
            subscription.Status = PaymentStatus.Completed;
            
            if (subscription.SubscriptionIds == null)
            {
                subscription.SubscriptionIds = new List<string>();
            }
            
            if (!subscription.SubscriptionIds.Contains(paymentSummary.SubscriptionId))
            {
                subscription.SubscriptionIds.Add(paymentSummary.SubscriptionId);
            }

            await userQuotaAgent.UpdateSubscriptionAsync(subscription, productConfig.IsUltimate);

            // Fix: Handle subscription activation - only Ultimate changes affect Premium subscription time 
            await SyncOtherSubscriptionTimesAsync(userId, userQuotaAgent, (PlanType)productConfig.PlanType, productConfig.IsUltimate, true);

            // Report payment success for analytics
            await ReportGooglePaymentSuccessAsync(userId, verificationResult.TransactionId, PurchaseType.Subscription,
                PaymentPlatform.GooglePlay, verificationResult.ProductId, productConfig.Currency, productConfig.Amount);

            // Process invitee benefits if applicable
            await ProcessInviteeSubscriptionAsync(userId, (PlanType)productConfig.PlanType, productConfig.IsUltimate, verificationResult.TransactionId);

            _logger.LogInformation("[UserBillingGAgent][ProcessGooglePayPurchaseSuccessAsync] Successfully processed Google Pay Web payment for user {UserId}", userId);
        }
        catch (Exception ex)
        {
            _logger.LogError(ex, "[UserBillingGAgent][ProcessGooglePayPurchaseSuccessAsync] Error processing Google Pay Web payment for user {UserId}", userId);
            throw;
        }
    }

    private async Task<ChatManager.UserBilling.PaymentSummary> CreateOrUpdateGooglePayPaymentSummaryAsync(Guid userId, PaymentVerificationResultDto verificationResult)
    {
        // Use RevenueCat's actual fields for consistent lookup
        var originalTransactionId = verificationResult.OriginalTransactionId; // RevenueCat's original_transaction_id (stable subscription identifier)
        var currentTransactionId = verificationResult.TransactionId;           // RevenueCat's transaction_id (current transaction)
        
        var existingPayment = State.PaymentHistory.FirstOrDefault(p => 
            p.Platform == PaymentPlatform.GooglePlay && 
            (p.OrderId == originalTransactionId ||        // OrderId stored as OriginalTransactionId (stable)
             p.SubscriptionId == originalTransactionId || // SubscriptionId stored as OriginalTransactionId (stable)
             p.OrderId == currentTransactionId ||         // Legacy: OrderId stored as current TransactionId
             p.InvoiceDetails.Any(i => i.InvoiceId == currentTransactionId) ||  // Always match by current TransactionId
             p.InvoiceDetails.Any(i => i.InvoiceId == originalTransactionId))); // Also try matching by OriginalTransactionId

        var productConfig = await GetGooglePayProductConfigAsync(verificationResult.ProductId);

        if (existingPayment != null)
        {
            // Check if this specific transaction already exists
            var existingInvoice = existingPayment.InvoiceDetails.FirstOrDefault(i => i.InvoiceId == currentTransactionId);
            
            if (existingInvoice != null)
            {
                _logger.LogInformation("[UserBillingGAgent][CreateOrUpdateGooglePayPaymentSummaryAsync] Transaction already processed: {TransactionId}", currentTransactionId);
                return existingPayment; // Duplicate transaction, return existing
            }
            
            // This should not happen for INITIAL_PURCHASE - it suggests incorrect event routing
            _logger.LogWarning("[UserBillingGAgent][CreateOrUpdateGooglePayPaymentSummaryAsync] Found existing payment for INITIAL_PURCHASE event. This may indicate event routing issue. TransactionId: {TransactionId}, ExistingOrderId: {OrderId}", 
                currentTransactionId, existingPayment.OrderId);
            
            // For safety, add new invoice detail instead of updating existing ones
            var newInvoiceDetail = new ChatManager.UserBilling.UserBillingInvoiceDetail
            {
                InvoiceId = currentTransactionId,
                PriceId = verificationResult.ProductId,
                Status = PaymentStatus.Completed,
                CreatedAt = DateTime.UtcNow,
                CompletedAt = DateTime.UtcNow,
                SubscriptionStartDate = DateTime.UtcNow,
                SubscriptionEndDate = DateTime.UtcNow.AddDays(GetDaysForPlanType((PlanType)productConfig.PlanType)),
                MembershipLevel = SubscriptionHelper.GetMembershipLevel(productConfig.IsUltimate),
                Amount = productConfig.Amount,
                PlanType = (PlanType)productConfig.PlanType,
                PurchaseToken = verificationResult.OriginalTransactionId // Fix: Use OriginalTransactionId for consistency
            };
            
            existingPayment.InvoiceDetails.Add(newInvoiceDetail);
            existingPayment.SubscriptionEndDate = newInvoiceDetail.SubscriptionEndDate;
            
            RaiseEvent(new UpdatePaymentLogEvent { PaymentId = existingPayment.PaymentGrainId, PaymentSummary = existingPayment });
            await ConfirmEvents();
            return existingPayment;
        }
        else
        {
            _logger.LogInformation("[UserBillingGAgent][CreateOrUpdateGooglePayPaymentSummaryAsync] Creating new Google Pay payment for transaction: {TransactionId}", currentTransactionId);

            // Fix: Use fixed-day calculation instead of RevenueCat webhook dates
            var subscriptionStartDate = DateTime.UtcNow;
            var subscriptionEndDate = DateTime.UtcNow.AddDays(GetDaysForPlanType((PlanType)productConfig.PlanType));

            var newPaymentSummary = new ChatManager.UserBilling.PaymentSummary
            {
                PaymentGrainId = Guid.NewGuid(),
                OrderId = verificationResult.OriginalTransactionId, // Use RevenueCat's original_transaction_id for consistent subscription matching
                UserId = userId,
                PriceId = verificationResult.ProductId,
                PlanType = (PlanType)productConfig.PlanType,
                MembershipLevel = SubscriptionHelper.GetMembershipLevel(productConfig.IsUltimate),
                Amount = productConfig.Amount,
                Currency = productConfig.Currency,
                CreatedAt = DateTime.UtcNow,
                Platform = PaymentPlatform.GooglePlay,
                PaymentType = productConfig.IsSubscription ? PaymentType.Subscription : PaymentType.OneTime,
                InvoiceDetails = new List<UserBillingInvoiceDetail>
                {
                    new UserBillingInvoiceDetail
                    {
                        InvoiceId = currentTransactionId, // Current transaction ID for invoice details
                        PriceId = verificationResult.ProductId,
                        Status = PaymentStatus.Completed,
                        CreatedAt = DateTime.UtcNow,
                        CompletedAt = DateTime.UtcNow,
                        SubscriptionStartDate = subscriptionStartDate,
                        SubscriptionEndDate = subscriptionEndDate,
                        MembershipLevel = SubscriptionHelper.GetMembershipLevel(productConfig.IsUltimate),
                        Amount = productConfig.Amount,
                        PlanType = (PlanType)productConfig.PlanType,
                        PurchaseToken = verificationResult.OriginalTransactionId // Store RevenueCat's original_transaction_id for subscription matching
                    }
                },
                SubscriptionId = verificationResult.OriginalTransactionId, // Use RevenueCat's original_transaction_id as stable subscription identifier
                SubscriptionStartDate = subscriptionStartDate,
                SubscriptionEndDate = subscriptionEndDate
            };

            var paymentId = await AddPaymentRecordAsync(newPaymentSummary);

            RaiseEvent(new AddPaymentLogEvent { PaymentSummary = newPaymentSummary });
            await ConfirmEvents();
            
            return newPaymentSummary;
        }
    }

    private async Task ReportGooglePaymentSuccessAsync(Guid userId, string transactionId, PurchaseType purchaseType,
        PaymentPlatform paymentPlatform, string productId, string currency, decimal amount)
    {
        // Record payment success event to OpenTelemetry
        PaymentTelemetryMetrics.RecordPaymentSuccess(paymentPlatform.ToString(), purchaseType.ToString(), userId.ToString(), productId, _logger);
        _logger.LogInformation("[UserBillingGAgent][ReportGooglePaymentSuccessAsync] Recording payment success telemetry: Platform={Platform}, PurchaseType={PurchaseType}, UserId={UserId}, ProductId={ProductId}",
            paymentPlatform, purchaseType, userId, productId);
        
        try
        {
            var analyticsGrain = GrainFactory.GetGrain<IPaymentAnalyticsGrain>("payment-analytics" + paymentPlatform);
            var analyticsResult = await analyticsGrain.ReportPaymentSuccessAsync(
                paymentPlatform,
                transactionId,
                userId.ToString(),
                purchaseType,
                currency,
                amount
            );

            if (analyticsResult.IsSuccess)
            {
                _logger.LogInformation(
                    "[UserBillingGAgent][ReportGooglePaymentSuccessAsync] Successfully reported {Platform} payment analytics for user {UserId}, TransactionId {TransactionId}, PurchaseType {PurchaseType}",
                    paymentPlatform, userId, transactionId, purchaseType);
            }
            else
            {
                _logger.LogWarning(
                    "[UserBillingGAgent][ReportGooglePaymentSuccessAsync] Failed to report {Platform} payment analytics for user {UserId}, TransactionId {TransactionId}, PurchaseType {PurchaseType}: {ErrorMessage}",
                    paymentPlatform, userId, transactionId, purchaseType, analyticsResult.ErrorMessage);
            }
        }
        catch (Exception ex)
        {
            _logger.LogError(ex,
                "[UserBillingGAgent][ReportGooglePaymentSuccessAsync] Exception while reporting {Platform} payment analytics for user {UserId}, transaction {TransactionId}, purchaseType {PurchaseType}",
                paymentPlatform, userId, transactionId, purchaseType);
            // Don't throw - analytics reporting shouldn't block payment processing
        }
    }

    private async Task<PurchaseType> DetermineGooglePlayPurchaseTypeAsync(Guid userId, string purchaseToken)
    {
        try
        {
            // Check if this purchase token already exists in payment history
            var existingPayment = State.PaymentHistory.FirstOrDefault(p => 
                p.Platform == PaymentPlatform.GooglePlay && 
                p.InvoiceDetails.Any(i => i.PurchaseToken == purchaseToken));

            if (existingPayment != null)
            {
                // This is an update to existing payment - likely a renewal
                _logger.LogDebug("[UserBillingGAgent][DetermineGooglePlayPurchaseTypeAsync] Found existing payment for purchase token, treating as renewal. UserId: {UserId}", userId);
                return PurchaseType.Renewal;
<<<<<<< HEAD
            }
            else
            {
                // This is a new purchase token - new subscription
                _logger.LogDebug("[UserBillingGAgent][DetermineGooglePlayPurchaseTypeAsync] New purchase token, treating as subscription. UserId: {UserId}", userId);
                return PurchaseType.Subscription;
=======
>>>>>>> 296aa5c2
            }
            else
            {
                // This is a new purchase token - new subscription
                _logger.LogDebug("[UserBillingGAgent][DetermineGooglePlayPurchaseTypeAsync] New purchase token, treating as subscription. UserId: {UserId}", userId);
                return PurchaseType.Subscription;
            }
        }
        catch (Exception ex)
        {
            _logger.LogError(ex, "[UserBillingGAgent][DetermineGooglePlayPurchaseTypeAsync] Error determining purchase type, defaulting to Subscription. UserId: {UserId}", userId);
            return PurchaseType.Subscription;
        }
<<<<<<< HEAD
        catch (Exception ex)
        {
            _logger.LogError(ex, "[UserBillingGAgent][DetermineGooglePlayPurchaseTypeAsync] Error determining purchase type, defaulting to Subscription. UserId: {UserId}", userId);
            return PurchaseType.Subscription;
        }
    }

    private PurchaseType MapGooglePlayNotificationTypeToPurchaseType(GooglePlayNotificationType notificationType)
    {
        return notificationType switch
        {
            GooglePlayNotificationType.SUBSCRIPTION_PURCHASED => PurchaseType.Subscription,
            GooglePlayNotificationType.SUBSCRIPTION_RENEWED => PurchaseType.Renewal,
            GooglePlayNotificationType.SUBSCRIPTION_RECOVERED => PurchaseType.Renewal,
            GooglePlayNotificationType.SUBSCRIPTION_RESTARTED => PurchaseType.Renewal,
            _ => PurchaseType.Subscription // Default to subscription for other types
        };
    }

=======
    }

    private PurchaseType MapGooglePlayNotificationTypeToPurchaseType(GooglePlayNotificationType notificationType)
    {
        return notificationType switch
        {
            GooglePlayNotificationType.SUBSCRIPTION_PURCHASED => PurchaseType.Subscription,
            GooglePlayNotificationType.SUBSCRIPTION_RENEWED => PurchaseType.Renewal,
            GooglePlayNotificationType.SUBSCRIPTION_RECOVERED => PurchaseType.Renewal,
            GooglePlayNotificationType.SUBSCRIPTION_RESTARTED => PurchaseType.Renewal,
            _ => PurchaseType.Subscription // Default to subscription for other types
        };
    }

>>>>>>> 296aa5c2
    private DateTime GetSubscriptionEndDate(PlanType planType, DateTime startDate)
    {
        var endDate = startDate;
        switch (planType)
        {
            case PlanType.Day:
                return endDate.AddDays(1);
            case PlanType.Week:
                return endDate.AddDays(7);
            case PlanType.Month:
                return endDate.AddDays(30);
            case PlanType.Year:
                return endDate.AddDays(390);
            default:
                throw new ArgumentException($"Invalid plan type: {planType}");
        }
    }

    private int GetDaysForPlanType(PlanType planType)
    {
        // Use SubscriptionHelper for consistent days calculation with Ultimate support and historical compatibility
        return SubscriptionHelper.GetDaysForPlanType(planType);
    }

    private async Task<Tuple<string, string, string>> ExtractBusinessDataAsync(Event stripeEvent)
    {
        var userId = string.Empty;
        var orderId = string.Empty;
        var priceId = string.Empty;
        switch (stripeEvent.Type)
        {
            case "checkout.session.completed":
            {
                var session = stripeEvent.Data.Object as Stripe.Checkout.Session;
                userId = TryGetFromMetadata(session.Metadata, "internal_user_id");
                orderId = TryGetFromMetadata(session.Metadata, "order_id");
                priceId = TryGetFromMetadata(session.Metadata, "price_id");
                break;
            }
            case "invoice.paid":
            case "invoice.payment_failed" :
            {
                var invoice = stripeEvent.Data.Object as Stripe.Invoice;
                userId = TryGetFromMetadata(invoice?.Parent?.SubscriptionDetails?.Metadata, "internal_user_id");
                orderId = TryGetFromMetadata(invoice?.Parent?.SubscriptionDetails?.Metadata, "order_id");
                priceId = TryGetFromMetadata(invoice?.Parent?.SubscriptionDetails?.Metadata, "price_id");
                break;
            }
            case "customer.subscription.deleted":
            case "customer.subscription.updated":
            {
                var subscription = stripeEvent.Data.Object as Stripe.Subscription;
                userId = TryGetFromMetadata(subscription.Metadata, "internal_user_id");
                orderId = TryGetFromMetadata(subscription.Metadata, "order_id");
                priceId = TryGetFromMetadata(subscription.Metadata, "price_id");
                if (userId.IsNullOrWhiteSpace())
                {
                    var paymentSummary = State.PaymentHistory.FirstOrDefault(t => t.SubscriptionId == subscription.Id);
                    if (paymentSummary != null)
                    {
                        userId = paymentSummary.UserId.ToString();
                        orderId = paymentSummary.OrderId;
                        priceId = paymentSummary.PriceId;
                    }
                }
                break;
            }
            case "charge.refunded":
                var charge = stripeEvent.Data.Object as Stripe.Charge;
                userId = TryGetFromMetadata(charge.Metadata, "internal_user_id");
                orderId = TryGetFromMetadata(charge.Metadata, "order_id");
                priceId = TryGetFromMetadata(charge.Metadata, "price_id");
                if (userId.IsNullOrWhiteSpace())
                {
                    var paymentIntentService = new PaymentIntentService(_client);
                    var paymentIntent = paymentIntentService.Get(charge.PaymentIntentId);
                    userId = TryGetFromMetadata(paymentIntent.Metadata, "internal_user_id");
                    orderId = TryGetFromMetadata(paymentIntent.Metadata, "order_id");
                    priceId = TryGetFromMetadata(paymentIntent.Metadata, "price_id");
                }
                break;
            default:
                userId = string.Empty;
                orderId = string.Empty;
                priceId = string.Empty;
                break;
        }

        if (userId.IsNullOrWhiteSpace() || orderId.IsNullOrWhiteSpace() || priceId.IsNullOrWhiteSpace())
        {
            _logger.LogWarning(
                "[UserBillingGAgent][ExtractBusinessDataAsync] Type={0}-{1}, userId={2}, orderId={3}, priceId={4},",
                stripeEvent.Type, stripeEvent.Id, userId, orderId, priceId);
            throw new ArgumentException(
                $"Business Data not found in StripeEvent. {stripeEvent.Type}, {stripeEvent.Id}");
        }

        return new Tuple<string, string, string>(userId, orderId, priceId);
    }

    private string TryGetFromMetadata(IDictionary<string, string> metadata, string key)
    {
        if (metadata != null && metadata.TryGetValue(key, out var value) && !string.IsNullOrEmpty(value))
        {
            return value;
        }

        return string.Empty;
    }

    public async Task<bool> HandleAppStoreNotificationAsync(Guid userId, string jsonPayload)
    {
        try
        {
            // 1. Parse V2 format notification
            _logger.LogDebug("[UserBillingGAgent][HandleAppStoreNotificationAsync] {userId} Received notification payload", 
                userId.ToString());
            
            var notificationV2 = JsonConvert.DeserializeObject<AppStoreServerNotificationV2>(jsonPayload);
            if (notificationV2?.SignedPayload == null)
            {
                _logger.LogWarning("[UserBillingGAgent][HandleAppStoreNotificationAsync] {userId} Invalid notification format - missing SignedPayload",
                    userId.ToString());
                return false;
            }
                
            _logger.LogDebug("[UserBillingGAgent][HandleAppStoreNotificationAsync] {userId} Received V2 format notification", userId.ToString());
                
            // 2. First decode the JWT payload (without verification) to get environment info
            ResponseBodyV2DecodedPayload decodedPayload = null;
            try
            {
                decodedPayload = AppStoreHelper.DecodeV2Payload(notificationV2.SignedPayload);
            }
            catch (Exception e)
            {
                _logger.LogError(e, "[UserBillingGAgent][HandleAppStoreNotificationAsync] {userId} Error decoding payload: {Error}", 
                    userId.ToString() ,e.Message);
            }
            
            if (decodedPayload == null)
            {
                _logger.LogWarning("[UserBillingGAgent][HandleAppStoreNotificationAsync] {userId} Failed to decode V2 payload", userId.ToString());
                return false;
            }
            
            var environment = decodedPayload.Data.Environment;
            _logger.LogInformation("[UserBillingGAgent][HandleAppStoreNotificationAsync] {userId} Notification environment: {Environment}",
                userId.ToString(), environment);
                
            // 3. Verify JWT signature authenticity using the correct environment
            if (!VerifyJwtSignature(notificationV2.SignedPayload, environment))
            {
                _logger.LogWarning("[UserBillingGAgent][HandleAppStoreNotificationAsync] {userId} Invalid JWT signature for {Environment} environment", 
                    userId, environment);
                return false;
            }
                
            // 4. Extract notification details from decoded payload
            var notificationType = decodedPayload.NotificationType;
            var subtype = decodedPayload.Subtype ?? string.Empty;

            // 4.5. Check refund permission if this is a REFUND notification
            if (notificationType == "REFUND")
            {
                var appleOptions = _appleOptions.CurrentValue;
                if (!appleOptions.EnableRefund)
                {
                    // Refund is disabled, only allow specific user IDs
                    var currentUserId = userId.ToString();
                    if (appleOptions.RefundAllowedUserIds == null || !appleOptions.RefundAllowedUserIds.Contains(currentUserId))
                    {
                        _logger.LogWarning("[UserBillingGAgent][HandleAppStoreNotificationAsync] {userId} Refund is disabled and user is not in the allowed list. Notification ignored.", 
                            currentUserId);
                        return false; // Return true to acknowledge receipt but skip processing
                    }
                    
                    _logger.LogDebug("[UserBillingGAgent][HandleAppStoreNotificationAsync] {userId} Refund is disabled but user is in the allowed list. Processing refund.", 
                        currentUserId);
                }
                else
                {
                    _logger.LogDebug("[UserBillingGAgent][HandleAppStoreNotificationAsync] {userId} Refund is enabled globally. Processing refund.", 
                        userId.ToString());
                }
            }
                
            // 5. Extract transaction info from decoded payload
            var (appStoreTransactionInfo, signedTransactionInfo, signedRenewalInfo) = ExtractTransactionInfoFromV2(decodedPayload);
            if (appStoreTransactionInfo == null)
            {
                _logger.LogWarning("[UserBillingGAgent][HandleAppStoreNotificationAsync] {userId} Failed to extract transaction info from payload", userId.ToString());
                return false;
            }

            // 7. Log notification information
            _logger.LogDebug("[UserBillingGAgent][HandleAppStoreNotificationAsync] {userId} Received notification type: {Type}, subtype: {Subtype}, environment: {Env}", 
                userId.ToString(), notificationType, subtype, environment);
            
            // 8. Parse notification type and subtype to enums
            AppStoreNotificationType notificationTypeEnum;
            if (!Enum.TryParse(notificationType, out notificationTypeEnum))
            {
                notificationTypeEnum = AppStoreNotificationType.UNKNOWN;
            }

            // Parse notification subtype
            AppStoreNotificationSubtype subtypeEnum;
            if (!Enum.TryParse(subtype, out subtypeEnum))
            {
                subtypeEnum = AppStoreNotificationSubtype.NONE;
            }

            _logger.LogInformation("[UserBillingGAgent][HandleAppStoreNotificationAsync] {userId} Processing notification type: {Type}, subtype: {SubType}, transactionId: {Transaction}, originalTransaction: {OriginalTransactionId}",
                userId.ToString(), notificationTypeEnum, subtypeEnum, signedTransactionInfo.TransactionId, signedTransactionInfo.OriginalTransactionId);

            // 10. Process based on notification type and subtype
            switch (notificationTypeEnum)
            {
                case AppStoreNotificationType.SUBSCRIBED:
                    // Handle new subscription
                    if (subtypeEnum == AppStoreNotificationSubtype.INITIAL_BUY)
                    {
                        _logger.LogInformation("[UserBillingGAgent][HandleAppStoreNotificationAsync] {userId}, {transactionId}, Initial subscription purchase",
                            userId.ToString(), signedTransactionInfo.TransactionId);
                    }
                    else if (subtypeEnum == AppStoreNotificationSubtype.RESUBSCRIBE)
                    {
                        _logger.LogInformation("[UserBillingGAgent][HandleAppStoreNotificationAsync] {userId}, {transactionId}, Resubscription to same or different subscription in group",
                        userId.ToString(), signedTransactionInfo.TransactionId);
                    }
                    await HandleDidRenewAsync(userId, signedTransactionInfo, signedRenewalInfo);
                    _logger.LogInformation(
                        "[UserBillingGAgent][HandleAppStoreNotificationAsync] {userId}, {transactionId}, Subscribed",
                        userId.ToString(), signedTransactionInfo.TransactionId);
                    //Report payment success to Google Analytics for completed payments
<<<<<<< HEAD
                    _ = ReportApplePaymentSuccessAsync(userId, signedTransactionInfo.TransactionId, PurchaseType.Subscription, PaymentPlatform.AppStore, signedTransactionInfo.ProductId, signedTransactionInfo.Currency, signedTransactionInfo.Price);
=======
                    _ = ReportApplePaymentSuccessAsync(userId, signedTransactionInfo.TransactionId, PurchaseType.Subscription, PaymentPlatform.AppStore, signedTransactionInfo.ProductId, signedTransactionInfo.Currency, GetActualApplePrice(signedTransactionInfo.Price));
>>>>>>> 296aa5c2
                    break;
                case AppStoreNotificationType.DID_RENEW:
                    // Handle successful renewal
                    await HandleDidRenewAsync(userId, signedTransactionInfo, signedRenewalInfo);
                    _logger.LogInformation(
                        "[UserBillingGAgent][HandleAppStoreNotificationAsync] {userId}, {transactionId}, Renewed",
                        userId.ToString(), signedTransactionInfo.TransactionId);

                    //Report payment success to Google Analytics for completed payments
<<<<<<< HEAD
                    _ = ReportApplePaymentSuccessAsync(userId, signedTransactionInfo.TransactionId, PurchaseType.Renewal, PaymentPlatform.AppStore, signedTransactionInfo.ProductId, signedTransactionInfo.Currency, signedTransactionInfo.Price);
=======
                    _ = ReportApplePaymentSuccessAsync(userId, signedTransactionInfo.TransactionId, PurchaseType.Renewal, PaymentPlatform.AppStore, signedTransactionInfo.ProductId, signedTransactionInfo.Currency, GetActualApplePrice(signedTransactionInfo.Price));
>>>>>>> 296aa5c2

                    break;
                case AppStoreNotificationType.DID_CHANGE_RENEWAL_STATUS:
                    // Handle auto-renewal status changes
                    switch (subtypeEnum)
                    {
                        case AppStoreNotificationSubtype.AUTO_RENEW_ENABLED:
                            _logger.LogInformation("[UserBillingGAgent][HandleAppStoreNotificationAsync] {userId}, {transactionId}, Auto-renewal enabled",
                                userId.ToString(), signedTransactionInfo.TransactionId);
                            break;
                        case AppStoreNotificationSubtype.AUTO_RENEW_DISABLED:
                            //cancel subscription
                            await HandleAppStoreSubscriptionCancellationAsync(userId, signedTransactionInfo, signedRenewalInfo);
                            _logger.LogInformation("[UserBillingGAgent][HandleAppStoreNotificationAsync] {userId}, {transactionId}, Auto-renewal disabled",
                                userId.ToString(), signedTransactionInfo.TransactionId);
                            break;
                    }
                    break;
                case AppStoreNotificationType.EXPIRED:
                    //cancel subscription
                    //subtypeEnum: AppStoreNotificationSubtype.VOLUNTARY/AppStoreNotificationSubtype.BILLING_RETRY
                    //             AppStoreNotificationSubtype.PRICE_INCREASE/AppStoreNotificationSubtype.PRODUCT_NOT_FOR_SALE
                    await HandleAppStoreSubscriptionCancellationAsync(userId, signedTransactionInfo, signedRenewalInfo);
                    _logger.LogInformation("[UserBillingGAgent][HandleAppStoreNotificationAsync] {userId}, {transactionId}, Subscription expired", 
                        userId.ToString(), signedTransactionInfo.TransactionId);
                    break;
                case AppStoreNotificationType.GRACE_PERIOD_EXPIRED:
                    await HandleAppStoreSubscriptionCancellationAsync(userId, signedTransactionInfo, signedRenewalInfo);
                    _logger.LogInformation("[UserBillingGAgent][HandleAppStoreNotificationAsync] {userId}, {transactionId}, Grace period expired",
                        userId.ToString(), signedTransactionInfo.TransactionId);
                    break;
                case AppStoreNotificationType.REVOKE:
                    await HandleAppStoreSubscriptionCancellationAsync(userId, signedTransactionInfo, signedRenewalInfo);
                    _logger.LogInformation("[UserBillingGAgent][HandleAppStoreNotificationAsync] {userId}, {transactionId}, Family Sharing purchase revoked",
                        userId.ToString(), signedTransactionInfo.TransactionId);
                    break;
                
                case AppStoreNotificationType.DID_CHANGE_RENEWAL_PREF:
                    switch (subtypeEnum)
                    {
                        // Handle subscription plan changes
                        case AppStoreNotificationSubtype.UPGRADE:
                            await HandleDidRenewAsync(userId, signedTransactionInfo, signedRenewalInfo);
                            _logger.LogInformation("[UserBillingGAgent][HandleAppStoreNotificationAsync] {userId}, {transactionId}, User upgraded subscription, effective immediately",
                                userId.ToString(), signedTransactionInfo.TransactionId);
                            //Report payment success to Google Analytics for completed payments
<<<<<<< HEAD
                            _ = ReportApplePaymentSuccessAsync(userId, signedTransactionInfo.TransactionId, PurchaseType.Renewal, PaymentPlatform.AppStore, signedTransactionInfo.ProductId, signedTransactionInfo.Currency, signedTransactionInfo.Price);
=======
                            _ = ReportApplePaymentSuccessAsync(userId, signedTransactionInfo.TransactionId, PurchaseType.Renewal, PaymentPlatform.AppStore, signedTransactionInfo.ProductId, signedTransactionInfo.Currency, GetActualApplePrice(signedTransactionInfo.Price));
>>>>>>> 296aa5c2
                            break;
                        case AppStoreNotificationSubtype.DOWNGRADE:
                            _logger.LogInformation("[UserBillingGAgent][HandleAppStoreNotificationAsync] {userId}, {transactionId}, User downgraded subscription, effective at next renewal",
                                userId.ToString(), signedTransactionInfo.TransactionId);
                            break;
                        default:
                            _logger.LogInformation("[UserBillingGAgent][HandleAppStoreNotificationAsync] {userId}, {transactionId}, User reverted to current subscription",
                                userId.ToString(), signedTransactionInfo.TransactionId);
                            break;
                    }
                    break;
                case AppStoreNotificationType.TEST:
                    _logger.LogInformation("[UserBillingGAgent][HandleAppStoreNotificationAsync] {userId}, {transactionId}, Test notification received",
                        userId.ToString(), signedTransactionInfo.TransactionId);
                    break;

                case AppStoreNotificationType.REFUND:
                    await HandleRefundAsync(userId, signedTransactionInfo, signedRenewalInfo);
                    _logger.LogInformation("[UserBillingGAgent][HandleAppStoreNotificationAsync] {userId}, {transactionId}, Purchase refunded",
                        userId.ToString(), signedTransactionInfo.TransactionId);
                    break;
                //---------------------------------------------------------------------
                case AppStoreNotificationType.CONSUMPTION_REQUEST: // Handle consumption data request for refund
                case AppStoreNotificationType.DID_FAIL_TO_RENEW: // Handle renewal failure
                case AppStoreNotificationType.OFFER_REDEEMED: // Handle offer redemption
                case AppStoreNotificationType.PRICE_INCREASE: // Handle price increase
                case AppStoreNotificationType.REFUND_DECLINED: //Handle refund request declined
                case AppStoreNotificationType.REFUND_REVERSED: // Reinstate content or services that were revoked
                case AppStoreNotificationType.RENEWAL_EXTENDED: // Subscription renewal date extended
                case AppStoreNotificationType.RENEWAL_EXTENSION: // Handle renewal extension status
                default:
                    _logger.LogWarning("[UserBillingGAgent][HandleAppStoreNotificationAsync] {userId}, {transactionId}, Filter notification type",
                        userId.ToString(), signedTransactionInfo.TransactionId);
                    break;
            }
            
            return true;
        }
        catch (Exception ex)
        {
            _logger.LogError(ex, "[UserBillingGAgent][HandleAppStoreNotificationAsync] Error processing notification");
            return false;
        }
    }

    private async Task ReportApplePaymentSuccessAsync(Guid userId, string transactionId, PurchaseType purchaseType,
        PaymentPlatform paymentPlatform, string productId, string currency, decimal amount)
    {
        // Record payment success event to OpenTelemetry
        PaymentTelemetryMetrics.RecordPaymentSuccess(paymentPlatform.ToString(), purchaseType.ToString(), userId.ToString(), productId, _logger);
<<<<<<< HEAD
        _logger.LogInformation("[UserBillingGAgent][ReportApplePaymentSuccessAsync] Recording payment success telemetry: Platform={Platform}, PurchaseType={PurchaseType}, UserId={UserId}, ProductId={ProductId}",
            paymentPlatform, purchaseType, userId, productId);
=======
        _logger.LogInformation("[UserBillingGAgent][ReportApplePaymentSuccessAsync] Recording payment success telemetry: Platform={Platform}, PurchaseType={PurchaseType}, UserId={UserId}, ProductId={ProductId}, Amount={Amount}",
            paymentPlatform, purchaseType, userId, productId, amount);
>>>>>>> 296aa5c2
        
        try
        {
            var analyticsGrain =
                GrainFactory.GetGrain<IPaymentAnalyticsGrain>("payment-analytics" + paymentPlatform);
            var analyticsResult = await analyticsGrain.ReportPaymentSuccessAsync(
                paymentPlatform,
                transactionId,
                userId.ToString(),
                purchaseType,
                currency,
                amount
            );

            if (analyticsResult.IsSuccess)
            {
                _logger.LogInformation(
                    $"[UserBillingGAgent][ReportApplePaymentSuccessAsync] Successfully reported {paymentPlatform.ToString()} payment analytics for user {userId}, TransactionId {transactionId}, event {AppStoreNotificationType.DID_RENEW}");
            }
            else
            {
                _logger.LogWarning(
                    $"[UserBillingGAgent][ReportApplePaymentSuccessAsync] Failed to report {paymentPlatform.ToString()} payment analytics for user {userId}, TransactionId {transactionId}, event {AppStoreNotificationType.DID_RENEW}: {analyticsResult.ErrorMessage}");
            }
        }
        catch (Exception ex)
        {
            _logger.LogError(ex,
                "[UserBillingGAgent][ReportApplePaymentSuccessAsync] Exception while reporting {paymentPlatform.ToString()} payment analytics for user {UserId}, product {ProductId}, event {EventType}",
                userId, transactionId, AppStoreNotificationType.DID_RENEW);
            // Don't throw - analytics reporting shouldn't block payment processing
        }
    }
    
    private async Task HandleAppStoreSubscriptionCancellationAsync(Guid userId, 
        AppStoreJWSTransactionDecodedPayload signedTransactionInfo, JWSRenewalInfoDecodedPayload signedRenewalInfo)
    {
        var existingSubscription = await GetPaymentSummaryBySubscriptionIdAsync(signedTransactionInfo.OriginalTransactionId);
        if (existingSubscription == null)
        {
            _logger.LogError("[UserBillingGAgent][HandleSubscriptionCancellationAsync] Subscription not found. userId={0}, otxnId={1}, txnId={2}", 
                userId.ToString(), signedTransactionInfo.OriginalTransactionId, signedTransactionInfo.TransactionId);
            return;
        }

        if (existingSubscription.Status == PaymentStatus.Cancelled)
        {
            _logger.LogWarning("[UserBillingGAgent][HandleSubscriptionCancellationAsync] Subscription is cancelled. userId={0}, otxnId={1}, txnId={2}", 
                userId.ToString(), signedTransactionInfo.OriginalTransactionId, signedTransactionInfo.TransactionId);
            return;
        }

        existingSubscription.Status = PaymentStatus.Cancelled;
        var invoiceDetails = existingSubscription.InvoiceDetails;
        if (!invoiceDetails.IsNullOrEmpty())
        {
            var invoiceDetail = invoiceDetails.FirstOrDefault(t => t.InvoiceId == signedTransactionInfo.TransactionId);
            if (invoiceDetail != null)
            {
                invoiceDetail.Status = PaymentStatus.Cancelled;
            }
        }

        RaiseEvent(new UpdatePaymentBySubscriptionIdLogEvent
        {
            SubscriptionId = existingSubscription.SubscriptionId,
            PaymentSummary = existingSubscription
        });
        await ConfirmEvents();

        _logger.LogDebug("[UserBillingGAgent][HandleSubscriptionCancellationAsync] Cancel subscription complated. userId={0}, otxnId={1}, txnId={2}", 
            userId.ToString(), signedTransactionInfo.OriginalTransactionId, signedTransactionInfo.TransactionId);
    }
    
    /// <summary>
    /// Extracts transaction info from a JWT payload in V2 format
    /// </summary>
    private new Tuple<AppStoreSubscriptionInfo, AppStoreJWSTransactionDecodedPayload, JWSRenewalInfoDecodedPayload> ExtractTransactionInfoFromV2(ResponseBodyV2DecodedPayload decodedPayload)
    {
        try
        {
            if (decodedPayload?.Data == null)
            {
                _logger.LogWarning("[UserBillingGAgent][ExtractTransactionInfoFromV2] No data in payload");
                return new Tuple<AppStoreSubscriptionInfo, AppStoreJWSTransactionDecodedPayload, JWSRenewalInfoDecodedPayload>(null, null, null);
            }
            
            var transactionInfo = new AppStoreSubscriptionInfo();
            AppStoreJWSTransactionDecodedPayload transactionPayload = null;
            JWSRenewalInfoDecodedPayload renewalPayload = null;
            
            // Try to decode transaction info
            if (!string.IsNullOrEmpty(decodedPayload.Data.SignedTransactionInfo))
            {
                try
                {
                    transactionPayload = AppStoreHelper.DecodeJwtPayload<AppStoreJWSTransactionDecodedPayload>(decodedPayload.Data.SignedTransactionInfo);
                }
                catch (Exception e)
                {
                    _logger.LogError(e, "[UserBillingGAgent][ExtractTransactionInfoFromV2] Error decoding SignedTransactionInfo  payload");
                }
                if (transactionPayload != null)
                {
                    transactionInfo.OriginalTransactionId = transactionPayload.OriginalTransactionId;
                    transactionInfo.TransactionId = transactionPayload.TransactionId;
                    transactionInfo.ProductId = transactionPayload.ProductId;
                    transactionInfo.PurchaseDate = DateTimeOffset.FromUnixTimeMilliseconds(transactionPayload.PurchaseDate).DateTime;
                    
                    if (transactionPayload.ExpiresDate.HasValue)
                    {
                        transactionInfo.ExpiresDate = DateTimeOffset.FromUnixTimeMilliseconds(transactionPayload.ExpiresDate.Value).DateTime;
                    }
                    transactionInfo.IsTrialPeriod = false;
                }
            }
            
            // Try to decode renewal info
            if (!string.IsNullOrEmpty(decodedPayload.Data.SignedRenewalInfo))
            {
                try
                {
                    renewalPayload = AppStoreHelper.DecodeJwtPayload<JWSRenewalInfoDecodedPayload>(decodedPayload.Data.SignedRenewalInfo);
                }
                catch (Exception e)
                {
                    _logger.LogError(e, "[UserBillingGAgent][ExtractTransactionInfoFromV2] Error decoding SignedRenewalInfo  payload");
                }
                if (renewalPayload != null)
                {
                    transactionInfo.AutoRenewStatus = renewalPayload.AutoRenewStatus == 1;
                    
                    // If we couldn't get originalTransactionId from transaction info, try from renewal info
                    if (string.IsNullOrEmpty(transactionInfo.OriginalTransactionId) && 
                        !string.IsNullOrEmpty(renewalPayload.OriginalTransactionId))
                    {
                        transactionInfo.OriginalTransactionId = renewalPayload.OriginalTransactionId;
                    }
                    
                    // If we couldn't get productId from transaction info, try from renewal info
                    if (string.IsNullOrEmpty(transactionInfo.ProductId) && 
                        !string.IsNullOrEmpty(renewalPayload.ProductId))
                    {
                        transactionInfo.ProductId = renewalPayload.ProductId;
                    }
                }
            }
            
            transactionInfo.Environment = decodedPayload.Data?.Environment;
            
            return new (transactionInfo, transactionPayload, renewalPayload);
        }
        catch (Exception ex)
        {
            _logger.LogError(ex, "[UserBillingGAgent][ExtractTransactionInfoFromV2] Error extracting transaction info: {Error}", ex.Message);
            return null;
        }
    }

    private async Task HandleRefundAsync(Guid userId, AppStoreJWSTransactionDecodedPayload transactionInfo,
        JWSRenewalInfoDecodedPayload jwsRenewalInfoDecodedPayload)
    {
        _logger.LogInformation("[UserBillingGAgent][HandleRefundAsync] Processing refund for user {UserId}, originalTransactionId {OriginalTransactionId}, transactionId {TransactionId}", 
            userId, transactionInfo.OriginalTransactionId, transactionInfo.TransactionId);
        
        try
        {
            // 1. Find main payment record by OriginalTransactionId (subscription record)
            var existingPayment = await GetPaymentSummaryBySubscriptionIdAsync(transactionInfo.OriginalTransactionId);
            if (existingPayment == null)
            {
                _logger.LogWarning("[UserBillingGAgent][HandleRefundAsync] Main payment record not found for OriginalTransactionId: {OriginalTransactionId}", 
                    transactionInfo.OriginalTransactionId);
                return;
            }

            // 2. Find specific transaction record by TransactionId (invoice record)
            var invoiceDetails = existingPayment.InvoiceDetails ?? new List<ChatManager.UserBilling.UserBillingInvoiceDetail>();
            var invoiceDetail = invoiceDetails.FirstOrDefault(t => t.InvoiceId == transactionInfo.TransactionId);
            if (invoiceDetail == null)
            {
                _logger.LogWarning("[UserBillingGAgent][HandleRefundAsync] Invoice detail not found for TransactionId: {TransactionId}", 
                    transactionInfo.TransactionId);
                return;
            }

            // Skip if already refunded
            if (invoiceDetail.Status == PaymentStatus.Refunded)
            {
                _logger.LogInformation("[UserBillingGAgent][HandleRefundAsync] Invoice {TransactionId} is already refunded", 
                    transactionInfo.TransactionId);
                return;
            }

            // 3. Get product configuration from transaction info to determine planType and isUltimate
            var appleProduct = await GetAppleProductConfigAsync(transactionInfo.ProductId);

            // 4. Update invoice status to Refunded
            var oldStatus = invoiceDetail.Status;
            invoiceDetail.Status = PaymentStatus.Refunded;
            
            // Check if this invoiceDetail is the last record and update main payment status
            if (invoiceDetail == invoiceDetails.LastOrDefault())
            {
                existingPayment.Status = PaymentStatus.Refunded;
            }
            
            RaiseEvent(new UpdatePaymentLogEvent
            {
                PaymentId = existingPayment.PaymentGrainId,
                PaymentSummary = existingPayment
            });
            await ConfirmEvents();  

            _logger.LogInformation("[UserBillingGAgent][HandleRefundAsync] Invoice status updated from {OldStatus} to Refunded for transaction {TransactionId}", 
                oldStatus, transactionInfo.TransactionId);

            // 5. Rollback user quota and subscription - reuse existing Stripe refund logic
            await RollbackQuotaAfterRefundAsync(userId, transactionInfo.OriginalTransactionId, 
                appleProduct.IsUltimate, (PlanType)appleProduct.PlanType, invoiceDetail);

            _logger.LogInformation("[UserBillingGAgent][HandleRefundAsync] Successfully processed refund for user {UserId}, originalTransactionId {OriginalTransactionId}, transactionId {TransactionId}", 
                userId, transactionInfo.OriginalTransactionId, transactionInfo.TransactionId);
        }
        catch (Exception ex)
        {
            _logger.LogError(ex, "[UserBillingGAgent][HandleRefundAsync] Error processing refund for user {UserId}, originalTransactionId {OriginalTransactionId}, transactionId {TransactionId}: {Error}", 
                userId, transactionInfo.OriginalTransactionId, transactionInfo.TransactionId, ex.Message);
        }
    }

    // Filter payment history by ultimate status
    private List<ChatManager.UserBilling.PaymentSummary> GetFilteredPaymentHistoryByUltimate(bool isUltimate)
    {
        if (State.PaymentHistory == null || !State.PaymentHistory.Any())
        {
            return new List<ChatManager.UserBilling.PaymentSummary>();
        }
        
        // Filter payments by Ultimate status
        // For Apple payments, check the product configuration
        return State.PaymentHistory
            .Where(payment => 
            {
                // For Apple payments, determine Ultimate status from the product config
                if (payment.Platform == PaymentPlatform.AppStore && !string.IsNullOrEmpty(payment.PriceId))
                {
                    var appleProduct = _appleOptions.CurrentValue.Products
                        .FirstOrDefault(p => p.ProductId == payment.PriceId);
                    
                    // If product config found, filter by Ultimate status
                    if (appleProduct != null)
                    {
                        return appleProduct.IsUltimate == isUltimate;
                    }
                }
                
                // For other payment platforms (Stripe), determine from metadata or product
                if (payment.Platform == PaymentPlatform.Stripe && !string.IsNullOrEmpty(payment.PriceId))
                {
                    var stripeProduct = _stripeOptions.CurrentValue.Products
                        .FirstOrDefault(p => p.PriceId == payment.PriceId);
                    
                    if (stripeProduct != null)
                    {
                        return stripeProduct.IsUltimate == isUltimate;
                    }
                }
                
                // Default case - include in non-Ultimate list if we can't determine
                return false;
            })
            .ToList();
    }

    public async Task<VerifyReceiptResponseDto> VerifyAppStoreTransactionAsync(VerifyReceiptRequestDto requestDto, bool savePaymentEnabled)
    {
        _logger.LogDebug("[UserBillingGAgent][VerifyAppStoreTransactionAsync] verify transaction. {UserId}, {TransactionId}, {IsSandbox}",
            requestDto.UserId, requestDto.TransactionId, requestDto.SandboxMode);
        try
        {
            var transactionId = requestDto.TransactionId;
            var environment = requestDto.SandboxMode ? "Sandbox" : "Production";
            
            // If transactionId is not provided, first validate the receipt to get it
            if (string.IsNullOrEmpty(transactionId))
            {
                _logger.LogError("[UserBillingGAgent][VerifyAppStoreTransactionAsync] {UserId}, {TransactionId} No transactionId provided, verifying receipt first",
                    requestDto.UserId, transactionId);
                return new VerifyReceiptResponseDto 
                { 
                    IsValid = false, 
                    Error = $"No transactionId provided: {transactionId}" 
                };
            }
            
            // Now we have a transactionId, verify it using App Store API
            _logger.LogInformation("[UserBillingGAgent][VerifyAppStoreTransactionAsync] {UserId}, {TransactionId} Verifying transaction",
                requestDto.UserId, transactionId);
            
            var transactionResult = await GetAppStoreTransactionInfoAsync(transactionId, environment);
            
            if (!transactionResult.Success || transactionResult.Data == null)
            {
                _logger.LogError("[UserBillingGAgent][VerifyAppStoreTransactionAsync] Failed to verify transaction: {Error}", 
                    transactionResult.Message);
                return new VerifyReceiptResponseDto 
                { 
                    IsValid = false, 
                    Error = $"Transaction verification failed: {transactionResult.Message}" 
                };
            }

            var transactionInfo = transactionResult.Data;
            if (!transactionInfo.AppAccountToken.IsNullOrWhiteSpace() && Guid.TryParse(transactionInfo.AppAccountToken, out var accountToken))
            {
                _logger.LogDebug("[UserBillingGAgent][VerifyAppStoreTransactionAsync] {UserId}, {TransactionId}, {OriginalTransactionId}, verify AppAccountToken", 
                    requestDto.UserId, transactionInfo.TransactionId, transactionInfo.OriginalTransactionId);
                if (accountToken.ToString() != requestDto.UserId)
                {
                    _logger.LogError("[UserBillingGAgent][VerifyAppStoreTransactionAsync] {UserId}, {TransactionId}, {OriginalTransactionId}, Failed to verify AppAccountToken", 
                        requestDto.UserId, transactionInfo.TransactionId, transactionInfo.OriginalTransactionId);
                    return new VerifyReceiptResponseDto 
                    { 
                        IsValid = false, 
                        Error = $"AppAccountToken verification failed: invalid user data" 
                    };
                }
            }
            else
            {
                _logger.LogDebug("[UserBillingGAgent][VerifyAppStoreTransactionAsync] {UserId}, {TransactionId}, {OriginalTransactionId}, verify transaction", 
                    requestDto.UserId, transactionInfo.TransactionId, transactionInfo.OriginalTransactionId);
                var paymentGrainId = CommonHelper.GetAppleUserPaymentGrainId(transactionInfo.OriginalTransactionId);
                var paymentGrain = GrainFactory.GetGrain<IUserPaymentGrain>(paymentGrainId);
                var paymentDetailsDto = await paymentGrain.GetPaymentDetailsAsync();
                if (paymentDetailsDto != null && paymentDetailsDto.UserId != Guid.Empty && paymentDetailsDto.UserId.ToString() != requestDto.UserId )
                {
                    _logger.LogError("[UserBillingGAgent][VerifyAppStoreTransactionAsync] {UserId}, {TransactionId}, {OriginalTransactionId}, Failed to verify transaction", 
                        requestDto.UserId, transactionInfo.TransactionId, transactionInfo.OriginalTransactionId);
                    return new VerifyReceiptResponseDto 
                    { 
                        IsValid = false, 
                        Error = $"Transaction verification failed: invalid user data" 
                    };
                }
            }

            // Extract transaction details
            var purchaseDate = DateTimeOffset.FromUnixTimeMilliseconds(transactionInfo.PurchaseDate).DateTime;
            var expiresDate = transactionInfo.ExpiresDate.HasValue 
                ? DateTimeOffset.FromUnixTimeMilliseconds(transactionInfo.ExpiresDate.Value).DateTime 
                : purchaseDate.AddDays(30); // Default 30 days if no expiration date
            
            // If there is a user ID, create or update subscription
            if (!string.IsNullOrEmpty(requestDto.UserId) && Guid.TryParse(requestDto.UserId, out var userId) && savePaymentEnabled)
            {
                // We need to create or update subscription record
                _logger.LogInformation("[UserBillingGAgent][VerifyAppStoreTransactionAsync] {UserId}, {TransactionId}, {OriginalTransactionId}, Creating subscription", 
                    requestDto.UserId, transactionInfo.TransactionId, transactionInfo.OriginalTransactionId);
                await HandleDidRenewAsync(userId, transactionInfo, null);
            }
            
            // Return verification result
            return new VerifyReceiptResponseDto
            {
                IsValid = true,
                Environment = environment,
                ProductId = transactionInfo.ProductId,
                ExpiresDate = expiresDate,
                IsTrialPeriod = transactionInfo.InAppOwnershipType == "PURCHASED", // Check if this mapping is correct
                OriginalTransactionId = transactionInfo.OriginalTransactionId,
                Subscription = new SubscriptionDto
                {
                    ProductId = transactionInfo.ProductId,
                    StartDate = purchaseDate,
                    EndDate = expiresDate,
                    Status = "active"
                }
            };
        }
        catch (Exception ex)
        {
            _logger.LogError(ex, "[UserBillingGAgent][VerifyAppStoreTransactionAsync] Error verifying transaction: {Message}", ex.Message);
            return new VerifyReceiptResponseDto { IsValid = false, Error = ex.Message };
        }
    }
    
    public async Task<AppStoreSubscriptionResponseDto> CreateAppStoreSubscriptionAsync(CreateAppStoreSubscriptionDto createSubscriptionDto)
    {
        _logger.LogDebug("[UserBillingGAgent][CreateAppStoreSubscriptionAsync] create app store subscription {UserId}, {TransactionId}, {IsSandbox}",
            this.GetPrimaryKey().ToString(), createSubscriptionDto.TransactionId, createSubscriptionDto.SandboxMode);
        try
        {
            // 1. Verify App Store receipt
            var verifyReceiptRequest = new VerifyReceiptRequestDto
            {
                SandboxMode = createSubscriptionDto.SandboxMode,
                UserId = createSubscriptionDto.UserId,
                TransactionId = createSubscriptionDto.TransactionId
            };
            
            var verifyResponse = await VerifyAppStoreTransactionAsync(verifyReceiptRequest, true);
            
            // 2. Return verification result
            if (verifyResponse.IsValid)
            {
                return new AppStoreSubscriptionResponseDto
                {
                    Success = true,
                    SubscriptionId = verifyResponse.OriginalTransactionId,
                    ExpiresDate = verifyResponse.ExpiresDate,
                    Status = "active"
                };
            }
            else
            {
                return new AppStoreSubscriptionResponseDto
                {
                    Success = false,
                    Error = verifyResponse.Error
                };
            }
        }
        catch (Exception ex)
        {
            _logger.LogError(ex, "[UserBillingGAgent][CreateAppStoreSubscriptionAsync] Error creating subscription: {Message}", ex.Message);
            return new AppStoreSubscriptionResponseDto
            {
                Success = false,
                Error = ex.Message
            };
        }
    }
    
    private async Task CreateAppStoreSubscriptionAsync(Guid userId, AppStoreJWSTransactionDecodedPayload appleResponse)
    {
        // Check if there is previous subscription record
        var existingPayment = await GetPaymentSummaryBySubscriptionIdAsync(appleResponse.OriginalTransactionId);
        if (existingPayment != null)
        {
            _logger.LogWarning("[UserBillingGAgent][VerifyAppStoreTransactionAsync] transaction exists {0}, {1}, {2})",
                userId, appleResponse.OriginalTransactionId, appleResponse.TransactionId);
            return;
        }
        
        var purchaseDate = DateTimeOffset.FromUnixTimeMilliseconds(appleResponse.PurchaseDate).UtcDateTime;
        var appleProduct = await GetAppleProductConfigAsync(appleResponse.ProductId);
        var paymentGrainId = CommonHelper.GetAppleUserPaymentGrainId(appleResponse.OriginalTransactionId);
        var paymentGrain = GrainFactory.GetGrain<IUserPaymentGrain>(paymentGrainId);
        await paymentGrain.InitializePaymentAsync(new UserPaymentState
        {
            Id = paymentGrainId,
            UserId = userId,
            PriceId = appleProduct.ProductId,
<<<<<<< HEAD
            Amount = appleProduct.Amount,
            Currency = appleProduct.Currency,
=======
            Amount = GetActualApplePrice(appleResponse.Price),
            Currency = appleResponse.Currency,
>>>>>>> 296aa5c2
            PaymentType = PaymentType.Subscription,
            Status = PaymentStatus.Completed,
            Method = PaymentMethod.ApplePay,
            Platform = PaymentPlatform.AppStore,
            Mode = null,
            Description = null,
            CreatedAt = purchaseDate,
            CompletedAt = DateTime.UtcNow,
            LastUpdated = DateTime.UtcNow,
            OrderId = appleResponse.OriginalTransactionId,
            SubscriptionId = appleResponse.OriginalTransactionId,
            InvoiceId = appleResponse.TransactionId
        });

        
        var (subscriptionStartDate, subscriptionEndDate) =
            await CalculateSubscriptionDurationAsync(userId, (PlanType)appleProduct.PlanType, appleProduct.IsUltimate);
        var newPayment = new ChatManager.UserBilling.PaymentSummary
        {
            PaymentGrainId = paymentGrainId,
            OrderId = appleResponse.OriginalTransactionId,
            PlanType = (PlanType)appleProduct.PlanType,
<<<<<<< HEAD
            Amount = appleProduct.Amount,
            Currency = appleProduct.Currency,
=======
            Amount = GetActualApplePrice(appleResponse.Price),
            Currency = appleResponse.Currency,
>>>>>>> 296aa5c2
            UserId = userId,
            CreatedAt = purchaseDate,
            CompletedAt = DateTime.UtcNow,
            Status = PaymentStatus.Completed,
            SubscriptionId = appleResponse.OriginalTransactionId,
            PriceId = appleResponse.ProductId,
            SubscriptionStartDate = subscriptionStartDate,
            SubscriptionEndDate = subscriptionEndDate,
            Platform = PaymentPlatform.AppStore,
            MembershipLevel = SubscriptionHelper.GetMembershipLevel(appleProduct.IsUltimate),
            AppStoreEnvironment = appleResponse.Environment
        };

        // Add invoice details
        var invoiceDetail = new ChatManager.UserBilling.UserBillingInvoiceDetail
        {
            InvoiceId = appleResponse.TransactionId,
            CreatedAt = purchaseDate,
            CompletedAt = DateTime.UtcNow,
            Status = PaymentStatus.Completed,
            SubscriptionStartDate = subscriptionStartDate,
            SubscriptionEndDate = subscriptionEndDate,
            PriceId = appleResponse.ProductId,
            MembershipLevel = SubscriptionHelper.GetMembershipLevel(appleProduct.IsUltimate),
<<<<<<< HEAD
            Amount = appleProduct.Amount,
=======
            Amount = GetActualApplePrice(appleResponse.Price),
            Currency = appleResponse.Currency,
>>>>>>> 296aa5c2
            PlanType = (PlanType)appleProduct.PlanType
        };

        newPayment.InvoiceDetails = new List<ChatManager.UserBilling.UserBillingInvoiceDetail> { invoiceDetail };
        await AddPaymentRecordAsync(newPayment);
        await UpdateUserQuotaOnApplePaySuccess(userId, appleResponse, appleProduct);
        //Invite users to pay rewards
        await ProcessInviteeSubscriptionAsync(userId, (PlanType) appleProduct.PlanType, appleProduct.IsUltimate, appleResponse.TransactionId);
        _logger.LogWarning("[UserBillingGAgent][CreateAppStoreSubscriptionAsync] Process invitee subscription completed, user {UserId}",
            userId);
    }

    private async Task UpdateUserQuotaOnApplePaySuccess(Guid userId, AppStoreJWSTransactionDecodedPayload appleResponse,
        AppleProduct appleProduct)
    {
        // Update user quota
        var userQuotaGAgent = GrainFactory.GetGrain<IUserQuotaGAgent>(userId);
        var subscriptionDto = appleProduct.IsUltimate
            ? await userQuotaGAgent.GetSubscriptionAsync(true)
            : await userQuotaGAgent.GetSubscriptionAsync();
        _logger.LogDebug("[UserBillingGAgent][VerifyAppStoreTransactionAsync] allocate resource {0}, {1}, {2})",
            userId, appleResponse.OriginalTransactionId, appleResponse.TransactionId);
        var subscriptionIds = subscriptionDto.SubscriptionIds;
        if (!subscriptionIds.IsNullOrEmpty())
        {
            _logger.LogDebug(
                "[UserBillingGAgent][VerifyAppStoreTransactionAsync] cancel stripe subscription, userId: {0}, subscriptionId: {1}, cancel: {2}",
                userId, appleResponse.OriginalTransactionId, JsonConvert.SerializeObject(subscriptionIds));
            foreach (var subscriptionId in subscriptionIds)
            {
                await CancelSubscriptionAsync(new CancelSubscriptionDto
                {
                    UserId = userId,
                    SubscriptionId = subscriptionId,
                    CancellationReason = $"Upgrade to a new IAP {appleResponse.OriginalTransactionId}",
                    CancelAtPeriodEnd = true
                });
            }
        }

        if (subscriptionDto.IsActive)
        {
            if (SubscriptionHelper.GetPlanTypeLogicalOrder(subscriptionDto.PlanType) <=
                SubscriptionHelper.GetPlanTypeLogicalOrder((PlanType)appleProduct.PlanType))
            {
                subscriptionDto.PlanType = (PlanType)appleProduct.PlanType;
            }

            subscriptionDto.EndDate =
                GetSubscriptionEndDate(subscriptionDto.PlanType, subscriptionDto.EndDate);
        }
        else
        {
            subscriptionDto.IsActive = true;
            subscriptionDto.PlanType = (PlanType)appleProduct.PlanType;
            subscriptionDto.StartDate = DateTime.UtcNow;
            subscriptionDto.EndDate =
                GetSubscriptionEndDate(subscriptionDto.PlanType, subscriptionDto.StartDate);
            await userQuotaGAgent.ResetRateLimitsAsync();
        }

        subscriptionDto.Status = PaymentStatus.Completed;
        await userQuotaGAgent.UpdateSubscriptionAsync(subscriptionDto, appleProduct.IsUltimate);

        //UpdatePremium quota
        if (appleProduct.IsUltimate)
        {
            var premiumSubscriptionDto = await userQuotaGAgent.GetSubscriptionAsync();
            if (!premiumSubscriptionDto.SubscriptionIds.IsNullOrEmpty())
            {
                _logger.LogDebug(
                    "[UserBillingGAgent][VerifyAppStoreTransactionAsync] cancel stripe premiumSubscription, userId: {0}, subscriptionId: {1}, cancel: {2}",
                    userId, appleResponse.OriginalTransactionId,
                    JsonConvert.SerializeObject(premiumSubscriptionDto.SubscriptionIds));
                foreach (var subscriptionId in premiumSubscriptionDto.SubscriptionIds)
                {
                    await CancelSubscriptionAsync(new CancelSubscriptionDto
                    {
                        UserId = userId,
                        SubscriptionId = subscriptionId,
                        CancellationReason = $"Upgrade to a new IAP {appleResponse.OriginalTransactionId}",
                        CancelAtPeriodEnd = true
                    });
                }
            }

            if (premiumSubscriptionDto.IsActive)
            {
                premiumSubscriptionDto.StartDate =
                    GetSubscriptionEndDate(subscriptionDto.PlanType, premiumSubscriptionDto.StartDate);
                premiumSubscriptionDto.EndDate =
                    GetSubscriptionEndDate(subscriptionDto.PlanType, premiumSubscriptionDto.EndDate);
                await userQuotaGAgent.UpdateSubscriptionAsync(premiumSubscriptionDto);
            }
        }
    }
    
    private async Task<ChatManager.UserBilling.PaymentSummary> GetPaymentSummaryBySubscriptionIdAsync(string subscriptionId)
    {
        if (string.IsNullOrEmpty(subscriptionId))
        {
            return null;
        }
        
        return State.PaymentHistory.FirstOrDefault(p => p.SubscriptionId == subscriptionId);
    }

    private async Task<PlanType> GetMaxPlanTypeAsync(DateTime? dateTime = null, bool? isUltimate = null)
    {
        _logger.LogInformation("GetMaxPlanTypeAsync isUltimate={IsUltimate}", isUltimate);
        var now = dateTime ?? DateTime.UtcNow;

        // Filter payment history by Ultimate status if specified
        var filteredPaymentHistory = isUltimate.HasValue 
            ? GetFilteredPaymentHistoryByUltimate(isUltimate.Value)
            : State.PaymentHistory;
        
        var maxPlanType = filteredPaymentHistory
            .Where(p =>
                ((p.Status is PaymentStatus.Completed or PaymentStatus.Cancelled or PaymentStatus.Cancelled_In_Processing) && p.SubscriptionEndDate != null && p.SubscriptionEndDate > now) ||
                (p.InvoiceDetails != null && p.InvoiceDetails.Any(i => 
                    (i.Status is PaymentStatus.Completed or PaymentStatus.Cancelled or PaymentStatus.Cancelled_In_Processing) && i.SubscriptionEndDate != null && i.SubscriptionEndDate > now))
            )
            .OrderByDescending(p => SubscriptionHelper.GetPlanTypeLogicalOrder(p.PlanType))
            .Select(p => p.PlanType)
            .DefaultIfEmpty(PlanType.None)
            .First();

        return maxPlanType;
    }
    
    private async Task HandleDidRenewAsync(Guid userId, AppStoreJWSTransactionDecodedPayload transactionInfo,
        JWSRenewalInfoDecodedPayload jwsRenewalInfoDecodedPayload)
    {
        if (userId == default)
        {
            _logger.LogWarning("[UserBillingGAgent][HandleDidRenewAsync] UserId is empty for transaction: {Id}", 
                transactionInfo.OriginalTransactionId);
            return;
        }

        _logger.LogInformation("[UserBillingGAgent][HandleDidRenewAsync] Processing successful renewal for user {UserId}, product {ProductId}, OriginalTransaction: {Id}", 
            userId, transactionInfo.ProductId, transactionInfo.OriginalTransactionId);
        
        // Find existing subscription record
        var existingSubscription = await GetPaymentSummaryBySubscriptionIdAsync(transactionInfo.OriginalTransactionId);
        if (existingSubscription == null)
        {
            _logger.LogWarning("[UserBillingGAgent][HandleDidRenewAsync] PaymentSummary not exist.{0}, {1}, {2}", 
                userId, transactionInfo.OriginalTransactionId, transactionInfo.TransactionId);
            await CreateAppStoreSubscriptionAsync(userId, transactionInfo);
            return;
        }

        var invoiceDetails = existingSubscription.InvoiceDetails ?? new List<ChatManager.UserBilling.UserBillingInvoiceDetail>();
        var invoiceDetail = invoiceDetails.FirstOrDefault(t => t.InvoiceId == transactionInfo.TransactionId);
        if (invoiceDetail != null)
        {
            _logger.LogWarning("[UserBillingGAgent][HandleDidRenewAsync] {UserId}, {trancactionId}, {Id}, Transaction processed.",
                userId, transactionInfo.TransactionId, transactionInfo.OriginalTransactionId);
            return;
        }

        // Create invoice details
        var appleProduct = await GetAppleProductConfigAsync(transactionInfo.ProductId);
        var purchaseDate = DateTimeOffset.FromUnixTimeMilliseconds(transactionInfo.PurchaseDate).UtcDateTime;
        var (subscriptionStartDate, subscriptionEndDate) =
            await CalculateSubscriptionDurationAsync(userId, (PlanType)appleProduct.PlanType, appleProduct.IsUltimate);
        existingSubscription.CreatedAt = purchaseDate;
        existingSubscription.CompletedAt = DateTime.UtcNow;
        existingSubscription.Status = PaymentStatus.Completed;
        existingSubscription.SubscriptionId = transactionInfo.OriginalTransactionId;
<<<<<<< HEAD
        existingSubscription.PriceId = transactionInfo.ProductId;
=======
>>>>>>> 296aa5c2
        existingSubscription.PlanType = (PlanType)appleProduct.PlanType;
        existingSubscription.MembershipLevel = SubscriptionHelper.GetMembershipLevel(appleProduct.IsUltimate);
        existingSubscription.SubscriptionStartDate = subscriptionStartDate;
        existingSubscription.SubscriptionEndDate = subscriptionEndDate;
        existingSubscription.Platform = PaymentPlatform.AppStore;
        existingSubscription.AppStoreEnvironment = transactionInfo.Environment;

        // Add invoice details
        invoiceDetail = new ChatManager.UserBilling.UserBillingInvoiceDetail
        {
            InvoiceId = transactionInfo.TransactionId,
            CreatedAt = purchaseDate,
            CompletedAt = DateTime.UtcNow,
            Status = PaymentStatus.Completed,
            SubscriptionStartDate = subscriptionStartDate,
            SubscriptionEndDate = subscriptionEndDate,
            PriceId = transactionInfo.ProductId,
            MembershipLevel = SubscriptionHelper.GetMembershipLevel(appleProduct.IsUltimate),
<<<<<<< HEAD
            Amount = appleProduct.Amount,
=======
            Amount = GetActualApplePrice(transactionInfo.Price),
            Currency = transactionInfo.Currency,
>>>>>>> 296aa5c2
            PlanType = (PlanType)appleProduct.PlanType
        };
        invoiceDetails.Add(invoiceDetail);
        existingSubscription.InvoiceDetails = invoiceDetails;

        RaiseEvent(new UpdateExistingSubscriptionLogEvent
        {
            SubscriptionId = existingSubscription.SubscriptionId,
            ExistingSubscription = existingSubscription
        });
        await ConfirmEvents();
        
        //Check OriginTransactionId-user binding
        var paymentGrainId = CommonHelper.GetAppleUserPaymentGrainId(transactionInfo.OriginalTransactionId);
        var paymentGrain = GrainFactory.GetGrain<IUserPaymentGrain>(paymentGrainId);
        var resultDto = await paymentGrain.UpdateUserIdAsync(userId);
        if (resultDto.Success)
        {
            _logger.LogWarning("[UserBillingGAgent][HandleDidRenewAsync] {UserId}, {TransactionId}, {Id}, OriginTransactionId-user bound.",
                userId.ToString(), transactionInfo.TransactionId, transactionInfo.OriginalTransactionId);
        }
        // Grant or revoke user rights
        await UpdateUserQuotaOnApplePaySuccess(userId, transactionInfo, appleProduct);
        _logger.LogWarning("[UserBillingGAgent][UpdateSubscriptionStateAsync] Transaction processed user {UserId}, product {ProductId}, originaltransaction: {Id}, trancaction: {trancactionId}",
            userId, transactionInfo.ProductId, transactionInfo.OriginalTransactionId, transactionInfo.TransactionId);
        //Invite users to pay rewards
        await ProcessInviteeSubscriptionAsync(userId, (PlanType) appleProduct.PlanType, appleProduct.IsUltimate, transactionInfo.TransactionId);
        _logger.LogWarning("[UserBillingGAgent][UpdateSubscriptionStateAsync] Process invitee subscription completed, user {UserId}, product {ProductId}, originaltransaction: {Id}, trancaction: {trancactionId}",
            userId, transactionInfo.ProductId, transactionInfo.OriginalTransactionId, transactionInfo.TransactionId);
    }

    public async Task<GrainResultDto<AppStoreJWSTransactionDecodedPayload>> GetAppStoreTransactionInfoAsync(string transactionId, string environment)
    {
        try
        {
            _logger.LogInformation("[UserPaymentGrain][GetAppStoreTransactionInfoAsync] Getting transaction info for transaction: {TransactionId}", 
                transactionId);
            
            // Determine API environment URL
            string baseUrl = environment.ToLower() == "sandbox" 
                ? "https://api.storekit-sandbox.itunes.apple.com" 
                : "https://api.storekit.itunes.apple.com";
            
            // Construct request URL
            string requestUrl = $"{baseUrl}/inApps/v1/transactions/{transactionId}";
            
            // Create HTTP client
            using var client = _httpClientFactory.CreateClient();
            
            // Generate JWT token for authentication
            // Note: This is a placeholder. In a production environment, you would need to implement
            // JWT generation according to Apple's documentation.
            string jwtToken = await GenerateAppStoreApiJwtAsync();
            //string jwtToken = GenerateAppStoreApiJwtWithRsa();
            client.DefaultRequestHeaders.Authorization = new AuthenticationHeaderValue("Bearer", jwtToken);
            
            // Send request
            var response = await client.GetAsync(requestUrl);
            
            if (!response.IsSuccessStatusCode)
            {
                _logger.LogError("[UserPaymentGrain][GetAppStoreTransactionInfoAsync] Failed to get transaction info: {StatusCode}", 
                    response.StatusCode);
                return new GrainResultDto<AppStoreJWSTransactionDecodedPayload>
                {
                    Success = false,
                    Message = $"HTTP Error: {response.StatusCode}"
                };
            }
            
            // Parse response
            var transactionInfoString = await response.Content.ReadAsStringAsync();
            if (string.IsNullOrEmpty(transactionInfoString)) {
                _logger.LogError("[UserPaymentGrain][GetAppStoreTransactionInfoAsync] transaction info response is empty");
                return new GrainResultDto<AppStoreJWSTransactionDecodedPayload>
                {
                    Success = false,
                    Message = "transaction info is empty"
                };
            }
            
            // Parse response to get signedTransactionInfo
            var transactionResponse = JsonConvert.DeserializeObject<AppStoreTransactionResponse>(transactionInfoString);
            
            if (transactionResponse == null || string.IsNullOrEmpty(transactionResponse.SignedTransactionInfo))
            {
                _logger.LogError("[UserPaymentGrain][GetAppStoreTransactionInfoAsync] Response doesn't contain signedTransactionInfo");
                return new GrainResultDto<AppStoreJWSTransactionDecodedPayload>
                {
                    Success = false,
                    Message = "Response doesn't contain signedTransactionInfo"
                };
            }
            
            // Decode JWT payload to get actual transaction info
            AppStoreJWSTransactionDecodedPayload decodedTransactionInfo = null;
            try
            {
                decodedTransactionInfo = AppStoreHelper.DecodeJwtPayload<AppStoreJWSTransactionDecodedPayload>(transactionResponse.SignedTransactionInfo);
            }
            catch (Exception e)
            {
                _logger.LogError(e, "[UserPaymentGrain][GetAppStoreTransactionInfoAsync] Error decoding payload");
            }
            
            if (decodedTransactionInfo == null)
            {
                _logger.LogError("[UserPaymentGrain][GetAppStoreTransactionInfoAsync] Failed to decode signedTransactionInfo");
                return new GrainResultDto<AppStoreJWSTransactionDecodedPayload>
                {
                    Success = false,
                    Message = "Failed to decode signedTransactionInfo"
                };
            }
            
            _logger.LogInformation("[UserPaymentGrain][GetAppStoreTransactionInfoAsync] Successfully retrieved transaction info for: {TransactionId}", 
                transactionId);
            
            return new GrainResultDto<AppStoreJWSTransactionDecodedPayload>
            {
                Success = true,
                Data = decodedTransactionInfo
            };
        }
        catch (Exception ex)
        {
            _logger.LogError(ex, "[UserPaymentGrain][GetAppStoreTransactionInfoAsync] Error getting transaction info: {ErrorMessage}", 
                ex.Message);
            return new GrainResultDto<AppStoreJWSTransactionDecodedPayload>
            {
                Success = false,
                Message = $"Error getting transaction info: {ex.Message}"
            };
        }
    }

    // Generate JWT token for App Store API authentication
    private async Task<string> GenerateAppStoreApiJwtAsync()
    {
        try
        {
            _logger.LogInformation("[UserPaymentGrain][GenerateAppStoreApiJwt] Generating JWT token for App Store API");
            
            // These values should be added to your configuration (e.g., in appsettings.json)
            // and made available through the ApplePayOptions class
            string keyId = _appleOptions.CurrentValue.KeyId; 
            string issuerId = _appleOptions.CurrentValue.IssuerId; 
            string bundleId = _appleOptions.CurrentValue.BundleId;
            
            // The private key content from the .p8 file downloaded from App Store Connect
            // This should be stored securely and accessed through configuration
            string privateKeyContent = _appleOptions.CurrentValue.PrivateKey;
            
            // Step 1: Create JWT header with required parameters
            var header = new Dictionary<string, object>
            {
                { "alg", "ES256" }, // Algorithm must be ES256 (ECDSA with SHA-256)
                { "kid", keyId },   // Key ID from App Store Connect
                { "typ", "JWT" }    // Type is JWT
            };
            
            // Step 2: Create JWT payload with required claims
            var now = DateTimeOffset.UtcNow;
            var expirationTime = now.AddMinutes(10); 
            
            var claims = new Dictionary<string, object>
            {
                { "iss", issuerId },                                    // Issuer ID (Team ID)
                { "iat", now.ToUnixTimeSeconds() },                     // Issued at time
                { "exp", expirationTime.ToUnixTimeSeconds() },          // Expiration time
                { "aud", "appstoreconnect-v1" },                        // Audience is always "appstoreconnect-v1"
                { "bid", bundleId }                                     // Bundle ID of your app
                // Optional: Add a nonce for additional security
                // { "nonce", Guid.NewGuid().ToString("N") }
            };
            
            // Decode the Base64 encoded private key
            byte[] privateKeyBytes = Convert.FromBase64String(privateKeyContent);
            
            // Import the private key
            using (var ecdsa = ECDsa.Create()) {
                ecdsa.ImportPkcs8PrivateKey(privateKeyBytes, out _);

                // Create the signing credentials using the EC key
                //var securityKey = new ECDsaSecurityKey(ecdsa) { KeyId = keyId };
                var securityKey = new ECDsaSecurityKey(ecdsa)
                {
                    KeyId = Guid.NewGuid().ToString(),
                    CryptoProviderFactory = new CryptoProviderFactory { CacheSignatureProviders = false }
                };
                var signingCredentials = new SigningCredentials(securityKey, SecurityAlgorithms.EcdsaSha256);
                
                // Step 3: Create and sign the JWT token
                var securityTokenDescriptor = new SecurityTokenDescriptor
                {
                    Claims = claims,
                    SigningCredentials = signingCredentials
                };
                
                var tokenHandler = new JwtSecurityTokenHandler();
                var securityToken = tokenHandler.CreateJwtSecurityToken(securityTokenDescriptor);
                
                // Add custom header parameters
                foreach (var item in header)
                {
                    securityToken.Header[item.Key] = item.Value;
                }
                
                // Generate the final token string
                string token = tokenHandler.WriteToken(securityToken);
                
                _logger.LogDebug("[UserPaymentGrain][GenerateAppStoreApiJwt] JWT token generated successfully");
                
                return token;
            }
        }
        catch (Exception ex)
        {
            _logger.LogError(ex, "[UserPaymentGrain][GenerateAppStoreApiJwt] Error generating JWT token: {ErrorMessage}", ex.Message);
            
            // In a production environment, you might want to handle this more gracefully
            // For now, we'll throw the exception to make it clear there's a configuration issue
            throw new InvalidOperationException("Failed to generate App Store API JWT token. Please check your configuration.", ex);
        }
    }

    /// <summary>
    /// Verifies the JWT signature using x5c certificate chain validation for App Store Server Notifications V2
    /// </summary>
    /// <param name="jwt">The JWT token to verify</param>
    /// <param name="environment">The environment (Sandbox or Production) - not used for x5c verification</param>
    /// <returns>True if the signature is valid, false otherwise</returns>
    private bool VerifyJwtSignature(string jwt, string environment = "Production")
    {
        try
        {
            _logger.LogInformation("[UserBillingGAgent][VerifyJwtSignature] Starting JWT signature verification using x5c certificate chain for environment: {Environment}", environment);
            
            // Split the JWT into its components
            var parts = jwt.Split('.');
            if (parts.Length != 3)
            {
                _logger.LogWarning("[UserBillingGAgent][VerifyJwtSignature] Invalid JWT format: does not have three parts");
                return false;
            }

            // Decode and parse the header
            var headerJson = DecodeBase64Url(parts[0]);
            var header = JsonConvert.DeserializeObject<Dictionary<string, object>>(headerJson);

            // Validate algorithm
            if (!header.TryGetValue("alg", out var algorithm) || algorithm.ToString() != "ES256")
            {
                _logger.LogWarning("[UserBillingGAgent][VerifyJwtSignature] Invalid or missing algorithm: {Algorithm}", algorithm);
                return false;
            }

            // Extract x5c certificate chain
            if (!header.TryGetValue("x5c", out var x5cObj) || x5cObj is not JArray x5cArray || x5cArray.Count == 0)
            {
                _logger.LogWarning("[UserBillingGAgent][VerifyJwtSignature] Missing or invalid x5c certificate chain");
                return false;
            }

            // Convert certificate chain from base64 to byte arrays
            var certificateChain = new List<byte[]>();
            foreach (var certBase64 in x5cArray)
            {
                try
                {
                    var certBytes = Convert.FromBase64String(certBase64.ToString());
                    certificateChain.Add(certBytes);
                }
                catch (Exception ex)
                {
                    _logger.LogError(ex, "[UserBillingGAgent][VerifyJwtSignature] Error decoding certificate from x5c chain");
                    return false;
                }
            }

            if (certificateChain.Count < 2)
            {
                _logger.LogWarning("[UserBillingGAgent][VerifyJwtSignature] Certificate chain too short: {Count} certificates", certificateChain.Count);
                return false;
            }

            // Load Apple's root CA certificate
            var rootCertPath = Path.Combine(Path.GetDirectoryName(typeof(UserBillingGrain).Assembly.Location), 
                "ChatManager", "UserBilling", "Certificates", "AppleRootCA-G3.cer");
            if (!System.IO.File.Exists(rootCertPath))
            {
                _logger.LogError("[UserBillingGAgent][VerifyJwtSignature] Apple Root CA certificate not found at: {Path}", rootCertPath);
                return false;
            }

            var rootCert = new X509Certificate2(rootCertPath);
            _logger.LogInformation("[UserBillingGAgent][VerifyJwtSignature] Loaded Apple Root CA: {Subject}", rootCert.Subject);

            // Build and validate the certificate chain
            var chain = new X509Chain();
            chain.ChainPolicy.RevocationMode = X509RevocationMode.Online;
            chain.ChainPolicy.RevocationFlag = X509RevocationFlag.EntireChain;
            chain.ChainPolicy.VerificationFlags = X509VerificationFlags.NoFlag;
            chain.ChainPolicy.TrustMode = X509ChainTrustMode.CustomRootTrust;
            chain.ChainPolicy.CustomTrustStore.Add(rootCert);

            // Create leaf certificate from the first certificate in the chain
            var leafCert = new X509Certificate2(certificateChain[0]);
            _logger.LogInformation("[UserBillingGAgent][VerifyJwtSignature] Validating leaf certificate: {Subject}", leafCert.Subject);

            // Validate the certificate chain
            var chainBuilt = chain.Build(leafCert);
            if (!chainBuilt)
            {
                foreach (var element in chain.ChainElements)
                {
                    foreach (var status in element.ChainElementStatus)
                    {
                        _logger.LogWarning("[UserBillingGAgent][VerifyJwtSignature] Chain validation error: {Status} - {StatusInformation}",
                            status.Status, status.StatusInformation);
                    }
                }
                return false;
            }

            _logger.LogInformation("[UserBillingGAgent][VerifyJwtSignature] Certificate chain validation successful");

            // Extract public key from leaf certificate for JWT verification
            var publicKey = leafCert.GetECDsaPublicKey();
            if (publicKey == null)
            {
                _logger.LogWarning("[UserBillingGAgent][VerifyJwtSignature] Failed to extract ECDsa public key from leaf certificate");
                return false;
            }

            // Verify JWT signature using the public key from the certificate
            var headerAndPayload = $"{parts[0]}.{parts[1]}";
            var signature = Base64UrlDecodeToBytes(parts[2]);
            
            var dataToVerify = System.Text.Encoding.UTF8.GetBytes(headerAndPayload);
            var isValid = publicKey.VerifyData(dataToVerify, signature, HashAlgorithmName.SHA256);

            if (isValid)
            {
                _logger.LogInformation("[UserBillingGAgent][VerifyJwtSignature] JWT signature verification successful");
            }
            else
            {
                _logger.LogWarning("[UserBillingGAgent][VerifyJwtSignature] JWT signature verification failed");
            }

            return isValid;
        }
        catch (Exception ex)
        {
            _logger.LogError(ex, "[UserBillingGAgent][VerifyJwtSignature] Unexpected error during JWT signature verification");
            return false;
        }
        finally
        {
            // Clean up any native resources
            GC.Collect();
            GC.WaitForPendingFinalizers();
        }
    }

    /// <summary>
    /// Decodes a base64url encoded string to a UTF-8 string
    /// </summary>
    /// <param name="input">The base64url encoded string</param>
    /// <returns>The decoded UTF-8 string</returns>
    private string DecodeBase64Url(string input)
    {
        var bytes = Base64UrlDecodeToBytes(input);
        return System.Text.Encoding.UTF8.GetString(bytes);
    }

    /// <summary>
    /// Decodes a Base64Url string to a byte array
    /// </summary>
    private byte[] Base64UrlDecodeToBytes(string input)
    {
        // Replace URL-safe characters
        string base64 = input.Replace("-", "+").Replace("_", "/");
        
        // Add padding if needed
        switch (base64.Length % 4)
        {
            case 2: base64 += "=="; break;
            case 3: base64 += "="; break;
        }
        
        // Convert from Base64
        return Convert.FromBase64String(base64);
    }

    /// <summary>
    /// Determines whether there is an active (renewing) Apple subscription.
    /// An active Apple subscription is defined as a payment record with Platform=AppStore,
    /// InvoiceDetails is not null or empty, and all InvoiceDetail's Status are not Cancelled.
    /// </summary>
    /// <returns>True if there is an active Apple subscription; otherwise, false.</returns>
    public async Task<bool> HasActiveAppleSubscriptionAsync()
    {
        var hasActive = State.PaymentHistory.Any(payment =>
            payment.Platform == PaymentPlatform.AppStore &&
            payment.InvoiceDetails != null && payment.InvoiceDetails.Any() &&
            payment.InvoiceDetails.All(item => item.Status == PaymentStatus.Completed));

        _logger.LogInformation("[UserBillingGAgent][HasActiveAppleSubscriptionAsync] Has active Apple subscription: {HasActive}", hasActive);
        return hasActive;
    }

    public async Task<ActiveSubscriptionStatusDto> GetActiveSubscriptionStatusAsync()
    {
        var result = new ActiveSubscriptionStatusDto();
        var now = DateTime.UtcNow;
        
<<<<<<< HEAD
        _logger.LogInformation("[UserBillingGAgent][GetActiveSubscriptionStatusAsync] Starting check with {PaymentCount} payments in history, Current time: {Now}", 
            State.PaymentHistory?.Count ?? 0, now);
        
        // Single iteration through payment history for optimal performance
        foreach (var payment in State.PaymentHistory)
        {
            _logger.LogInformation("[UserBillingGAgent][GetActiveSubscriptionStatusAsync] Checking payment: Platform={Platform}, OrderId={OrderId}, Status={Status}, InvoiceCount={InvoiceCount}", 
                payment.Platform, payment.OrderId, payment.Status, payment.InvoiceDetails?.Count ?? 0);
            
=======
        // Single iteration through payment history for optimal performance
        foreach (var payment in State.PaymentHistory)
        {
>>>>>>> 296aa5c2
            // Check if payment has active subscription
            // Active subscription means: has invoice details AND has at least one completed (not cancelled/refunded) and unexpired invoice
            var hasInvoiceDetails = payment.InvoiceDetails != null && payment.InvoiceDetails.Any();
            
            if (!hasInvoiceDetails)
            {
<<<<<<< HEAD
                _logger.LogInformation("[UserBillingGAgent][GetActiveSubscriptionStatusAsync] Payment {OrderId} has no invoice details, skipping", payment.OrderId);
                continue;
            }
            
            // Check each invoice detail
            bool hasActiveInvoice = false;
            foreach (var invoice in payment.InvoiceDetails)
            {
                var isCompleted = invoice.Status == PaymentStatus.Completed;
                var hasEndDate = invoice.SubscriptionEndDate != null;
                var isUnexpired = invoice.SubscriptionEndDate > now;
                
                _logger.LogInformation("[UserBillingGAgent][GetActiveSubscriptionStatusAsync] Invoice {InvoiceId}: Status={Status} (Completed={IsCompleted}), EndDate={EndDate} (HasEndDate={HasEndDate}, Unexpired={IsUnexpired})", 
                    invoice.InvoiceId, invoice.Status, isCompleted, invoice.SubscriptionEndDate, hasEndDate, isUnexpired);
                
                if (isCompleted && hasEndDate && isUnexpired)
                {
                    hasActiveInvoice = true;
                    break;
=======
                _logger.LogDebug("[UserBillingGAgent][GetActiveSubscriptionStatusAsync] Payment {OrderId} has no invoice details, skipping", payment.OrderId);
                continue;
            }

            var isActiveSubscription = false;
            if (payment.Platform == PaymentPlatform.GooglePlay)
            {
                foreach (var invoice in payment.InvoiceDetails)
                {
                    var isCompleted = invoice.Status == PaymentStatus.Completed;
                    var hasEndDate = invoice.SubscriptionEndDate != null;
                    var isUnexpired = invoice.SubscriptionEndDate > now;
                
                    _logger.LogDebug("[UserBillingGAgent][GetActiveSubscriptionStatusAsync] Invoice {InvoiceId}: Status={Status} (Completed={IsCompleted}), EndDate={EndDate} (HasEndDate={HasEndDate}, Unexpired={IsUnexpired})", 
                        invoice.InvoiceId, invoice.Status, isCompleted, invoice.SubscriptionEndDate, hasEndDate, isUnexpired);
                
                    if (isCompleted && hasEndDate && isUnexpired)
                    {
                        isActiveSubscription = true;
                        break;
                    }
>>>>>>> 296aa5c2
                }
            } else if (payment.Platform == PaymentPlatform.AppStore)
            {
                isActiveSubscription = payment.InvoiceDetails.LastOrDefault()?.Status == PaymentStatus.Completed;
            }
            else
            {
                // Check if payment has active subscription (same logic as HasActiveAppleSubscriptionAsync)
                isActiveSubscription = payment.InvoiceDetails.All(item => item.Status != PaymentStatus.Cancelled);
            }
            
<<<<<<< HEAD
            if (!hasActiveInvoice)
            {
                _logger.LogInformation("[UserBillingGAgent][GetActiveSubscriptionStatusAsync] Payment {OrderId} has no active invoices, skipping", payment.OrderId);
=======
            if (!isActiveSubscription)
            {
                _logger.LogDebug("[UserBillingGAgent][GetActiveSubscriptionStatusAsync] Payment {OrderId} has no active invoices, skipping", payment.OrderId);
>>>>>>> 296aa5c2
                continue;
            }
            
            // Check platform and set corresponding flags
            switch (payment.Platform)
            {
                case PaymentPlatform.AppStore:
                    result.HasActiveAppleSubscription = true;
                    break;
                case PaymentPlatform.Stripe:
                    result.HasActiveStripeSubscription = true;
                    break;
                case PaymentPlatform.GooglePlay:
                    result.HasActiveGooglePlaySubscription = true;
                    break;
            }
            
            // Early termination: if all platforms have active subscriptions, no need to continue
            if (result.HasActiveAppleSubscription && result.HasActiveStripeSubscription && result.HasActiveGooglePlaySubscription)
            {
                break;
            }
        }
        
        // Set overall subscription status (include all supported platforms)
        result.HasActiveSubscription = result.HasActiveAppleSubscription || 
                                     result.HasActiveStripeSubscription || 
                                     result.HasActiveGooglePlaySubscription;
        
<<<<<<< HEAD
        _logger.LogInformation("[UserBillingGAgent][GetActiveSubscriptionStatusAsync] Apple: {Apple}, Stripe: {Stripe}, GooglePlay: {GooglePlay}, Overall: {Overall}", 
            result.HasActiveAppleSubscription, result.HasActiveStripeSubscription, result.HasActiveGooglePlaySubscription, result.HasActiveSubscription);
        
        // Debug: Also check UserQuotaGAgent status for comparison
        try
        {
            var userQuotaAgent = GrainFactory.GetGrain<IUserQuotaGAgent>(this.GetPrimaryKey());
            var premiumSubscription = await userQuotaAgent.GetSubscriptionAsync(false);
            var ultimateSubscription = await userQuotaAgent.GetSubscriptionAsync(true);
            
            _logger.LogInformation("[UserBillingGAgent][GetActiveSubscriptionStatusAsync] UserQuotaGAgent status - Premium: IsActive={PremiumActive}, EndDate={PremiumEnd}, Ultimate: IsActive={UltimateActive}, EndDate={UltimateEnd}", 
                premiumSubscription.IsActive, premiumSubscription.EndDate, ultimateSubscription.IsActive, ultimateSubscription.EndDate);
        }
        catch (Exception ex)
        {
            _logger.LogError(ex, "[UserBillingGAgent][GetActiveSubscriptionStatusAsync] Error checking UserQuotaGAgent status");
        }
            
=======
        _logger.LogDebug("[UserBillingGAgent][GetActiveSubscriptionStatusAsync] {UserId} Apple: {Apple}, Stripe: {Stripe}, GooglePlay: {GooglePlay}, Overall: {Overall}", 
            this.GetPrimaryKey().ToString(), result.HasActiveAppleSubscription, result.HasActiveStripeSubscription, result.HasActiveGooglePlaySubscription, result.HasActiveSubscription);

>>>>>>> 296aa5c2
        return result;
    }
    
    private async Task ProcessInviteeSubscriptionAsync(Guid userId, PlanType planType, bool isUltimate, string invoiceId)
    {
        var chatManagerGAgent = GrainFactory.GetGrain<IChatManagerGAgent>(userId);
        var inviterId = await chatManagerGAgent.GetInviterAsync();
        if (inviterId != null && inviterId != Guid.Empty)
        {
            var invitationGAgent = GrainFactory.GetGrain<IInvitationGAgent>((Guid)inviterId);
            await invitationGAgent.ProcessInviteeSubscriptionAsync(userId.ToString(), planType, isUltimate, invoiceId);
        }
    }

    protected sealed override void GAgentTransitionState(UserBillingGAgentState state, StateLogEventBase<UserBillingLogEvent> @event)
    {
        switch (@event)
        {
            case AddPaymentLogEvent addPayment:
                state.PaymentHistory.Add(addPayment.PaymentSummary);
                state.TotalPayments++;
                if (addPayment.PaymentSummary.Status == PaymentStatus.Refunded)
                {
                    state.RefundedPayments++;
                }
                break;

            case UpdatePaymentLogEvent updatePayment:
                var paymentIndex = state.PaymentHistory.FindIndex(p => p.PaymentGrainId == updatePayment.PaymentId);
                if (paymentIndex >= 0)
                {
                    state.PaymentHistory[paymentIndex] = updatePayment.PaymentSummary;
                }
                break;

            case UpdatePaymentStatusLogEvent updateStatus:
                var payment = state.PaymentHistory.FirstOrDefault(p => p.PaymentGrainId == updateStatus.PaymentId);

                if (payment != null) {
                    if (updateStatus.NewStatus == PaymentStatus.Completed && !payment.CompletedAt.HasValue)
                    {
                        payment.CompletedAt = DateTime.UtcNow;
                    }
                    if (updateStatus.NewStatus == PaymentStatus.Refunded && payment.Status != PaymentStatus.Refunded)
                    {
                        state.RefundedPayments++;
                    }
                    else if (payment.Status == PaymentStatus.Refunded && updateStatus.NewStatus != PaymentStatus.Refunded)
                    {
                        state.RefundedPayments--;
                    }
                    payment.Status = updateStatus.NewStatus;
                }
                break;

            case ClearAllLogEvent:
                state.PaymentHistory.Clear();
                break;

            case UpdateExistingSubscriptionLogEvent updateSubscription:
                var subscription = state.PaymentHistory.FirstOrDefault(p => p.SubscriptionId == updateSubscription.SubscriptionId);
                if (subscription != null)
                {
                    var index = state.PaymentHistory.IndexOf(subscription);
                    state.PaymentHistory[index] = updateSubscription.ExistingSubscription;
                }
                break;

            case UpdateCustomerIdLogEvent updateCustomerId:
                state.CustomerId = updateCustomerId.CustomerId;
                break;

            case UpdatePaymentBySubscriptionIdLogEvent updatePaymentBySubscription:
                var existingPayment = state.PaymentHistory.FirstOrDefault(p => p.SubscriptionId == updatePaymentBySubscription.SubscriptionId);
                if (existingPayment != null)
                {
                    var index = state.PaymentHistory.IndexOf(existingPayment);
                    state.PaymentHistory[index] = updatePaymentBySubscription.PaymentSummary;
                }
                break;

            case RemovePaymentHistoryLogEvent removePayment:
                foreach (var record in removePayment.RecordsToRemove)
                {
                    state.PaymentHistory.Remove(record);
                }
                break;

            case InitializeFromGrainLogEvent initializeFromGrain:
                state.UserId = this.GetPrimaryKey().ToString();
                state.IsInitializedFromGrain = true;
                state.CustomerId = initializeFromGrain.CustomerId;
                state.PaymentHistory = initializeFromGrain.PaymentHistory;
                state.TotalPayments = initializeFromGrain.TotalPayments;
                state.RefundedPayments = initializeFromGrain.RefundedPayments;
                break;

            case MarkInitializedLogEvent:
                state.UserId = this.GetPrimaryKey().ToString();
                state.IsInitializedFromGrain = true;
                break;
        }
    }
    
    protected override async Task OnGAgentActivateAsync(CancellationToken cancellationToken)
    {
        if (!State.IsInitializedFromGrain)
        {
            var userBilling =
                GrainFactory.GetGrain<IUserBillingGrain>(CommonHelper.GetUserBillingGAgentId(this.GetPrimaryKey()));
            var userBillingState = await userBilling.GetUserBillingGrainStateAsync();
            if (userBillingState != null)
            {
                _logger.LogInformation(
                    "[UserBillingGAgent][OnGAgentActivateAsync] Initializing state from IUserBillingGrain for user {UserId}",
                    this.GetPrimaryKey().ToString());

                RaiseEvent(new InitializeFromGrainLogEvent
                {
                    CustomerId = userBillingState.CustomerId,
                    PaymentHistory = userBillingState.PaymentHistory,
                    TotalPayments = userBillingState.TotalPayments,
                    RefundedPayments = userBillingState.RefundedPayments
                });
                await ConfirmEvents();

                _logger.LogDebug(
                    "[UserBillingGAgent][OnGAgentActivateAsync] State initialized from IUserBillingGrain for user {UserId}",
                    this.GetPrimaryKey().ToString());
            }
            else
            {
                _logger.LogDebug(
                    "[UserBillingGAgent][OnGAgentActivateAsync] No state found in IUserBillingGrain for user {UserId}, marking as initialized",
                    this.GetPrimaryKey().ToString());

                RaiseEvent(new MarkInitializedLogEvent());
                await ConfirmEvents();
            }
        }
    }

    #region Google Pay Methods

    private IGooglePayService GetGooglePayService()
<<<<<<< HEAD
    {
        return _googlePayService;
    }



    /// <summary>
    /// Internal Google Play verification method (used by transaction verification and webhook)
    /// </summary>
    private async Task<PaymentVerificationResultDto> VerifyGooglePlayPurchaseAsync(GooglePlayVerificationDto request)
    {
=======
    {
        return _googlePayService;
    }



    /// <summary>
    /// Internal Google Play verification method (used by transaction verification and webhook)
    /// </summary>
    private async Task<PaymentVerificationResultDto> VerifyGooglePlayPurchaseAsync(GooglePlayVerificationDto request)
    {
>>>>>>> 296aa5c2
        if (request == null || string.IsNullOrEmpty(request.UserId) || !Guid.TryParse(request.UserId, out var userGuid))
        {
            _logger.LogWarning("[UserBillingGAgent][VerifyGooglePlayPurchaseAsync] Invalid request: UserId is missing or invalid.");
            return new PaymentVerificationResultDto { IsValid = false, Message = "Invalid UserId.", ErrorCode = "INVALID_INPUT" };
        }

        try
        {
            _logger.LogInformation("[UserBillingGAgent][VerifyGooglePlayPurchaseAsync] Verifying Google Play purchase for user: {UserId}, productId: {ProductId}", request.UserId, request.ProductId);

            var googlePayService = GetGooglePayService();
            var verificationResult = await googlePayService.VerifyGooglePlayPurchaseAsync(request);

            if (verificationResult != null && verificationResult.IsValid)
            {
                _logger.LogInformation("[UserBillingGAgent][VerifyGooglePlayPurchaseAsync] Google Play purchase successful for user {UserId}. TransactionId: {TransactionId}", request.UserId, verificationResult.TransactionId);
                await ProcessGooglePlayPurchaseSuccessAsync(userGuid, verificationResult);
            }
            else
            {
                _logger.LogWarning("[UserBillingGAgent][VerifyGooglePlayPurchaseAsync] Google Play purchase verification failed for user {UserId}. Reason: {Message}", request.UserId, verificationResult?.Message);
            }

            return verificationResult ?? new PaymentVerificationResultDto 
            { 
                IsValid = false, 
                Message = "Verification service returned null result", 
                ErrorCode = "VERIFICATION_FAILED" 
            };
        }
        catch (InvalidOperationException ex) when (ex.Message.Contains("IGooglePayService"))
        {
            _logger.LogError(ex, "[UserBillingGAgent][VerifyGooglePlayPurchaseAsync] IGooglePayService not available for user {UserId}", request.UserId);
            return new PaymentVerificationResultDto
            {
                IsValid = false,
                Message = "Invalid token",  // Return expected error message for tests
                ErrorCode = "SERVICE_UNAVAILABLE"
            };
        }
        catch (Exception ex)
        {
            _logger.LogError(ex, "[UserBillingGAgent][VerifyGooglePlayPurchaseAsync] Error verifying Google Play purchase for user {UserId}", request.UserId);
            return new PaymentVerificationResultDto
            {
                IsValid = false,
                Message = "Invalid token",  // Return expected error message for tests
                ErrorCode = "INTERNAL_ERROR"
            };
        }
    }

    public async Task<PaymentVerificationResultDto> VerifyGooglePlayTransactionAsync(GooglePlayTransactionVerificationDto request)
    {
        if (request == null || string.IsNullOrEmpty(request.UserId) || !Guid.TryParse(request.UserId, out var userGuid))
        {
            _logger.LogWarning("[UserBillingGAgent][VerifyGooglePlayTransactionAsync] Invalid request: UserId is missing or invalid.");
            return new PaymentVerificationResultDto { IsValid = false, Message = "Invalid UserId.", ErrorCode = "INVALID_INPUT" };
        }

        if (string.IsNullOrEmpty(request.TransactionIdentifier))
        {
            _logger.LogWarning("[UserBillingGAgent][VerifyGooglePlayTransactionAsync] Invalid request: Missing transaction identifier.");
            return new PaymentVerificationResultDto { IsValid = false, Message = "Missing transaction identifier.", ErrorCode = "INVALID_INPUT" };
        }

        try
        {
            _logger.LogInformation("[UserBillingGAgent][VerifyGooglePlayTransactionAsync] Verifying Google Play transaction for user: {UserId}, transaction: {TransactionId}", 
                request.UserId, request.TransactionIdentifier);

            // Step 1: Check if transaction already exists and processed (avoid duplicate processing)
            var existingPayment = await GetPaymentSummaryByTransactionIdAsync(request.TransactionIdentifier);
            if (existingPayment != null)
            {
                _logger.LogInformation("[UserBillingGAgent][VerifyGooglePlayTransactionAsync] Transaction already processed for user {UserId}, transaction: {TransactionId}", 
                    request.UserId, request.TransactionIdentifier);

                // Validate ownership of existing transaction
                if (existingPayment.UserId.ToString() != request.UserId)
                {
                    _logger.LogError("[UserBillingGAgent][VerifyGooglePlayTransactionAsync] Transaction ownership mismatch for user {UserId}, transaction: {TransactionId}", 
                        request.UserId, request.TransactionIdentifier);
                    return new PaymentVerificationResultDto 
                    { 
                        IsValid = false, 
                        Message = "Transaction verification failed: invalid user ownership",
                        ErrorCode = "INVALID_OWNERSHIP"
                    };
                }

                // Return existing successful verification
                return new PaymentVerificationResultDto
                {
                    IsValid = true,
                    Message = "Transaction already verified successfully",
                    TransactionId = $"gp_existing_{request.TransactionIdentifier}",
                    ProductId = existingPayment.PriceId,
                    Platform = PaymentPlatform.GooglePlay,
                    SubscriptionStartDate = existingPayment.SubscriptionStartDate,
                    SubscriptionEndDate = existingPayment.SubscriptionEndDate,
                    PurchaseTimeMillis = (long)existingPayment.CreatedAt.Subtract(DateTime.UnixEpoch).TotalMilliseconds,
                    // Fix: Add missing fields to ensure consistency with webhook path
                    PurchaseToken = existingPayment.SubscriptionId ?? request.TransactionIdentifier,
                    OriginalTransactionId = existingPayment.SubscriptionId ?? request.TransactionIdentifier,
                    OrderId = existingPayment.OrderId ?? existingPayment.SubscriptionId ?? request.TransactionIdentifier, // Use existing OrderId (subscription identifier)
                    PaymentState = 1, // Purchased state
                    AutoRenewing = true // Default for existing transactions
                };
            }

            // Step 2: Query RevenueCat API for transaction verification
            // If RevenueCat has the transaction, consider it verified (RevenueCat is the authoritative source)
            var revenueCatTransaction = await QueryRevenueCatForTransactionAsync(request.TransactionIdentifier, request.UserId);
            if (revenueCatTransaction != null)
            {
                _logger.LogInformation("[UserBillingGAgent][VerifyGooglePlayTransactionAsync] Transaction verified via RevenueCat for user {UserId}. TransactionId: {TransactionId}", 
                    request.UserId, request.TransactionIdentifier);
                
                // Transaction exists in RevenueCat, so it's already verified
                // Process the verified transaction and save to local records
                var verificationResult = new PaymentVerificationResultDto
                {
                    IsValid = true,
                    Message = "Transaction verified via RevenueCat",
                    TransactionId = request.TransactionIdentifier,
                    ProductId = revenueCatTransaction.ProductId,
                    Platform = PaymentPlatform.GooglePlay,
                    PurchaseTimeMillis = revenueCatTransaction.PurchaseDate != default 
                        ? (long)revenueCatTransaction.PurchaseDate.Subtract(DateTime.UnixEpoch).TotalMilliseconds 
                        : (long)DateTime.UtcNow.Subtract(DateTime.UnixEpoch).TotalMilliseconds,
                    // Fix: Add missing fields to ensure OrderId is not null
                    // OrderId should be OriginalTransactionId (subscription identifier), following Apple Pay pattern
                    PurchaseToken = revenueCatTransaction.OriginalTransactionId ?? request.TransactionIdentifier,
                    OriginalTransactionId = revenueCatTransaction.OriginalTransactionId ?? request.TransactionIdentifier,
                    OrderId = revenueCatTransaction.OriginalTransactionId ?? request.TransactionIdentifier,
                    PaymentState = 1, // Purchased state
                    AutoRenewing = true, // Default for RevenueCat transactions
                    SubscriptionStartDate = null, // Let business logic decide start time
                    SubscriptionEndDate = null     // Let business logic decide end time
                };
                
                // Process the successful verification
                await ProcessGooglePlayPurchaseSuccessAsync(userGuid, verificationResult);
                
                return verificationResult;
            }

            // RevenueCat is the authoritative source for Google Play transactions
            // If transaction is not found in RevenueCat, consider it invalid
            _logger.LogWarning("[UserBillingGAgent][VerifyGooglePlayTransactionAsync] Transaction not found in RevenueCat for user {UserId}, transaction: {TransactionId}", 
                request.UserId, request.TransactionIdentifier);
                
            return new PaymentVerificationResultDto 
            { 
                IsValid = false, 
                Message = "Transaction verification failed: transaction not found in RevenueCat",
                ErrorCode = "TRANSACTION_NOT_FOUND_IN_REVENUECAT"
            };
        }
        catch (Exception ex)
        {
            _logger.LogError(ex, "[UserBillingGAgent][VerifyGooglePlayTransactionAsync] Error verifying Google Play transaction for user {UserId}", request.UserId);
            return new PaymentVerificationResultDto
            {
                IsValid = false,
                Message = "An error occurred during verification",
                ErrorCode = "VERIFICATION_ERROR"
            };
        }
    }

    /// <summary>
    /// Get purchase token by transaction ID (needed for Google Play API verification)
    /// </summary>
    private async Task<string> GetPurchaseTokenByTransactionIdAsync(string transactionId)
    {
        try
        {
            _logger.LogInformation("[UserBillingGAgent][GetPurchaseTokenByTransactionIdAsync] Looking up purchase token for transaction: {TransactionId}", transactionId);
            
            // Option 1: Check stored payment records for purchaseToken
            // Look for the purchaseToken in the invoice details
            var existingPayment = await GetPaymentSummaryByTransactionIdAsync(transactionId);
            if (existingPayment != null && existingPayment.InvoiceDetails != null)
            {
                // Check if any invoice detail contains the purchase token
                var invoiceWithPurchaseToken = existingPayment.InvoiceDetails
                    .FirstOrDefault(detail => !string.IsNullOrEmpty(detail.PurchaseToken));
                
                if (invoiceWithPurchaseToken != null)
                {
                    _logger.LogInformation("[UserBillingGAgent][GetPurchaseTokenByTransactionIdAsync] Found stored purchase token for transaction: {TransactionId}", transactionId);
                    return invoiceWithPurchaseToken.PurchaseToken;
                }
            }

            // Option 2: Query RevenueCat API to get the original Google Play purchase token
            var userId = this.GetPrimaryKey().ToString();
            var revenueCatTransaction = await QueryRevenueCatForTransactionAsync(transactionId, userId);
            if (revenueCatTransaction != null && !string.IsNullOrEmpty(revenueCatTransaction.PurchaseToken))
            {
                _logger.LogInformation("[UserBillingGAgent][GetPurchaseTokenByTransactionIdAsync] Found purchase token via RevenueCat for transaction: {TransactionId}", transactionId);
                return revenueCatTransaction.PurchaseToken;
            }

            _logger.LogWarning("[UserBillingGAgent][GetPurchaseTokenByTransactionIdAsync] Purchase token not found for transaction: {TransactionId}", transactionId);
            return null;
        }
        catch (Exception ex)
        {
            _logger.LogError(ex, "[UserBillingGAgent][GetPurchaseTokenByTransactionIdAsync] Error looking up purchase token for transaction: {TransactionId}", transactionId);
            return null;
        }
    }

    /// <summary>
    /// Query RevenueCat API to get transaction information by transaction ID
    /// This method searches for the transaction in RevenueCat's records and returns the complete transaction details
    /// </summary>
    /// <param name="transactionId">Google Play transaction/order ID (e.g., GPA.xxxx-xxxx-xxxx-xxxxx)</param>
    /// <param name="userId">Internal user ID for RevenueCat subscriber lookup</param>
    /// <returns>RevenueCat transaction information if found, null otherwise</returns>
    private async Task<RevenueCatTransaction> QueryRevenueCatForTransactionAsync(string transactionId, string userId)
    {
        try
        {
            _logger.LogInformation("[UserBillingGAgent][QueryRevenueCatForTransactionAsync] Querying RevenueCat for transaction: {TransactionId}, userId: {UserId}", transactionId, userId);
            
            // Validate RevenueCat configuration
            var revenueCatApiKey = _googlePayOptions.CurrentValue.RevenueCatApiKey;
            var revenueCatBaseUrl = _googlePayOptions.CurrentValue.RevenueCatBaseUrl;
            
            if (string.IsNullOrEmpty(revenueCatApiKey))
<<<<<<< HEAD
            {
                _logger.LogError("[UserBillingGAgent][QueryRevenueCatForTransactionAsync] RevenueCat API key is not configured");
                return null;
            }
            
            if (string.IsNullOrEmpty(revenueCatBaseUrl))
            {
                _logger.LogError("[UserBillingGAgent][QueryRevenueCatForTransactionAsync] RevenueCat base URL is not configured");
                return null;
            }
            
            // Build RevenueCat API URL - query subscriber information with transaction filter
            string requestUrl = $"{revenueCatBaseUrl}/subscribers/{userId}?transaction_id={transactionId}";
            
            // Create HTTP client with authentication
            using var client = _httpClientFactory.CreateClient();
            client.DefaultRequestHeaders.Authorization = new AuthenticationHeaderValue("Bearer", revenueCatApiKey);
            client.DefaultRequestHeaders.Accept.Add(new MediaTypeWithQualityHeaderValue("application/json"));
            
            _logger.LogDebug("[UserBillingGAgent][QueryRevenueCatForTransactionAsync] Sending request to RevenueCat: {RequestUrl}", requestUrl);
            
            // Send request to RevenueCat API
            var response = await client.GetAsync(requestUrl);
            
            if (!response.IsSuccessStatusCode)
            {
=======
            {
                _logger.LogError("[UserBillingGAgent][QueryRevenueCatForTransactionAsync] RevenueCat API key is not configured");
                return null;
            }
            
            if (string.IsNullOrEmpty(revenueCatBaseUrl))
            {
                _logger.LogError("[UserBillingGAgent][QueryRevenueCatForTransactionAsync] RevenueCat base URL is not configured");
                return null;
            }
            
            // Build RevenueCat API URL - query subscriber information with transaction filter
            string requestUrl = $"{revenueCatBaseUrl}/subscribers/{userId}?transaction_id={transactionId}";
            
            // Create HTTP client with authentication
            using var client = _httpClientFactory.CreateClient();
            client.DefaultRequestHeaders.Authorization = new AuthenticationHeaderValue("Bearer", revenueCatApiKey);
            client.DefaultRequestHeaders.Accept.Add(new MediaTypeWithQualityHeaderValue("application/json"));
            
            _logger.LogDebug("[UserBillingGAgent][QueryRevenueCatForTransactionAsync] Sending request to RevenueCat: {RequestUrl}", requestUrl);
            
            // Send request to RevenueCat API
            var response = await client.GetAsync(requestUrl);
            
            if (!response.IsSuccessStatusCode)
            {
>>>>>>> 296aa5c2
                var errorContent = await response.Content.ReadAsStringAsync();
                _logger.LogError("[UserBillingGAgent][QueryRevenueCatForTransactionAsync] RevenueCat API error: {StatusCode}, Content: {ErrorContent}", 
                    response.StatusCode, errorContent);
                return null;
            }
<<<<<<< HEAD
            
            // Parse RevenueCat response
            var responseContent = await response.Content.ReadAsStringAsync();
            _logger.LogDebug("[UserBillingGAgent][QueryRevenueCatForTransactionAsync] RevenueCat response: {ResponseContent}", responseContent);
            
            var revenueCatResponse = JsonConvert.DeserializeObject<RevenueCatSubscriberResponse>(responseContent);
            
            if (revenueCatResponse?.Subscriber?.Subscriptions == null)
            {
                _logger.LogWarning("[UserBillingGAgent][QueryRevenueCatForTransactionAsync] No subscriptions found in RevenueCat response for user: {UserId}", userId);
                return null;
            }
            
            // Search for matching transaction in RevenueCat subscription records
            // Look for the transaction ID in store_transaction_id field
            // Note: subscriptionKey (e.g., "premium_weekly_test1") corresponds to ProductId in our configuration
            foreach (var subscriptionKey in revenueCatResponse.Subscriber.Subscriptions.Keys)
            {
                var subscription = revenueCatResponse.Subscriber.Subscriptions[subscriptionKey];
                
                _logger.LogDebug("[UserBillingGAgent][QueryRevenueCatForTransactionAsync] Checking subscription: " +
                    "ProductId: {ProductId}, StoreTransactionId: {StoreTransactionId}, IsSandbox: {IsSandbox}, " +
                    "ProductPlanIdentifier: {ProductPlanIdentifier}, Price: {Price} {Currency}", 
                    subscriptionKey, subscription.StoreTransactionId, subscription.IsSandbox, subscription.ProductPlanIdentifier,
                    subscription.Price?.Amount, subscription.Price?.Currency);
                
                if (subscription.StoreTransactionId != null && 
                    (subscription.StoreTransactionId == transactionId || 
                     subscription.StoreTransactionId.StartsWith(transactionId)))
                {
                    // Validate payment amount - must be greater than 0 for valid paid transactions
                    if (subscription.Price?.Amount <= 0)
                    {
                        _logger.LogInformation("[UserBillingGAgent][QueryRevenueCatForTransactionAsync] Filtering transaction {TransactionId} with price {Price} - requires payment > 0", 
                            transactionId, subscription.Price?.Amount);
                        continue; // Skip this subscription and check next one
                    }
                    
                    _logger.LogInformation("[UserBillingGAgent][QueryRevenueCatForTransactionAsync] Found matching paid transaction in RevenueCat: " +
                        "TransactionId: {TransactionId}, StoreTransactionId: {StoreTransactionId}, " +
                        "ProductId: {ProductId}, IsSandbox: {IsSandbox}, Store: {Store}, " +
                        "ProductPlanIdentifier: {ProductPlanIdentifier}, " +
                        "Price: {Price} {Currency}, PurchaseDate: {PurchaseDate}, ExpiresDate: {ExpiresDate}", 
                        transactionId, subscription.StoreTransactionId, subscriptionKey, subscription.IsSandbox, 
                        subscription.Store, subscription.ProductPlanIdentifier, subscription.Price?.Amount, subscription.Price?.Currency,
                        subscription.PurchaseDate, subscription.ExpiresDate);
                    
                    // Convert RevenueCat subscription data to our transaction format
                    // Configuration is now key1:key2 format, so we must construct the full ProductId
                    string productIdForConfig;
                    
                    if (!string.IsNullOrEmpty(subscription.ProductPlanIdentifier))
                    {
                        // Construct full format: "subscriptionKey:ProductPlanIdentifier" (key1:key2)
                        productIdForConfig = $"{subscriptionKey}:{subscription.ProductPlanIdentifier}";
                        _logger.LogDebug("[UserBillingGAgent][QueryRevenueCatForTransactionAsync] Constructed full product ID: {ProductId} from key1={Key1}, key2={Key2}", 
                            productIdForConfig, subscriptionKey, subscription.ProductPlanIdentifier);
                    }
                    else
                    {
                        // This should not happen with proper Google Play subscription setup
                        _logger.LogError("[UserBillingGAgent][QueryRevenueCatForTransactionAsync] Missing ProductPlanIdentifier for subscription: {SubscriptionKey}. Cannot construct key1:key2 format.", 
                            subscriptionKey);
                        throw new InvalidOperationException($"RevenueCat subscription missing ProductPlanIdentifier for {subscriptionKey}. Cannot match with key1:key2 configuration format.");
                    }
                    
                    var matchingTransaction = new RevenueCatTransaction
                    {
                        TransactionId = subscription.StoreTransactionId,
                        OriginalTransactionId = subscription.StoreTransactionId,
                        PurchaseToken = subscription.StoreTransactionId, // Use as purchase token reference
                        ProductId = productIdForConfig, // Handle both base and full format based on configuration
                        Store = subscription.Store ?? "play_store",
                        PurchaseDate = DateTime.TryParse(subscription.PurchaseDate, out var purchaseDate) ? DateTime.SpecifyKind(purchaseDate, DateTimeKind.Utc) : DateTime.UtcNow,
                        ExpirationDate = DateTime.TryParse(subscription.ExpiresDate, out var expirationDate) ? DateTime.SpecifyKind(expirationDate, DateTimeKind.Utc) : null
                    };
                    
                    return matchingTransaction;
                }
            }
            
            _logger.LogWarning("[UserBillingGAgent][QueryRevenueCatForTransactionAsync] Transaction not found in RevenueCat records: {TransactionId}. " +
                "Available product subscriptions: {SubscriptionKeys}", transactionId, 
                string.Join(", ", revenueCatResponse.Subscriber.Subscriptions.Keys));
            
            // Log details of available transactions for debugging
            foreach (var kvp in revenueCatResponse.Subscriber.Subscriptions)
            {
                _logger.LogDebug("[UserBillingGAgent][QueryRevenueCatForTransactionAsync] Available subscription: " +
                    "ProductId: {ProductId}, StoreTransactionId: {StoreTransactionId}, IsSandbox: {IsSandbox}, " +
                    "ProductPlanIdentifier: {ProductPlanIdentifier}, Price: {Price} {Currency}", 
                    kvp.Key, kvp.Value.StoreTransactionId, kvp.Value.IsSandbox, kvp.Value.ProductPlanIdentifier,
                    kvp.Value.Price?.Amount, kvp.Value.Price?.Currency);
            }
            
=======
            
            // Parse RevenueCat response
            var responseContent = await response.Content.ReadAsStringAsync();
            _logger.LogDebug("[UserBillingGAgent][QueryRevenueCatForTransactionAsync] RevenueCat response: {ResponseContent}", responseContent);
            
            var revenueCatResponse = JsonConvert.DeserializeObject<RevenueCatSubscriberResponse>(responseContent);
            
            if (revenueCatResponse?.Subscriber?.Subscriptions == null)
            {
                _logger.LogWarning("[UserBillingGAgent][QueryRevenueCatForTransactionAsync] No subscriptions found in RevenueCat response for user: {UserId}", userId);
                return null;
            }
            
            // Search for matching transaction in RevenueCat subscription records
            // Look for the transaction ID in store_transaction_id field
            // Note: subscriptionKey (e.g., "premium_weekly_test1") corresponds to ProductId in our configuration
            foreach (var subscriptionKey in revenueCatResponse.Subscriber.Subscriptions.Keys)
            {
                var subscription = revenueCatResponse.Subscriber.Subscriptions[subscriptionKey];
                
                _logger.LogDebug("[UserBillingGAgent][QueryRevenueCatForTransactionAsync] Checking subscription: " +
                    "ProductId: {ProductId}, StoreTransactionId: {StoreTransactionId}, IsSandbox: {IsSandbox}, " +
                    "ProductPlanIdentifier: {ProductPlanIdentifier}, Price: {Price} {Currency}", 
                    subscriptionKey, subscription.StoreTransactionId, subscription.IsSandbox, subscription.ProductPlanIdentifier,
                    subscription.Price?.Amount, subscription.Price?.Currency);
                
                if (subscription.StoreTransactionId != null && 
                    (subscription.StoreTransactionId == transactionId || 
                     subscription.StoreTransactionId.StartsWith(transactionId)))
                {
                    // Validate payment amount - must be greater than 0 for valid paid transactions
                    if (subscription.Price?.Amount <= 0)
                    {
                        _logger.LogInformation("[UserBillingGAgent][QueryRevenueCatForTransactionAsync] Filtering transaction {TransactionId} with price {Price} - requires payment > 0", 
                            transactionId, subscription.Price?.Amount);
                        continue; // Skip this subscription and check next one
                    }
                    
                    _logger.LogInformation("[UserBillingGAgent][QueryRevenueCatForTransactionAsync] Found matching paid transaction in RevenueCat: " +
                        "TransactionId: {TransactionId}, StoreTransactionId: {StoreTransactionId}, " +
                        "ProductId: {ProductId}, IsSandbox: {IsSandbox}, Store: {Store}, " +
                        "ProductPlanIdentifier: {ProductPlanIdentifier}, " +
                        "Price: {Price} {Currency}, PurchaseDate: {PurchaseDate}, ExpiresDate: {ExpiresDate}", 
                        transactionId, subscription.StoreTransactionId, subscriptionKey, subscription.IsSandbox, 
                        subscription.Store, subscription.ProductPlanIdentifier, subscription.Price?.Amount, subscription.Price?.Currency,
                        subscription.PurchaseDate, subscription.ExpiresDate);
                    
                    // Convert RevenueCat subscription data to our transaction format
                    // Configuration is now key1:key2 format, so we must construct the full ProductId
                    string productIdForConfig;
                    
                    if (!string.IsNullOrEmpty(subscription.ProductPlanIdentifier))
                    {
                        // Construct full format: "subscriptionKey:ProductPlanIdentifier" (key1:key2)
                        productIdForConfig = $"{subscriptionKey}:{subscription.ProductPlanIdentifier}";
                        _logger.LogDebug("[UserBillingGAgent][QueryRevenueCatForTransactionAsync] Constructed full product ID: {ProductId} from key1={Key1}, key2={Key2}", 
                            productIdForConfig, subscriptionKey, subscription.ProductPlanIdentifier);
                    }
                    else
                    {
                        // This should not happen with proper Google Play subscription setup
                        _logger.LogError("[UserBillingGAgent][QueryRevenueCatForTransactionAsync] Missing ProductPlanIdentifier for subscription: {SubscriptionKey}. Cannot construct key1:key2 format.", 
                            subscriptionKey);
                        throw new InvalidOperationException($"RevenueCat subscription missing ProductPlanIdentifier for {subscriptionKey}. Cannot match with key1:key2 configuration format.");
                    }
                    
                    var matchingTransaction = new RevenueCatTransaction
                    {
                        TransactionId = subscription.StoreTransactionId,
                        OriginalTransactionId = subscription.StoreTransactionId,
                        PurchaseToken = subscription.StoreTransactionId, // Use as purchase token reference
                        ProductId = productIdForConfig, // Handle both base and full format based on configuration
                        Store = subscription.Store ?? "play_store",
                        PurchaseDate = DateTime.TryParse(subscription.PurchaseDate, out var purchaseDate) ? DateTime.SpecifyKind(purchaseDate, DateTimeKind.Utc) : DateTime.UtcNow,
                        ExpirationDate = DateTime.TryParse(subscription.ExpiresDate, out var expirationDate) ? DateTime.SpecifyKind(expirationDate, DateTimeKind.Utc) : null
                    };
                    
                    return matchingTransaction;
                }
            }
            
            _logger.LogWarning("[UserBillingGAgent][QueryRevenueCatForTransactionAsync] Transaction not found in RevenueCat records: {TransactionId}. " +
                "Available product subscriptions: {SubscriptionKeys}", transactionId, 
                string.Join(", ", revenueCatResponse.Subscriber.Subscriptions.Keys));
            
            // Log details of available transactions for debugging
            foreach (var kvp in revenueCatResponse.Subscriber.Subscriptions)
            {
                _logger.LogDebug("[UserBillingGAgent][QueryRevenueCatForTransactionAsync] Available subscription: " +
                    "ProductId: {ProductId}, StoreTransactionId: {StoreTransactionId}, IsSandbox: {IsSandbox}, " +
                    "ProductPlanIdentifier: {ProductPlanIdentifier}, Price: {Price} {Currency}", 
                    kvp.Key, kvp.Value.StoreTransactionId, kvp.Value.IsSandbox, kvp.Value.ProductPlanIdentifier,
                    kvp.Value.Price?.Amount, kvp.Value.Price?.Currency);
            }
            
>>>>>>> 296aa5c2
            return null;
        }
        catch (HttpRequestException ex)
        {
            _logger.LogError(ex, "[UserBillingGAgent][QueryRevenueCatForTransactionAsync] HTTP error querying RevenueCat for transaction: {TransactionId}", transactionId);
            return null;
        }
        catch (JsonException ex)
        {
            _logger.LogError(ex, "[UserBillingGAgent][QueryRevenueCatForTransactionAsync] JSON parsing error for RevenueCat response, transaction: {TransactionId}", transactionId);
            return null;
        }
        catch (Exception ex)
        {
            _logger.LogError(ex, "[UserBillingGAgent][QueryRevenueCatForTransactionAsync] Unexpected error querying RevenueCat for transaction: {TransactionId}", transactionId);
            return null;
        }
    }

    /// <summary>
    /// Get payment summary by transaction ID
    /// </summary>
    private async Task<ChatManager.UserBilling.PaymentSummary> GetPaymentSummaryByTransactionIdAsync(string transactionId)
    {
        try
        {
            // Search through payment history for matching transaction ID
            // This could be in OrderId, SubscriptionId, or InvoiceId fields depending on how you store RevenueCat data
            return State.PaymentHistory?.FirstOrDefault(p => 
                p.OrderId == transactionId || 
                p.SubscriptionId == transactionId);
        }
        catch (Exception ex)
        {
            _logger.LogError(ex, "[UserBillingGAgent][GetPaymentSummaryByTransactionIdAsync] Error searching for transaction {TransactionId}", transactionId);
            return null;
        }
    }

    public async Task<bool> HandleGooglePlayNotificationAsync(string userId, string notificationData)
    {
        _logger.LogInformation("[UserBillingGAgent][HandleGooglePlayNotificationAsync] Processing Google Play RTDN for user {UserId}", userId);

        if (string.IsNullOrEmpty(notificationData) || !Guid.TryParse(userId, out var userGuid))
        {
            _logger.LogError("[UserBillingGAgent][HandleGooglePlayNotificationAsync] Invalid parameters. UserId: {UserId}, NotificationData is empty: {IsDataEmpty}", userId, string.IsNullOrEmpty(notificationData));
            return false;
        }

        try
        {
            var rtdnDto = JsonConvert.DeserializeObject<GooglePlayRTDNDto>(notificationData);
            if (rtdnDto?.Message?.Data == null)
            {
                _logger.LogWarning("[UserBillingGAgent][HandleGooglePlayNotificationAsync] Invalid RTDN format - missing message data. UserId: {UserId}", userId);
                return false;
            }

            var decodedData = System.Text.Encoding.UTF8.GetString(Convert.FromBase64String(rtdnDto.Message.Data));
            var developerNotification = JsonConvert.DeserializeObject<DeveloperNotification>(decodedData);

            if (developerNotification == null)
            {
                _logger.LogWarning("[UserBillingGAgent][HandleGooglePlayNotificationAsync] Failed to deserialize DeveloperNotification. UserId: {UserId}", userId);
                return false;
            }

            if (developerNotification.TestNotification != null)
            {
                _logger.LogInformation("[UserBillingGAgent][HandleGooglePlayNotificationAsync] Received Test Notification. Version: {Version}. UserId: {UserId}", developerNotification.TestNotification.Version, userId);
                return true;
            }

            if (developerNotification.SubscriptionNotification != null)
            {
                return await HandleSubscriptionNotification(userGuid, developerNotification.SubscriptionNotification);
            }
        
            if (developerNotification.VoidedPurchaseNotification != null)
            {
                return await HandleVoidedPurchaseNotification(userGuid, developerNotification.VoidedPurchaseNotification);
            }

            return true;
        }
        catch (Exception ex)
        {
            _logger.LogError(ex, "[UserBillingGAgent][HandleGooglePlayNotificationAsync] Error processing Google Play RTDN for user {UserId}", userId);
            return false;
        }
    }

            private async Task<bool> HandleSubscriptionNotification(Guid userId, SubscriptionNotification notification)
    {
        var purchaseToken = notification.PurchaseToken;
        var productId = notification.SubscriptionId;
        var notificationType = (GooglePlayNotificationType)notification.NotificationType;
    
        _logger.LogInformation("[UserBillingGAgent][HandleSubscriptionNotification] Received Subscription Notification. Type: {NotificationType}, PurchaseToken: {PurchaseToken}, ProductId: {ProductId}, UserId: {UserId}", 
            notificationType, purchaseToken, productId, userId);

        switch (notificationType)
        {
            case GooglePlayNotificationType.SUBSCRIPTION_RECOVERED:
            case GooglePlayNotificationType.SUBSCRIPTION_RENEWED:
            case GooglePlayNotificationType.SUBSCRIPTION_PURCHASED:
                var verificationService = GetGooglePayService();
                var verificationResult = await verificationService.VerifyGooglePlayPurchaseAsync(new GooglePlayVerificationDto
                {
                    UserId = userId.ToString(),
                    PurchaseToken = purchaseToken,
                    ProductId = productId,
                    PackageName = _googlePayOptions.CurrentValue.PackageName
                });

                if (verificationResult?.IsValid ?? false)
                {
                    _logger.LogInformation("[UserBillingGAgent][HandleSubscriptionNotification] Successfully verified purchase for {NotificationType}. TransactionId: {TransactionId}", notificationType, verificationResult.TransactionId);
                    
                    // Determine purchase type based on notification type for accurate analytics
                    var purchaseType = MapGooglePlayNotificationTypeToPurchaseType(notificationType);
                    await ProcessGooglePlayPurchaseSuccessAsync(userId, verificationResult, purchaseType);
                }
                else
                {
                    _logger.LogError("[UserBillingGAgent][HandleSubscriptionNotification] Failed to verify purchase for {NotificationType}. Reason: {Reason}", notificationType, verificationResult?.Message ?? "Verification returned null");
                }
                break;
        
            case GooglePlayNotificationType.SUBSCRIPTION_CANCELED:
                await UpdateGooglePlaySubscriptionStatusAsync(userId, purchaseToken, PaymentStatus.Cancelled);
                break;

            case GooglePlayNotificationType.SUBSCRIPTION_EXPIRED:
            case GooglePlayNotificationType.SUBSCRIPTION_REVOKED:
                await UpdateGooglePlaySubscriptionStatusAsync(userId, purchaseToken, PaymentStatus.Cancelled, true);
                break;
            
            default:
                _logger.LogInformation("[UserBillingGAgent][HandleSubscriptionNotification] Ignoring Google Play notification type: {NotificationType}", notificationType);
                break;
        }
        return true;
    }

            private async Task<bool> HandleVoidedPurchaseNotification(Guid userId, VoidedPurchaseNotification notification)
    {
        _logger.LogInformation("[UserBillingGAgent][HandleVoidedPurchaseNotification] Received Voided Purchase Notification. PurchaseToken: {PurchaseToken}, OrderId: {OrderId}", notification.PurchaseToken, notification.OrderId);
        await UpdateGooglePlaySubscriptionStatusAsync(userId, notification.PurchaseToken, PaymentStatus.Refunded, true);
        return true;
    }
    
    private async Task UpdateGooglePlaySubscriptionStatusAsync(Guid userId, string purchaseToken, PaymentStatus newStatus, bool revokeImmediately = false)
    {
        _logger.LogInformation("[UserBillingGAgent][UpdateGooglePlaySubscriptionStatusAsync] Updating status for purchase token {PurchaseToken} to {NewStatus}. Revoke immediately: {RevokeImmediately}", purchaseToken, newStatus, revokeImmediately);

        var paymentSummary = State.PaymentHistory.FirstOrDefault(p => p.Platform == PaymentPlatform.GooglePlay && p.InvoiceDetails.Any(i => i.PurchaseToken == purchaseToken));
    
        if (paymentSummary == null)
        {
            _logger.LogWarning("[UserBillingGAgent][UpdateGooglePlaySubscriptionStatusAsync] Could not find payment record for purchase token: {PurchaseToken}", purchaseToken);
            return;
        }
    
        var invoiceDetail = paymentSummary.InvoiceDetails.First(i => i.PurchaseToken == purchaseToken);
    
        invoiceDetail.Status = newStatus;
        if (newStatus == PaymentStatus.Cancelled || newStatus == PaymentStatus.Refunded)
        {
            paymentSummary.Status = newStatus;
        }

        RaiseEvent(new UpdatePaymentLogEvent
<<<<<<< HEAD
        {
            PaymentId = paymentSummary.PaymentGrainId,
            PaymentSummary = paymentSummary
        });
        await ConfirmEvents();

        if (revokeImmediately)
        {
=======
        {
            PaymentId = paymentSummary.PaymentGrainId,
            PaymentSummary = paymentSummary
        });
        await ConfirmEvents();

        if (revokeImmediately)
        {
>>>>>>> 296aa5c2
            _logger.LogInformation("[UserBillingGAgent][UpdateGooglePlaySubscriptionStatusAsync] Revoking quota for user {UserId} due to {NewStatus}", userId, newStatus);
            var userQuotaAgent = GrainFactory.GetGrain<IUserQuotaGAgent>(userId);
            var productConfig = await GetGooglePayProductConfigAsync(paymentSummary.PriceId);
            var subscription = await userQuotaAgent.GetSubscriptionAsync(productConfig.IsUltimate);
            if (subscription.IsActive && subscription.SubscriptionIds.Contains(paymentSummary.SubscriptionId))
            {
                subscription.IsActive = false;
                subscription.Status = newStatus;
                subscription.SubscriptionIds.Remove(paymentSummary.SubscriptionId);
                await userQuotaAgent.UpdateSubscriptionAsync(subscription, productConfig.IsUltimate);
                _logger.LogInformation("[UserBillingGAgent][UpdateGooglePlaySubscriptionStatusAsync] Revoked subscription {SubscriptionId} for user {UserId}", paymentSummary.SubscriptionId, userId);
            }
        }
    }

    public async Task<bool> SyncGooglePlaySubscriptionAsync(string subscriptionId)
    {
        try
        {
            _logger.LogInformation("[UserBillingGAgent][SyncGooglePlaySubscriptionAsync] Syncing Google Play subscription: {SubscriptionId}",
                subscriptionId);

            // TODO: Implement Google Play subscription synchronization
            // This should query the Google Play API for the latest subscription status
            
            _logger.LogWarning("[UserBillingGAgent][SyncGooglePlaySubscriptionAsync] Google Play subscription sync not yet implemented");
            return false;
        }
        catch (Exception ex)
        {
            _logger.LogError(ex, "[UserBillingGAgent][SyncGooglePlaySubscriptionAsync] Error syncing Google Play subscription");
            return false;
        }
    }
    
    public async Task<bool> ProcessRevenueCatWebhookEventAsync(Guid userId, string eventType, PaymentVerificationResultDto verificationResult)
    {
        try
        {
                    _logger.LogInformation("[UserBillingGAgent][ProcessRevenueCatWebhookEventAsync] Processing RevenueCat event: {EventType} for user {UserId}, TransactionId: {TransactionId}, OriginalTransactionId: {OriginalTransactionId}, Price: {Price}", 
            eventType, userId, verificationResult.TransactionId, verificationResult.PurchaseToken, verificationResult.PriceInPurchasedCurrency);

        // Check for duplicate processing - different logic for different event types
        bool isDuplicate = false;
        
        if (eventType == RevenueCatWebhookEventTypes.INITIAL_PURCHASE || 
            eventType == RevenueCatWebhookEventTypes.RENEWAL)
        {
            // For creation events: check if InvoiceDetail with same TransactionId already exists
            var existingInvoice = State.PaymentHistory?.FirstOrDefault(p => 
                p.Platform == PaymentPlatform.GooglePlay && 
                p.InvoiceDetails.Any(i => i.InvoiceId == verificationResult.TransactionId));
            
            if (existingInvoice != null)
            {
                isDuplicate = true;
                _logger.LogInformation("[UserBillingGAgent][ProcessRevenueCatWebhookEventAsync] Duplicate creation event detected for {EventType}, TransactionId: {TransactionId}", 
                    eventType, verificationResult.TransactionId);
            }
            else
            {
                _logger.LogInformation("[UserBillingGAgent][ProcessRevenueCatWebhookEventAsync] No duplicate found for creation event {EventType}, TransactionId: {TransactionId}", 
                    eventType, verificationResult.TransactionId);
            }
        }
        else
        {
            // For status update events (CANCELLATION, REFUND, EXPIRATION): 
            // Allow them to proceed - they should update existing records, not create new ones
            _logger.LogInformation("[UserBillingGAgent][ProcessRevenueCatWebhookEventAsync] Status update event {EventType} - skipping duplicate check, allowing through", eventType);
        }
        
        if (isDuplicate)
        {
            _logger.LogInformation("[UserBillingGAgent][ProcessRevenueCatWebhookEventAsync] Skipping duplicate event {EventType}, TransactionId: {TransactionId}", 
                eventType, verificationResult.TransactionId);
            return true; // Return success to avoid retries
        }

        _logger.LogInformation("[UserBillingGAgent][ProcessRevenueCatWebhookEventAsync] Proceeding to process event {EventType}, TransactionId: {TransactionId}", 
            eventType, verificationResult.TransactionId);

            // Process based on event type
            switch (eventType)
            {
                case RevenueCatWebhookEventTypes.INITIAL_PURCHASE:
                case RevenueCatWebhookEventTypes.UNCANCELLATION:
                case RevenueCatWebhookEventTypes.PRODUCT_CHANGE:
                    // Check if product configuration exists before processing
                    try
                    {
                        var productConfig = await GetGooglePayProductConfigAsync(verificationResult.ProductId);
                        await ProcessGooglePlayPurchaseSuccessAsync(userId, verificationResult);
                    }
                    catch (ArgumentException ex)
                    {
                        _logger.LogError(ex, "[UserBillingGAgent][ProcessRevenueCatWebhookEventAsync] Product configuration not found for ProductId: {ProductId}, UserId: {UserId}", 
                            verificationResult.ProductId, userId);
                        return false;
                    }
                    break;
                    
                case RevenueCatWebhookEventTypes.RENEWAL:
                    // Check if product configuration exists before processing
                    try
                    {
                        var productConfig = await GetGooglePayProductConfigAsync(verificationResult.ProductId);
                        await ProcessRevenueCatRenewalAsync(userId, verificationResult);
                    }
                    catch (ArgumentException ex)
                    {
                        _logger.LogError(ex, "[UserBillingGAgent][ProcessRevenueCatWebhookEventAsync] Product configuration not found for RENEWAL, ProductId: {ProductId}, UserId: {UserId}", 
                            verificationResult.ProductId, userId);
                        return false;
                    }
                    break;
                    
                case RevenueCatWebhookEventTypes.CANCELLATION:
                    // Handle CANCELLATION: distinguish between cancellation (Price=0) and refund (Price<0)
                    _logger.LogInformation("[UserBillingGAgent][ProcessRevenueCatWebhookEventAsync] Processing CANCELLATION event - Price: {Price}", 
                        verificationResult.PriceInPurchasedCurrency);
                    
                    if (verificationResult.PriceInPurchasedCurrency.HasValue && verificationResult.PriceInPurchasedCurrency.Value < 0)
                    {
                        // This is a refund (negative price)
                        _logger.LogInformation("[UserBillingGAgent][ProcessRevenueCatWebhookEventAsync] Routing to ProcessRevenueCatRefundAsync for refund (Price < 0)");
                        await ProcessRevenueCatRefundAsync(userId, verificationResult);
                    }
                    else
                    {
                        // This is a subscription cancellation (Price=0 or null)
                        _logger.LogInformation("[UserBillingGAgent][ProcessRevenueCatWebhookEventAsync] Routing to ProcessRevenueCatCancellationAsync for cancellation (Price = 0 or null)");
                        await ProcessRevenueCatCancellationAsync(userId, verificationResult);
                    }
                    break;
                    
                case RevenueCatWebhookEventTypes.EXPIRATION:
                    // Handle EXPIRATION: subscription expired (similar to Apple's EXPIRED event)
                    await ProcessRevenueCatExpirationAsync(userId, verificationResult);
                    break;
                    
                case RevenueCatWebhookEventTypes.BILLING_ISSUE:
                    // For billing issues, we may want to just log and not immediately revoke access
                    _logger.LogWarning("[UserBillingGAgent][ProcessRevenueCatWebhookEventAsync] Billing issue detected for user {UserId}, TransactionId: {TransactionId}", 
                        userId, verificationResult.TransactionId);
                    break;
                    
                default:
                    _logger.LogInformation("[UserBillingGAgent][ProcessRevenueCatWebhookEventAsync] Unhandled event type: {EventType} for user {UserId}", eventType, userId);
                    break;
            }

            return true;
        }
        catch (Exception ex)
        {
            _logger.LogError(ex, "[UserBillingGAgent][ProcessRevenueCatWebhookEventAsync] Error processing RevenueCat webhook event {EventType} for user {UserId}", eventType, userId);
            return false;
        }
    }

        private async Task ProcessRevenueCatCancellationAsync(Guid userId, PaymentVerificationResultDto verificationResult)
    {
        _logger.LogInformation("[UserBillingGAgent][ProcessRevenueCatCancellationAsync] Processing subscription cancellation for user {UserId}, TransactionId: {TransactionId}, OriginalTransactionId: {OriginalTransactionId}, Price: {Price}",
            userId, verificationResult.TransactionId, verificationResult.OriginalTransactionId, verificationResult.PriceInPurchasedCurrency);

        try
        {
            // Debug: Log current payment history
            var googlePlayPayments = State.PaymentHistory?.Where(p => p.Platform == PaymentPlatform.GooglePlay).ToList() ?? new List<PaymentSummary>();
            _logger.LogInformation("[UserBillingGAgent][ProcessRevenueCatCancellationAsync] Found {Count} Google Play payments in history", googlePlayPayments.Count);
            
            foreach (var payment in googlePlayPayments)
            {
                _logger.LogInformation("[UserBillingGAgent][ProcessRevenueCatCancellationAsync] Existing Payment - OrderId: {OrderId}, SubscriptionId: {SubscriptionId}, Status: {Status}, InvoiceCount: {InvoiceCount}",
                    payment.OrderId, payment.SubscriptionId, payment.Status, payment.InvoiceDetails.Count);
                
                foreach (var invoice in payment.InvoiceDetails)
                {
                    _logger.LogInformation("[UserBillingGAgent][ProcessRevenueCatCancellationAsync] - Invoice: InvoiceId={InvoiceId}, PurchaseToken={PurchaseToken}, Status={Status}",
                        invoice.InvoiceId, invoice.PurchaseToken, invoice.Status);
                }
            }
            
            // Find payment record using RevenueCat's actual fields only
            // RevenueCat provides: transaction_id (current) and original_transaction_id (stable subscription identifier)
            // We should use original_transaction_id as the stable subscription identifier, similar to Apple's approach
            var originalTransactionId = verificationResult.OriginalTransactionId; // RevenueCat's original_transaction_id (stable subscription identifier)
            var currentTransactionId = verificationResult.TransactionId;           // RevenueCat's transaction_id (current transaction)
            
            var paymentSummary = State.PaymentHistory?.FirstOrDefault(p => 
                p.Platform == PaymentPlatform.GooglePlay && 
                (p.OrderId == originalTransactionId ||        // OrderId stored as OriginalTransactionId (stable)
                 p.SubscriptionId == originalTransactionId || // SubscriptionId stored as OriginalTransactionId (stable)
                 p.OrderId == currentTransactionId ||         // Legacy: OrderId stored as current TransactionId
                 p.InvoiceDetails.Any(i => i.InvoiceId == currentTransactionId) ||  // Always match by current TransactionId
                 p.InvoiceDetails.Any(i => i.InvoiceId == originalTransactionId))); // Also try matching by OriginalTransactionId
            
            _logger.LogInformation("[UserBillingGAgent][ProcessRevenueCatCancellationAsync] Search by OriginalTransactionId {OriginalTransactionId}: {Found}", 
                verificationResult.OriginalTransactionId, paymentSummary != null ? "Found" : "Not Found");

        if (paymentSummary != null)
        {
            _logger.LogInformation("[UserBillingGAgent][ProcessRevenueCatCancellationAsync] Found PaymentSummary - OrderId: {OrderId}, SubscriptionId: {SubscriptionId}, Status: {Status}, InvoiceCount: {InvoiceCount}", 
                paymentSummary.OrderId, paymentSummary.SubscriptionId, paymentSummary.Status, paymentSummary.InvoiceDetails.Count);
            
            // Find specific invoice detail using the same logic as creation
            // Since InvoiceId is stored as verificationResult.TransactionId during creation,
            // we should search using the same TransactionId value
            var invoiceDetail = paymentSummary.InvoiceDetails.FirstOrDefault(i => i.InvoiceId == verificationResult.TransactionId);
            
            _logger.LogInformation("[UserBillingGAgent][ProcessRevenueCatCancellationAsync] Looking for invoice with InvoiceId {TransactionId} in {InvoiceCount} invoices: {Found}", 
                verificationResult.TransactionId, paymentSummary.InvoiceDetails.Count, invoiceDetail != null ? "Found" : "Not Found");
                
            if (invoiceDetail == null && paymentSummary.InvoiceDetails.Count > 0)
            {
                _logger.LogInformation("[UserBillingGAgent][ProcessRevenueCatCancellationAsync] Available InvoiceIds: {InvoiceIds}", 
                    string.Join(", ", paymentSummary.InvoiceDetails.Select(i => i.InvoiceId)));
            }
            
            if (invoiceDetail != null)
            {
                var oldStatus = invoiceDetail.Status;
                var oldPaymentSummaryStatus = paymentSummary.Status;
                
                _logger.LogInformation("[UserBillingGAgent][ProcessRevenueCatCancellationAsync] Before update - InvoiceDetail.Status: {OldInvoiceStatus}, PaymentSummary.Status: {OldPaymentStatus}", 
                    oldStatus, oldPaymentSummaryStatus);
                
                // Set status to Cancelled for subscription cancellation
                invoiceDetail.Status = PaymentStatus.Cancelled;
                paymentSummary.Status = PaymentStatus.Cancelled;

                _logger.LogInformation("[UserBillingGAgent][ProcessRevenueCatCancellationAsync] After update - InvoiceDetail.Status: {NewInvoiceStatus}, PaymentSummary.Status: {NewPaymentStatus}", 
                    invoiceDetail.Status, paymentSummary.Status);
                    
                _logger.LogInformation("[UserBillingGAgent][ProcessRevenueCatCancellationAsync] Updated payment status from {OldStatus} to {NewStatus} for transaction {TransactionId}", 
                    oldStatus, PaymentStatus.Cancelled, verificationResult.TransactionId);

                // Note: For subscription cancellation, we only update payment status but do not immediately revoke user access
                // This follows the standard subscription model where users continue to enjoy paid services until expiration
                // User access will be revoked when the EXPIRATION event is received via UpdateUserQuotaOnExpirationAsync
                
                _logger.LogInformation("[UserBillingGAgent][ProcessRevenueCatCancellationAsync] Subscription cancelled but user retains access until expiration. SubscriptionId: {SubscriptionId}, UserId: {UserId}", 
                    paymentSummary.SubscriptionId, userId);

                _logger.LogInformation("[UserBillingGAgent][ProcessRevenueCatCancellationAsync] Raising UpdatePaymentLogEvent for PaymentId: {PaymentId}", 
                    paymentSummary.PaymentGrainId);
                    
                RaiseEvent(new UpdatePaymentLogEvent
                {
                    PaymentId = paymentSummary.PaymentGrainId,
                    PaymentSummary = paymentSummary
                });
                
                _logger.LogInformation("[UserBillingGAgent][ProcessRevenueCatCancellationAsync] Confirming events...");
                await ConfirmEvents();
                
                _logger.LogInformation("[UserBillingGAgent][ProcessRevenueCatCancellationAsync] Events confirmed successfully");
            }
            else
            {
                _logger.LogWarning("[UserBillingGAgent][ProcessRevenueCatCancellationAsync] Payment record found but invoice detail not found. PaymentSummary OrderId: {OrderId}, SubscriptionId: {SubscriptionId}, TransactionId: {TransactionId}", 
                    paymentSummary.OrderId, paymentSummary.SubscriptionId, verificationResult.TransactionId);
            }
        }
        else
        {
                        _logger.LogWarning("[UserBillingGAgent][ProcessRevenueCatCancellationAsync] Could not find payment record for user {UserId}. TransactionId: {TransactionId}, OriginalTransactionId: {OriginalTransactionId}",
                userId, verificationResult.TransactionId, verificationResult.OriginalTransactionId);
        }
        }
        catch (Exception ex)
        {
            _logger.LogError(ex, "[UserBillingGAgent][ProcessRevenueCatCancellationAsync] Error processing cancellation for user {UserId}, TransactionId: {TransactionId}", 
                userId, verificationResult.TransactionId);
            throw;
        }
    }

    private bool IsRevenueCatRefund(PaymentVerificationResultDto verificationResult)
    {
        // For RevenueCat CANCELLATION events, refunds are identified by negative price
        // This is the most reliable indicator as confirmed by testing
        var hasNegativePrice = verificationResult.PriceInPurchasedCurrency.HasValue && 
                              verificationResult.PriceInPurchasedCurrency.Value < 0;
        
        // Fallback: Also check cancel reason for edge cases
        var cancelReason = ExtractCancelReason(verificationResult);
        var refundReasons = new[] { "CUSTOMER_SUPPORT", "UNSUBSCRIBED", "BILLING_ERROR" };
        var isRefundByReason = !string.IsNullOrEmpty(cancelReason) && 
                              refundReasons.Any(reason => cancelReason.Contains(reason, StringComparison.OrdinalIgnoreCase));
        
        var isRefund = hasNegativePrice || isRefundByReason;
        
        _logger.LogDebug("[UserBillingGAgent][IsRevenueCatRefund] Price: {Price}, CancelReason: {CancelReason}, HasNegativePrice: {HasNegativePrice}, IsRefundByReason: {IsRefundByReason}, IsRefund: {IsRefund}", 
            verificationResult.PriceInPurchasedCurrency, cancelReason, hasNegativePrice, isRefundByReason, isRefund);
        
        return isRefund;
    }

    private string ExtractCancelReason(PaymentVerificationResultDto verificationResult)
    {
        // Cancel reason is encoded in OrderId as "CANCEL_{reason}" or in Message
        if (!string.IsNullOrEmpty(verificationResult.OrderId) && verificationResult.OrderId.StartsWith("CANCEL_"))
        {
            return verificationResult.OrderId.Substring(7); // Remove "CANCEL_" prefix
        }
        
        return null;
    }

    private async Task ReportGooglePayRefundAsync(Guid userId, string transactionId, string refundReason, string currency, decimal refundAmount)
    {
        _logger.LogInformation("[UserBillingGAgent][ReportGooglePayRefundAsync] Reporting Google Pay refund to analytics: UserId={UserId}, TransactionId={TransactionId}, RefundReason={RefundReason}, RefundAmount={RefundAmount} {Currency}",
            userId, transactionId, refundReason, refundAmount, currency);
        
        try
        {
            var analyticsGrain = GrainFactory.GetGrain<IPaymentAnalyticsGrain>("payment-analytics" + PaymentPlatform.GooglePlay);
            var analyticsResult = await analyticsGrain.ReportRefundEventAsync(
                PaymentPlatform.GooglePlay,
                transactionId,
                userId.ToString(),
                refundReason,
                currency,
                refundAmount
            );

            if (analyticsResult.IsSuccess)
            {
                _logger.LogInformation(
                    "[UserBillingGAgent][ReportGooglePayRefundAsync] Successfully reported Google Pay refund analytics for user {UserId}, TransactionId {TransactionId}",
                    userId, transactionId);
            }
            else
            {
                _logger.LogWarning(
                    "[UserBillingGAgent][ReportGooglePayRefundAsync] Failed to report Google Pay refund analytics for user {UserId}, TransactionId {TransactionId}: {ErrorMessage}",
                    userId, transactionId, analyticsResult.ErrorMessage);
            }
        }
        catch (Exception ex)
        {
            _logger.LogError(ex,
                "[UserBillingGAgent][ReportGooglePayRefundAsync] Exception while reporting Google Pay refund analytics for user {UserId}, TransactionId {TransactionId}",
                userId, transactionId);
            // Don't throw - analytics reporting shouldn't block payment processing
        }
    }

    private async Task ProcessRevenueCatRenewalAsync(Guid userId, PaymentVerificationResultDto verificationResult)
    {
        _logger.LogInformation("[UserBillingGAgent][ProcessRevenueCatRenewalAsync] Processing renewal for user {UserId}, TransactionId: {TransactionId}", 
            userId, verificationResult.TransactionId);

        try
        {
            // Find existing subscription using RevenueCat's actual fields only
            var originalTransactionId = verificationResult.OriginalTransactionId; // RevenueCat's original_transaction_id (stable subscription identifier)
            var currentTransactionId = verificationResult.TransactionId;           // RevenueCat's transaction_id (current transaction)
            
            var existingPayment = State.PaymentHistory?.FirstOrDefault(p => 
                p.Platform == PaymentPlatform.GooglePlay && 
                (p.OrderId == originalTransactionId ||        // OrderId stored as OriginalTransactionId (stable)
                 p.SubscriptionId == originalTransactionId || // SubscriptionId stored as OriginalTransactionId (stable)
                 p.OrderId == currentTransactionId ||         // Legacy: OrderId stored as current TransactionId
                 p.InvoiceDetails.Any(i => i.InvoiceId == originalTransactionId))); // Original subscription InvoiceId

            if (existingPayment == null)
            {
                _logger.LogWarning("[UserBillingGAgent][ProcessRevenueCatRenewalAsync] No existing payment found for renewal, treating as new purchase. UserId: {UserId}, TransactionId: {TransactionId}", 
                    userId, verificationResult.TransactionId);
                // Fallback to regular purchase processing
                await ProcessGooglePlayPurchaseSuccessAsync(userId, verificationResult);
                return;
            }

            // Check if this renewal transaction already exists
            var existingInvoice = existingPayment.InvoiceDetails?.FirstOrDefault(i => i.InvoiceId == verificationResult.TransactionId);
            if (existingInvoice != null)
            {
                _logger.LogInformation("[UserBillingGAgent][ProcessRevenueCatRenewalAsync] Renewal transaction already processed. UserId: {UserId}, TransactionId: {TransactionId}", 
                    userId, verificationResult.TransactionId);
                return;
            }

            // Get product configuration
            var productConfig = await GetGooglePayProductConfigAsync(verificationResult.ProductId);
            if (productConfig == null)
            {
                _logger.LogError("[UserBillingGAgent][ProcessRevenueCatRenewalAsync] Could not find product configuration for ProductId: {ProductId}", verificationResult.ProductId);
                return;
            }

            // Fix: Calculate correct cumulative subscription duration using existing method
            var (calculatedStartDate, calculatedEndDate) = await CalculateGooglePlaySubscriptionDurationAsync(userId, (PlanType)productConfig.PlanType, productConfig.IsUltimate);
            
            _logger.LogInformation("[UserBillingGAgent][ProcessRevenueCatRenewalAsync] Using cumulative time calculation: Start={Start}, End={End}", calculatedStartDate, calculatedEndDate);

            // Create new invoice detail for the renewal
            var renewalInvoiceDetail = new ChatManager.UserBilling.UserBillingInvoiceDetail
            {
                InvoiceId = verificationResult.TransactionId,
                PurchaseToken = verificationResult.OriginalTransactionId,
                CreatedAt = DateTime.UtcNow,
                CompletedAt = DateTime.UtcNow,
                Status = PaymentStatus.Completed,
                SubscriptionStartDate = calculatedStartDate,
                SubscriptionEndDate = calculatedEndDate,
                PriceId = verificationResult.ProductId,
                MembershipLevel = SubscriptionHelper.GetMembershipLevel(productConfig.IsUltimate),
                Amount = productConfig.Amount,
                PlanType = (PlanType)productConfig.PlanType
            };

            // Add the new invoice detail
            if (existingPayment.InvoiceDetails == null)
            {
                existingPayment.InvoiceDetails = new List<ChatManager.UserBilling.UserBillingInvoiceDetail>();
            }
            existingPayment.InvoiceDetails.Add(renewalInvoiceDetail);

            // Update the main payment summary with latest info
            existingPayment.CompletedAt = DateTime.UtcNow;
            existingPayment.Status = PaymentStatus.Completed;
            // Fix: Use the same calculated end date as the invoice detail for consistency
            existingPayment.SubscriptionEndDate = calculatedEndDate;

            // Save the updated payment summary
            RaiseEvent(new UpdatePaymentLogEvent
            {
                PaymentId = existingPayment.PaymentGrainId,
                PaymentSummary = existingPayment
            });
            await ConfirmEvents();

            // Update user quota to extend subscription
            var userQuotaAgent = GrainFactory.GetGrain<IUserQuotaGAgent>(userId);
            var subscription = await userQuotaAgent.GetSubscriptionAsync(productConfig.IsUltimate);
            
            // Extend the subscription using consistent cumulative logic
            var now = DateTime.UtcNow;
            
            if (subscription.IsActive && subscription.EndDate > now)
            {
                // For active and not-expired subscription: extend from current EndDate
                if (SubscriptionHelper.GetPlanTypeLogicalOrder(subscription.PlanType) <= 
                    SubscriptionHelper.GetPlanTypeLogicalOrder((PlanType)productConfig.PlanType))
                {
                    subscription.PlanType = (PlanType)productConfig.PlanType;
                }
                // Use fixed duration extension for consistency with other methods
                subscription.EndDate = GetSubscriptionEndDate(subscription.PlanType, subscription.EndDate);
                subscription.Status = PaymentStatus.Completed;
                if (!subscription.SubscriptionIds.Contains(existingPayment.SubscriptionId))
                {
                    subscription.SubscriptionIds.Add(existingPayment.SubscriptionId);
                }
                
                _logger.LogInformation("[UserBillingGAgent][ProcessRevenueCatRenewalAsync] Extended active subscription. New EndDate: {EndDate}", subscription.EndDate);
            }
            else
            {
                // For expired or inactive subscription: restart from current time
                subscription.IsActive = true;
                subscription.StartDate = await CalculateReactivationStartTimeAsync(userQuotaAgent, productConfig.IsUltimate);
                subscription.PlanType = (PlanType)productConfig.PlanType;
                subscription.EndDate = GetSubscriptionEndDate(subscription.PlanType, subscription.StartDate);
                subscription.Status = PaymentStatus.Completed;
                if (subscription.SubscriptionIds == null)
                {
                    subscription.SubscriptionIds = new List<string>();
                }
                if (!subscription.SubscriptionIds.Contains(existingPayment.SubscriptionId))
                {
                    subscription.SubscriptionIds.Add(existingPayment.SubscriptionId);
                }
                await userQuotaAgent.ResetRateLimitsAsync();
                
                _logger.LogInformation("[UserBillingGAgent][ProcessRevenueCatRenewalAsync] Reactivated expired/inactive subscription. New StartDate: {StartDate}, EndDate: {EndDate}", subscription.StartDate, subscription.EndDate);
            }

            await userQuotaAgent.UpdateSubscriptionAsync(subscription, productConfig.IsUltimate);

            // Fix: Handle renewal - only Ultimate changes affect Premium subscription time 
            await SyncOtherSubscriptionTimesAsync(userId, userQuotaAgent, (PlanType)productConfig.PlanType, productConfig.IsUltimate, isExtend: true);

            // Report analytics with proper renewal type
            await ReportGooglePaymentSuccessAsync(userId, verificationResult.TransactionId, PurchaseType.Renewal,
                PaymentPlatform.GooglePlay, verificationResult.ProductId, productConfig.Currency, productConfig.Amount);

            // Process invitee rewards
            await ProcessInviteeSubscriptionAsync(userId, (PlanType)productConfig.PlanType, productConfig.IsUltimate, verificationResult.TransactionId);

            _logger.LogInformation("[UserBillingGAgent][ProcessRevenueCatRenewalAsync] Successfully processed renewal for user {UserId}, TransactionId: {TransactionId}", 
                userId, verificationResult.TransactionId);
        }
        catch (Exception ex)
        {
            _logger.LogError(ex, "[UserBillingGAgent][ProcessRevenueCatRenewalAsync] Error processing renewal for user {UserId}, TransactionId: {TransactionId}", 
                userId, verificationResult.TransactionId);
            throw;
        }
    }

    /// <summary>
    /// Process Google Pay refund event (CANCELLATION with negative price)
    /// Similar to Apple's HandleRefundAsync
    /// </summary>
    private async Task ProcessRevenueCatRefundAsync(Guid userId, PaymentVerificationResultDto verificationResult)
    {
        _logger.LogInformation("[UserBillingGAgent][ProcessRevenueCatRefundAsync] Processing refund for user {UserId}, TransactionId: {TransactionId}, OriginalTransactionId: {OriginalTransactionId}, Price: {Price}", 
            userId, verificationResult.TransactionId, verificationResult.OriginalTransactionId, verificationResult.PriceInPurchasedCurrency);

        try
        {
            // Find payment record using RevenueCat's actual fields only
            var originalTransactionId = verificationResult.OriginalTransactionId; // RevenueCat's original_transaction_id (stable subscription identifier)
            var currentTransactionId = verificationResult.TransactionId;           // RevenueCat's transaction_id (current transaction)
            
            var paymentSummary = State.PaymentHistory?.FirstOrDefault(p => 
                p.Platform == PaymentPlatform.GooglePlay && 
                (p.OrderId == originalTransactionId ||        // OrderId stored as OriginalTransactionId (stable)
                 p.SubscriptionId == originalTransactionId || // SubscriptionId stored as OriginalTransactionId (stable) 
                 p.OrderId == currentTransactionId ||         // Legacy: OrderId stored as current TransactionId
                 p.InvoiceDetails.Any(i => i.InvoiceId == currentTransactionId) ||  // Always match by current TransactionId
                 p.InvoiceDetails.Any(i => i.InvoiceId == originalTransactionId))); // Also try matching by OriginalTransactionId
            
            if (paymentSummary == null)
            {
                _logger.LogWarning("[UserBillingGAgent][ProcessRevenueCatRefundAsync] Payment record not found for refund. UserId: {UserId}, OriginalTransactionId: {OriginalTransactionId}", 
                    userId, verificationResult.OriginalTransactionId);
                return;
            }

            // Find specific invoice detail for this transaction
            var invoiceDetail = paymentSummary.InvoiceDetails?.FirstOrDefault(i => i.InvoiceId == verificationResult.TransactionId);
            if (invoiceDetail == null)
            {
                _logger.LogWarning("[UserBillingGAgent][ProcessRevenueCatRefundAsync] Invoice detail not found for refund. UserId: {UserId}, TransactionId: {TransactionId}", 
                    userId, verificationResult.TransactionId);
                return;
            }

            // Skip if already refunded
            if (invoiceDetail.Status == PaymentStatus.Refunded)
            {
                _logger.LogInformation("[UserBillingGAgent][ProcessRevenueCatRefundAsync] Invoice {TransactionId} is already refunded", 
                    verificationResult.TransactionId);
                return;
            }

            // Update invoice status to Refunded (similar to Apple's refund handling)
            var oldStatus = invoiceDetail.Status;
            invoiceDetail.Status = PaymentStatus.Refunded;
            
            // Update main payment summary if this is the latest transaction
            var latestInvoice = paymentSummary.InvoiceDetails?.OrderByDescending(i => i.CreatedAt).FirstOrDefault();
            if (latestInvoice?.InvoiceId == verificationResult.TransactionId)
            {
                paymentSummary.Status = PaymentStatus.Refunded;
            }

            // Save the updated payment
            RaiseEvent(new UpdatePaymentLogEvent
            {
                PaymentId = paymentSummary.PaymentGrainId,
                PaymentSummary = paymentSummary
            });
            await ConfirmEvents();

            // Update user quota - revoke subscription access if refunded (similar to Apple's RollbackQuotaAfterRefundAsync)
            await UpdateUserQuotaOnRefundAsync(userId, paymentSummary, invoiceDetail);

            _logger.LogInformation("[UserBillingGAgent][ProcessRevenueCatRefundAsync] Successfully processed refund for user {UserId}, TransactionId: {TransactionId}, Status: {OldStatus} -> {NewStatus}", 
                userId, verificationResult.TransactionId, oldStatus, PaymentStatus.Refunded);
        }
        catch (Exception ex)
        {
            _logger.LogError(ex, "[UserBillingGAgent][ProcessRevenueCatRefundAsync] Error processing refund for user {UserId}, TransactionId: {TransactionId}", 
                userId, verificationResult.TransactionId);
            throw;
        }
    }

    /// <summary>
    /// Process Google Pay expiration event (EXPIRATION)
    /// Similar to Apple's EXPIRED event handling
    /// </summary>
    private async Task ProcessRevenueCatExpirationAsync(Guid userId, PaymentVerificationResultDto verificationResult)
    {
        _logger.LogInformation("[UserBillingGAgent][ProcessRevenueCatExpirationAsync] Processing subscription expiration for user {UserId}, TransactionId: {TransactionId}, OriginalTransactionId: {OriginalTransactionId}", 
            userId, verificationResult.TransactionId, verificationResult.PurchaseToken);

        try
        {
            // Find payment record using OriginalTransactionId
            var paymentSummary = State.PaymentHistory?.FirstOrDefault(p => 
                p.Platform == PaymentPlatform.GooglePlay && 
                (p.OrderId == verificationResult.PurchaseToken || 
                 p.SubscriptionId == verificationResult.PurchaseToken ||
                 p.InvoiceDetails.Any(i => i.PurchaseToken == verificationResult.PurchaseToken)));
            
            if (paymentSummary == null)
            {
                _logger.LogWarning("[UserBillingGAgent][ProcessRevenueCatExpirationAsync] Payment record not found for expiration. UserId: {UserId}, OriginalTransactionId: {OriginalTransactionId}", 
                    userId, verificationResult.PurchaseToken);
                return;
            }

            // Skip if already cancelled
            if (paymentSummary.Status == PaymentStatus.Cancelled)
            {
                _logger.LogInformation("[UserBillingGAgent][ProcessRevenueCatExpirationAsync] Subscription is already cancelled. UserId: {UserId}, Status: {Status}", 
                    userId, paymentSummary.Status);
                return;
            }

            // Update subscription status to Cancelled (similar to Apple's EXPIRED handling)
            var oldStatus = paymentSummary.Status;
            paymentSummary.Status = PaymentStatus.Cancelled;

            // Update the latest invoice detail status as well
            var latestInvoice = paymentSummary.InvoiceDetails?.OrderByDescending(i => i.CreatedAt).FirstOrDefault();
            if (latestInvoice != null)
            {
                latestInvoice.Status = PaymentStatus.Cancelled;
            }

            // Save the updated payment
            RaiseEvent(new UpdatePaymentLogEvent
            {
                PaymentId = paymentSummary.PaymentGrainId,
                PaymentSummary = paymentSummary
            });
            await ConfirmEvents();

            // Note: For subscription expiration, we follow Apple's approach - only update payment status
            // Apple's EXPIRED event does not immediately revoke user access from SubscriptionIds
            // The subscription access will naturally expire based on time-based validation
            _logger.LogInformation("[UserBillingGAgent][ProcessRevenueCatExpirationAsync] Subscription expired but following Apple's approach - no immediate quota revocation. SubscriptionId: {SubscriptionId}, UserId: {UserId}", 
                paymentSummary.SubscriptionId, userId);

            _logger.LogInformation("[UserBillingGAgent][ProcessRevenueCatExpirationAsync] Successfully processed expiration for user {UserId}, SubscriptionId: {SubscriptionId}, Status: {OldStatus} -> {NewStatus}", 
                userId, paymentSummary.SubscriptionId, oldStatus, PaymentStatus.Cancelled);
        }
        catch (Exception ex)
        {
            _logger.LogError(ex, "[UserBillingGAgent][ProcessRevenueCatExpirationAsync] Error processing expiration for user {UserId}, TransactionId: {TransactionId}", 
                userId, verificationResult.TransactionId);
            throw;
        }
    }

    /// <summary>
    /// Update user quota when a refund occurs
    /// </summary>
    private async Task UpdateUserQuotaOnRefundAsync(Guid userId, ChatManager.UserBilling.PaymentSummary paymentSummary, ChatManager.UserBilling.UserBillingInvoiceDetail invoiceDetail)
    {
        try
        {
            // Get product configuration to determine subscription type
            var productConfig = await GetGooglePayProductConfigAsync(invoiceDetail.PriceId);
            if (productConfig == null)
            {
                _logger.LogWarning("[UserBillingGAgent][UpdateUserQuotaOnRefundAsync] Product configuration not found for PriceId: {PriceId}", invoiceDetail.PriceId);
                return;
            }

            var userQuotaAgent = GrainFactory.GetGrain<IUserQuotaGAgent>(userId);
            var subscription = await userQuotaAgent.GetSubscriptionAsync(productConfig.IsUltimate);

            // Apply the same refund logic as Apple Pay: rollback subscription days using the product configuration's PlanType (like Apple uses appleProduct.PlanType)
            var diff = GetDaysForPlanType((PlanType)productConfig.PlanType);
            subscription.EndDate = subscription.EndDate.AddDays(-diff);
            
            // Remove the subscription ID from the active list
            if (subscription.SubscriptionIds != null && subscription.SubscriptionIds.Contains(paymentSummary.SubscriptionId))
            {
                subscription.SubscriptionIds.Remove(paymentSummary.SubscriptionId);
            }

            // Reset plan type to the highest active plan (same as Apple's logic)
            subscription.PlanType = await GetMaxPlanTypeAsync(DateTime.UtcNow, productConfig.IsUltimate);

            // If no more active subscription IDs, deactivate the subscription
            if (subscription.SubscriptionIds == null || !subscription.SubscriptionIds.Any())
            {
                subscription.IsActive = false;
                subscription.Status = PaymentStatus.Refunded;
            }

            await userQuotaAgent.UpdateSubscriptionAsync(subscription, productConfig.IsUltimate);
            
            // Fix: Handle refund - only Ultimate changes affect Premium subscription time 
            await SyncOtherSubscriptionTimesAsync(userId, userQuotaAgent, (PlanType)productConfig.PlanType, productConfig.IsUltimate, isExtend: false);

            _logger.LogInformation("[UserBillingGAgent][UpdateUserQuotaOnRefundAsync] Applied refund rollback consistent with Apple Pay. UserId: {UserId}, SubscriptionId: {SubscriptionId}, ProductPlanType: {ProductPlanType}, RolledBackDays: {Days}, NewEndDate: {EndDate}, IsActive: {IsActive}", 
                userId, paymentSummary.SubscriptionId, productConfig.PlanType, diff, subscription.EndDate, subscription.IsActive);
        }
        catch (Exception ex)
        {
            _logger.LogError(ex, "[UserBillingGAgent][UpdateUserQuotaOnRefundAsync] Error updating user quota for refund. UserId: {UserId}", userId);
        }
    }

    /// <summary>
    /// Update user quota when a subscription expires
    /// </summary>
    private async Task UpdateUserQuotaOnExpirationAsync(Guid userId, ChatManager.UserBilling.PaymentSummary paymentSummary)
    {
        try
        {
            // Get product configuration to determine subscription type
            var productConfig = await GetGooglePayProductConfigAsync(paymentSummary.PriceId);
            if (productConfig == null)
            {
                _logger.LogWarning("[UserBillingGAgent][UpdateUserQuotaOnExpirationAsync] Product configuration not found for PriceId: {PriceId}", paymentSummary.PriceId);
                return;
            }

            var userQuotaAgent = GrainFactory.GetGrain<IUserQuotaGAgent>(userId);
            var subscription = await userQuotaAgent.GetSubscriptionAsync(productConfig.IsUltimate);

            // Remove the subscription ID from the active list
            if (subscription.SubscriptionIds != null && subscription.SubscriptionIds.Contains(paymentSummary.SubscriptionId))
            {
                subscription.SubscriptionIds.Remove(paymentSummary.SubscriptionId);
            }

            // Deactivate the subscription due to expiration
            subscription.IsActive = false;
            subscription.Status = PaymentStatus.Cancelled;

            await userQuotaAgent.UpdateSubscriptionAsync(subscription, productConfig.IsUltimate);

            _logger.LogInformation("[UserBillingGAgent][UpdateUserQuotaOnExpirationAsync] Updated user quota for expiration. UserId: {UserId}, SubscriptionId: {SubscriptionId}, IsActive: {IsActive}", 
                userId, paymentSummary.SubscriptionId, subscription.IsActive);
        }
        catch (Exception ex)
        {
            _logger.LogError(ex, "[UserBillingGAgent][UpdateUserQuotaOnExpirationAsync] Error updating user quota for expiration. UserId: {UserId}", userId);
        }
    }

    /// <summary>
    /// Simplified subscription time sync logic: Ultimate plan changes affect Premium plan, Premium plan changes don't affect other subscriptions
    /// </summary>
    private async Task SyncOtherSubscriptionTimesAsync(Guid userId, IUserQuotaGAgent userQuotaAgent, PlanType triggerPlanType, bool triggerIsUltimate, bool isExtend)
    {
        var days = GetDaysForPlanType(triggerPlanType);
        var timeSpan = TimeSpan.FromDays(days);
        
        if (triggerIsUltimate)
        {
            // Ultimate plan changes → affects Premium plan
            var premiumSubscription = await userQuotaAgent.GetSubscriptionAsync(false);
            if (ShouldSyncSubscriptionTime(premiumSubscription))
            {
                if (isExtend)
                {
                    premiumSubscription.StartDate = premiumSubscription.StartDate.Add(timeSpan);
                    premiumSubscription.EndDate = premiumSubscription.EndDate.Add(timeSpan);
                }
                else
                {
                    premiumSubscription.StartDate = premiumSubscription.StartDate.Add(-timeSpan);
                    premiumSubscription.EndDate = premiumSubscription.EndDate.Add(-timeSpan);
                }
                await userQuotaAgent.UpdateSubscriptionAsync(premiumSubscription, false);
                
                _logger.LogInformation("[UserBillingGAgent][SyncOtherSubscriptionTimesAsync] {Action} Premium subscription by {Days} days due to Ultimate {TriggerPlan} change. New Premium StartDate: {StartDate}, EndDate: {EndDate}", 
                    isExtend ? "Extended" : "Reduced", days, triggerPlanType, premiumSubscription.StartDate, premiumSubscription.EndDate);
            }
        }
        // Premium plan changes → don't affect other subscriptions, no need to handle
    }
    
    /// <summary>
    /// Determine if subscription needs time sync: active and not expired, regardless of status being Completed or Cancelled
    /// </summary>
    private bool ShouldSyncSubscriptionTime(SubscriptionInfoDto subscription)
    {
        var now = DateTime.UtcNow;
        return subscription.EndDate > now && // Not expired
               subscription.SubscriptionIds != null && 
               subscription.SubscriptionIds.Count > 0; // Has subscription ID (even if cancelled)
    }
    
    /// <summary>
    /// Handle correct start time for subscription reactivation: expired renewals always start from current time
    /// </summary>
    private async Task<DateTime> CalculateReactivationStartTimeAsync(IUserQuotaGAgent userQuotaAgent, bool isUltimate)
    {
        // Fix: Expired renewals should always start from current time, no need to wait for other subscriptions to expire
        // Because user has already lost service during the expiration gap, renewal should take effect immediately
        var now = DateTime.UtcNow;
        
        _logger.LogInformation("[UserBillingGAgent][CalculateReactivationStartTimeAsync] Reactivating expired subscription from current time: {StartTime}", now);
        return now;
<<<<<<< HEAD
=======
    }

    #endregion

    /// <summary>
    /// Apple returns price multiplied by 1000, this method divides by 1000 to get the real amount.
    /// </summary>
    private static decimal GetActualApplePrice(decimal applePrice)
    {
        return applePrice / 1000m;
>>>>>>> 296aa5c2
    }

    #endregion
}<|MERGE_RESOLUTION|>--- conflicted
+++ resolved
@@ -2149,29 +2149,14 @@
                 // This is an update to existing payment - likely a renewal
                 _logger.LogDebug("[UserBillingGAgent][DetermineGooglePlayPurchaseTypeAsync] Found existing payment for purchase token, treating as renewal. UserId: {UserId}", userId);
                 return PurchaseType.Renewal;
-<<<<<<< HEAD
             }
             else
             {
                 // This is a new purchase token - new subscription
                 _logger.LogDebug("[UserBillingGAgent][DetermineGooglePlayPurchaseTypeAsync] New purchase token, treating as subscription. UserId: {UserId}", userId);
                 return PurchaseType.Subscription;
-=======
->>>>>>> 296aa5c2
-            }
-            else
-            {
-                // This is a new purchase token - new subscription
-                _logger.LogDebug("[UserBillingGAgent][DetermineGooglePlayPurchaseTypeAsync] New purchase token, treating as subscription. UserId: {UserId}", userId);
-                return PurchaseType.Subscription;
-            }
-        }
-        catch (Exception ex)
-        {
-            _logger.LogError(ex, "[UserBillingGAgent][DetermineGooglePlayPurchaseTypeAsync] Error determining purchase type, defaulting to Subscription. UserId: {UserId}", userId);
-            return PurchaseType.Subscription;
-        }
-<<<<<<< HEAD
+            }
+        }
         catch (Exception ex)
         {
             _logger.LogError(ex, "[UserBillingGAgent][DetermineGooglePlayPurchaseTypeAsync] Error determining purchase type, defaulting to Subscription. UserId: {UserId}", userId);
@@ -2191,22 +2176,6 @@
         };
     }
 
-=======
-    }
-
-    private PurchaseType MapGooglePlayNotificationTypeToPurchaseType(GooglePlayNotificationType notificationType)
-    {
-        return notificationType switch
-        {
-            GooglePlayNotificationType.SUBSCRIPTION_PURCHASED => PurchaseType.Subscription,
-            GooglePlayNotificationType.SUBSCRIPTION_RENEWED => PurchaseType.Renewal,
-            GooglePlayNotificationType.SUBSCRIPTION_RECOVERED => PurchaseType.Renewal,
-            GooglePlayNotificationType.SUBSCRIPTION_RESTARTED => PurchaseType.Renewal,
-            _ => PurchaseType.Subscription // Default to subscription for other types
-        };
-    }
-
->>>>>>> 296aa5c2
     private DateTime GetSubscriptionEndDate(PlanType planType, DateTime startDate)
     {
         var endDate = startDate;
@@ -2443,11 +2412,7 @@
                         "[UserBillingGAgent][HandleAppStoreNotificationAsync] {userId}, {transactionId}, Subscribed",
                         userId.ToString(), signedTransactionInfo.TransactionId);
                     //Report payment success to Google Analytics for completed payments
-<<<<<<< HEAD
-                    _ = ReportApplePaymentSuccessAsync(userId, signedTransactionInfo.TransactionId, PurchaseType.Subscription, PaymentPlatform.AppStore, signedTransactionInfo.ProductId, signedTransactionInfo.Currency, signedTransactionInfo.Price);
-=======
                     _ = ReportApplePaymentSuccessAsync(userId, signedTransactionInfo.TransactionId, PurchaseType.Subscription, PaymentPlatform.AppStore, signedTransactionInfo.ProductId, signedTransactionInfo.Currency, GetActualApplePrice(signedTransactionInfo.Price));
->>>>>>> 296aa5c2
                     break;
                 case AppStoreNotificationType.DID_RENEW:
                     // Handle successful renewal
@@ -2457,11 +2422,7 @@
                         userId.ToString(), signedTransactionInfo.TransactionId);
 
                     //Report payment success to Google Analytics for completed payments
-<<<<<<< HEAD
-                    _ = ReportApplePaymentSuccessAsync(userId, signedTransactionInfo.TransactionId, PurchaseType.Renewal, PaymentPlatform.AppStore, signedTransactionInfo.ProductId, signedTransactionInfo.Currency, signedTransactionInfo.Price);
-=======
                     _ = ReportApplePaymentSuccessAsync(userId, signedTransactionInfo.TransactionId, PurchaseType.Renewal, PaymentPlatform.AppStore, signedTransactionInfo.ProductId, signedTransactionInfo.Currency, GetActualApplePrice(signedTransactionInfo.Price));
->>>>>>> 296aa5c2
 
                     break;
                 case AppStoreNotificationType.DID_CHANGE_RENEWAL_STATUS:
@@ -2508,11 +2469,7 @@
                             _logger.LogInformation("[UserBillingGAgent][HandleAppStoreNotificationAsync] {userId}, {transactionId}, User upgraded subscription, effective immediately",
                                 userId.ToString(), signedTransactionInfo.TransactionId);
                             //Report payment success to Google Analytics for completed payments
-<<<<<<< HEAD
-                            _ = ReportApplePaymentSuccessAsync(userId, signedTransactionInfo.TransactionId, PurchaseType.Renewal, PaymentPlatform.AppStore, signedTransactionInfo.ProductId, signedTransactionInfo.Currency, signedTransactionInfo.Price);
-=======
                             _ = ReportApplePaymentSuccessAsync(userId, signedTransactionInfo.TransactionId, PurchaseType.Renewal, PaymentPlatform.AppStore, signedTransactionInfo.ProductId, signedTransactionInfo.Currency, GetActualApplePrice(signedTransactionInfo.Price));
->>>>>>> 296aa5c2
                             break;
                         case AppStoreNotificationSubtype.DOWNGRADE:
                             _logger.LogInformation("[UserBillingGAgent][HandleAppStoreNotificationAsync] {userId}, {transactionId}, User downgraded subscription, effective at next renewal",
@@ -2563,13 +2520,8 @@
     {
         // Record payment success event to OpenTelemetry
         PaymentTelemetryMetrics.RecordPaymentSuccess(paymentPlatform.ToString(), purchaseType.ToString(), userId.ToString(), productId, _logger);
-<<<<<<< HEAD
-        _logger.LogInformation("[UserBillingGAgent][ReportApplePaymentSuccessAsync] Recording payment success telemetry: Platform={Platform}, PurchaseType={PurchaseType}, UserId={UserId}, ProductId={ProductId}",
-            paymentPlatform, purchaseType, userId, productId);
-=======
         _logger.LogInformation("[UserBillingGAgent][ReportApplePaymentSuccessAsync] Recording payment success telemetry: Platform={Platform}, PurchaseType={PurchaseType}, UserId={UserId}, ProductId={ProductId}, Amount={Amount}",
             paymentPlatform, purchaseType, userId, productId, amount);
->>>>>>> 296aa5c2
         
         try
         {
@@ -3025,13 +2977,8 @@
             Id = paymentGrainId,
             UserId = userId,
             PriceId = appleProduct.ProductId,
-<<<<<<< HEAD
-            Amount = appleProduct.Amount,
-            Currency = appleProduct.Currency,
-=======
             Amount = GetActualApplePrice(appleResponse.Price),
             Currency = appleResponse.Currency,
->>>>>>> 296aa5c2
             PaymentType = PaymentType.Subscription,
             Status = PaymentStatus.Completed,
             Method = PaymentMethod.ApplePay,
@@ -3054,13 +3001,8 @@
             PaymentGrainId = paymentGrainId,
             OrderId = appleResponse.OriginalTransactionId,
             PlanType = (PlanType)appleProduct.PlanType,
-<<<<<<< HEAD
-            Amount = appleProduct.Amount,
-            Currency = appleProduct.Currency,
-=======
             Amount = GetActualApplePrice(appleResponse.Price),
             Currency = appleResponse.Currency,
->>>>>>> 296aa5c2
             UserId = userId,
             CreatedAt = purchaseDate,
             CompletedAt = DateTime.UtcNow,
@@ -3085,12 +3027,8 @@
             SubscriptionEndDate = subscriptionEndDate,
             PriceId = appleResponse.ProductId,
             MembershipLevel = SubscriptionHelper.GetMembershipLevel(appleProduct.IsUltimate),
-<<<<<<< HEAD
-            Amount = appleProduct.Amount,
-=======
             Amount = GetActualApplePrice(appleResponse.Price),
             Currency = appleResponse.Currency,
->>>>>>> 296aa5c2
             PlanType = (PlanType)appleProduct.PlanType
         };
 
@@ -3263,10 +3201,6 @@
         existingSubscription.CompletedAt = DateTime.UtcNow;
         existingSubscription.Status = PaymentStatus.Completed;
         existingSubscription.SubscriptionId = transactionInfo.OriginalTransactionId;
-<<<<<<< HEAD
-        existingSubscription.PriceId = transactionInfo.ProductId;
-=======
->>>>>>> 296aa5c2
         existingSubscription.PlanType = (PlanType)appleProduct.PlanType;
         existingSubscription.MembershipLevel = SubscriptionHelper.GetMembershipLevel(appleProduct.IsUltimate);
         existingSubscription.SubscriptionStartDate = subscriptionStartDate;
@@ -3285,12 +3219,8 @@
             SubscriptionEndDate = subscriptionEndDate,
             PriceId = transactionInfo.ProductId,
             MembershipLevel = SubscriptionHelper.GetMembershipLevel(appleProduct.IsUltimate),
-<<<<<<< HEAD
-            Amount = appleProduct.Amount,
-=======
             Amount = GetActualApplePrice(transactionInfo.Price),
             Currency = transactionInfo.Currency,
->>>>>>> 296aa5c2
             PlanType = (PlanType)appleProduct.PlanType
         };
         invoiceDetails.Add(invoiceDetail);
@@ -3709,48 +3639,15 @@
         var result = new ActiveSubscriptionStatusDto();
         var now = DateTime.UtcNow;
         
-<<<<<<< HEAD
-        _logger.LogInformation("[UserBillingGAgent][GetActiveSubscriptionStatusAsync] Starting check with {PaymentCount} payments in history, Current time: {Now}", 
-            State.PaymentHistory?.Count ?? 0, now);
-        
         // Single iteration through payment history for optimal performance
         foreach (var payment in State.PaymentHistory)
         {
-            _logger.LogInformation("[UserBillingGAgent][GetActiveSubscriptionStatusAsync] Checking payment: Platform={Platform}, OrderId={OrderId}, Status={Status}, InvoiceCount={InvoiceCount}", 
-                payment.Platform, payment.OrderId, payment.Status, payment.InvoiceDetails?.Count ?? 0);
-            
-=======
-        // Single iteration through payment history for optimal performance
-        foreach (var payment in State.PaymentHistory)
-        {
->>>>>>> 296aa5c2
             // Check if payment has active subscription
             // Active subscription means: has invoice details AND has at least one completed (not cancelled/refunded) and unexpired invoice
             var hasInvoiceDetails = payment.InvoiceDetails != null && payment.InvoiceDetails.Any();
             
             if (!hasInvoiceDetails)
             {
-<<<<<<< HEAD
-                _logger.LogInformation("[UserBillingGAgent][GetActiveSubscriptionStatusAsync] Payment {OrderId} has no invoice details, skipping", payment.OrderId);
-                continue;
-            }
-            
-            // Check each invoice detail
-            bool hasActiveInvoice = false;
-            foreach (var invoice in payment.InvoiceDetails)
-            {
-                var isCompleted = invoice.Status == PaymentStatus.Completed;
-                var hasEndDate = invoice.SubscriptionEndDate != null;
-                var isUnexpired = invoice.SubscriptionEndDate > now;
-                
-                _logger.LogInformation("[UserBillingGAgent][GetActiveSubscriptionStatusAsync] Invoice {InvoiceId}: Status={Status} (Completed={IsCompleted}), EndDate={EndDate} (HasEndDate={HasEndDate}, Unexpired={IsUnexpired})", 
-                    invoice.InvoiceId, invoice.Status, isCompleted, invoice.SubscriptionEndDate, hasEndDate, isUnexpired);
-                
-                if (isCompleted && hasEndDate && isUnexpired)
-                {
-                    hasActiveInvoice = true;
-                    break;
-=======
                 _logger.LogDebug("[UserBillingGAgent][GetActiveSubscriptionStatusAsync] Payment {OrderId} has no invoice details, skipping", payment.OrderId);
                 continue;
             }
@@ -3772,7 +3669,6 @@
                         isActiveSubscription = true;
                         break;
                     }
->>>>>>> 296aa5c2
                 }
             } else if (payment.Platform == PaymentPlatform.AppStore)
             {
@@ -3784,15 +3680,9 @@
                 isActiveSubscription = payment.InvoiceDetails.All(item => item.Status != PaymentStatus.Cancelled);
             }
             
-<<<<<<< HEAD
-            if (!hasActiveInvoice)
-            {
-                _logger.LogInformation("[UserBillingGAgent][GetActiveSubscriptionStatusAsync] Payment {OrderId} has no active invoices, skipping", payment.OrderId);
-=======
             if (!isActiveSubscription)
             {
                 _logger.LogDebug("[UserBillingGAgent][GetActiveSubscriptionStatusAsync] Payment {OrderId} has no active invoices, skipping", payment.OrderId);
->>>>>>> 296aa5c2
                 continue;
             }
             
@@ -3822,30 +3712,9 @@
                                      result.HasActiveStripeSubscription || 
                                      result.HasActiveGooglePlaySubscription;
         
-<<<<<<< HEAD
-        _logger.LogInformation("[UserBillingGAgent][GetActiveSubscriptionStatusAsync] Apple: {Apple}, Stripe: {Stripe}, GooglePlay: {GooglePlay}, Overall: {Overall}", 
-            result.HasActiveAppleSubscription, result.HasActiveStripeSubscription, result.HasActiveGooglePlaySubscription, result.HasActiveSubscription);
-        
-        // Debug: Also check UserQuotaGAgent status for comparison
-        try
-        {
-            var userQuotaAgent = GrainFactory.GetGrain<IUserQuotaGAgent>(this.GetPrimaryKey());
-            var premiumSubscription = await userQuotaAgent.GetSubscriptionAsync(false);
-            var ultimateSubscription = await userQuotaAgent.GetSubscriptionAsync(true);
-            
-            _logger.LogInformation("[UserBillingGAgent][GetActiveSubscriptionStatusAsync] UserQuotaGAgent status - Premium: IsActive={PremiumActive}, EndDate={PremiumEnd}, Ultimate: IsActive={UltimateActive}, EndDate={UltimateEnd}", 
-                premiumSubscription.IsActive, premiumSubscription.EndDate, ultimateSubscription.IsActive, ultimateSubscription.EndDate);
-        }
-        catch (Exception ex)
-        {
-            _logger.LogError(ex, "[UserBillingGAgent][GetActiveSubscriptionStatusAsync] Error checking UserQuotaGAgent status");
-        }
-            
-=======
         _logger.LogDebug("[UserBillingGAgent][GetActiveSubscriptionStatusAsync] {UserId} Apple: {Apple}, Stripe: {Stripe}, GooglePlay: {GooglePlay}, Overall: {Overall}", 
             this.GetPrimaryKey().ToString(), result.HasActiveAppleSubscription, result.HasActiveStripeSubscription, result.HasActiveGooglePlaySubscription, result.HasActiveSubscription);
 
->>>>>>> 296aa5c2
         return result;
     }
     
@@ -3991,7 +3860,6 @@
     #region Google Pay Methods
 
     private IGooglePayService GetGooglePayService()
-<<<<<<< HEAD
     {
         return _googlePayService;
     }
@@ -4003,19 +3871,6 @@
     /// </summary>
     private async Task<PaymentVerificationResultDto> VerifyGooglePlayPurchaseAsync(GooglePlayVerificationDto request)
     {
-=======
-    {
-        return _googlePayService;
-    }
-
-
-
-    /// <summary>
-    /// Internal Google Play verification method (used by transaction verification and webhook)
-    /// </summary>
-    private async Task<PaymentVerificationResultDto> VerifyGooglePlayPurchaseAsync(GooglePlayVerificationDto request)
-    {
->>>>>>> 296aa5c2
         if (request == null || string.IsNullOrEmpty(request.UserId) || !Guid.TryParse(request.UserId, out var userGuid))
         {
             _logger.LogWarning("[UserBillingGAgent][VerifyGooglePlayPurchaseAsync] Invalid request: UserId is missing or invalid.");
@@ -4250,7 +4105,6 @@
             var revenueCatBaseUrl = _googlePayOptions.CurrentValue.RevenueCatBaseUrl;
             
             if (string.IsNullOrEmpty(revenueCatApiKey))
-<<<<<<< HEAD
             {
                 _logger.LogError("[UserBillingGAgent][QueryRevenueCatForTransactionAsync] RevenueCat API key is not configured");
                 return null;
@@ -4277,40 +4131,11 @@
             
             if (!response.IsSuccessStatusCode)
             {
-=======
-            {
-                _logger.LogError("[UserBillingGAgent][QueryRevenueCatForTransactionAsync] RevenueCat API key is not configured");
-                return null;
-            }
-            
-            if (string.IsNullOrEmpty(revenueCatBaseUrl))
-            {
-                _logger.LogError("[UserBillingGAgent][QueryRevenueCatForTransactionAsync] RevenueCat base URL is not configured");
-                return null;
-            }
-            
-            // Build RevenueCat API URL - query subscriber information with transaction filter
-            string requestUrl = $"{revenueCatBaseUrl}/subscribers/{userId}?transaction_id={transactionId}";
-            
-            // Create HTTP client with authentication
-            using var client = _httpClientFactory.CreateClient();
-            client.DefaultRequestHeaders.Authorization = new AuthenticationHeaderValue("Bearer", revenueCatApiKey);
-            client.DefaultRequestHeaders.Accept.Add(new MediaTypeWithQualityHeaderValue("application/json"));
-            
-            _logger.LogDebug("[UserBillingGAgent][QueryRevenueCatForTransactionAsync] Sending request to RevenueCat: {RequestUrl}", requestUrl);
-            
-            // Send request to RevenueCat API
-            var response = await client.GetAsync(requestUrl);
-            
-            if (!response.IsSuccessStatusCode)
-            {
->>>>>>> 296aa5c2
                 var errorContent = await response.Content.ReadAsStringAsync();
                 _logger.LogError("[UserBillingGAgent][QueryRevenueCatForTransactionAsync] RevenueCat API error: {StatusCode}, Content: {ErrorContent}", 
                     response.StatusCode, errorContent);
                 return null;
             }
-<<<<<<< HEAD
             
             // Parse RevenueCat response
             var responseContent = await response.Content.ReadAsStringAsync();
@@ -4406,103 +4231,6 @@
                     kvp.Value.Price?.Amount, kvp.Value.Price?.Currency);
             }
             
-=======
-            
-            // Parse RevenueCat response
-            var responseContent = await response.Content.ReadAsStringAsync();
-            _logger.LogDebug("[UserBillingGAgent][QueryRevenueCatForTransactionAsync] RevenueCat response: {ResponseContent}", responseContent);
-            
-            var revenueCatResponse = JsonConvert.DeserializeObject<RevenueCatSubscriberResponse>(responseContent);
-            
-            if (revenueCatResponse?.Subscriber?.Subscriptions == null)
-            {
-                _logger.LogWarning("[UserBillingGAgent][QueryRevenueCatForTransactionAsync] No subscriptions found in RevenueCat response for user: {UserId}", userId);
-                return null;
-            }
-            
-            // Search for matching transaction in RevenueCat subscription records
-            // Look for the transaction ID in store_transaction_id field
-            // Note: subscriptionKey (e.g., "premium_weekly_test1") corresponds to ProductId in our configuration
-            foreach (var subscriptionKey in revenueCatResponse.Subscriber.Subscriptions.Keys)
-            {
-                var subscription = revenueCatResponse.Subscriber.Subscriptions[subscriptionKey];
-                
-                _logger.LogDebug("[UserBillingGAgent][QueryRevenueCatForTransactionAsync] Checking subscription: " +
-                    "ProductId: {ProductId}, StoreTransactionId: {StoreTransactionId}, IsSandbox: {IsSandbox}, " +
-                    "ProductPlanIdentifier: {ProductPlanIdentifier}, Price: {Price} {Currency}", 
-                    subscriptionKey, subscription.StoreTransactionId, subscription.IsSandbox, subscription.ProductPlanIdentifier,
-                    subscription.Price?.Amount, subscription.Price?.Currency);
-                
-                if (subscription.StoreTransactionId != null && 
-                    (subscription.StoreTransactionId == transactionId || 
-                     subscription.StoreTransactionId.StartsWith(transactionId)))
-                {
-                    // Validate payment amount - must be greater than 0 for valid paid transactions
-                    if (subscription.Price?.Amount <= 0)
-                    {
-                        _logger.LogInformation("[UserBillingGAgent][QueryRevenueCatForTransactionAsync] Filtering transaction {TransactionId} with price {Price} - requires payment > 0", 
-                            transactionId, subscription.Price?.Amount);
-                        continue; // Skip this subscription and check next one
-                    }
-                    
-                    _logger.LogInformation("[UserBillingGAgent][QueryRevenueCatForTransactionAsync] Found matching paid transaction in RevenueCat: " +
-                        "TransactionId: {TransactionId}, StoreTransactionId: {StoreTransactionId}, " +
-                        "ProductId: {ProductId}, IsSandbox: {IsSandbox}, Store: {Store}, " +
-                        "ProductPlanIdentifier: {ProductPlanIdentifier}, " +
-                        "Price: {Price} {Currency}, PurchaseDate: {PurchaseDate}, ExpiresDate: {ExpiresDate}", 
-                        transactionId, subscription.StoreTransactionId, subscriptionKey, subscription.IsSandbox, 
-                        subscription.Store, subscription.ProductPlanIdentifier, subscription.Price?.Amount, subscription.Price?.Currency,
-                        subscription.PurchaseDate, subscription.ExpiresDate);
-                    
-                    // Convert RevenueCat subscription data to our transaction format
-                    // Configuration is now key1:key2 format, so we must construct the full ProductId
-                    string productIdForConfig;
-                    
-                    if (!string.IsNullOrEmpty(subscription.ProductPlanIdentifier))
-                    {
-                        // Construct full format: "subscriptionKey:ProductPlanIdentifier" (key1:key2)
-                        productIdForConfig = $"{subscriptionKey}:{subscription.ProductPlanIdentifier}";
-                        _logger.LogDebug("[UserBillingGAgent][QueryRevenueCatForTransactionAsync] Constructed full product ID: {ProductId} from key1={Key1}, key2={Key2}", 
-                            productIdForConfig, subscriptionKey, subscription.ProductPlanIdentifier);
-                    }
-                    else
-                    {
-                        // This should not happen with proper Google Play subscription setup
-                        _logger.LogError("[UserBillingGAgent][QueryRevenueCatForTransactionAsync] Missing ProductPlanIdentifier for subscription: {SubscriptionKey}. Cannot construct key1:key2 format.", 
-                            subscriptionKey);
-                        throw new InvalidOperationException($"RevenueCat subscription missing ProductPlanIdentifier for {subscriptionKey}. Cannot match with key1:key2 configuration format.");
-                    }
-                    
-                    var matchingTransaction = new RevenueCatTransaction
-                    {
-                        TransactionId = subscription.StoreTransactionId,
-                        OriginalTransactionId = subscription.StoreTransactionId,
-                        PurchaseToken = subscription.StoreTransactionId, // Use as purchase token reference
-                        ProductId = productIdForConfig, // Handle both base and full format based on configuration
-                        Store = subscription.Store ?? "play_store",
-                        PurchaseDate = DateTime.TryParse(subscription.PurchaseDate, out var purchaseDate) ? DateTime.SpecifyKind(purchaseDate, DateTimeKind.Utc) : DateTime.UtcNow,
-                        ExpirationDate = DateTime.TryParse(subscription.ExpiresDate, out var expirationDate) ? DateTime.SpecifyKind(expirationDate, DateTimeKind.Utc) : null
-                    };
-                    
-                    return matchingTransaction;
-                }
-            }
-            
-            _logger.LogWarning("[UserBillingGAgent][QueryRevenueCatForTransactionAsync] Transaction not found in RevenueCat records: {TransactionId}. " +
-                "Available product subscriptions: {SubscriptionKeys}", transactionId, 
-                string.Join(", ", revenueCatResponse.Subscriber.Subscriptions.Keys));
-            
-            // Log details of available transactions for debugging
-            foreach (var kvp in revenueCatResponse.Subscriber.Subscriptions)
-            {
-                _logger.LogDebug("[UserBillingGAgent][QueryRevenueCatForTransactionAsync] Available subscription: " +
-                    "ProductId: {ProductId}, StoreTransactionId: {StoreTransactionId}, IsSandbox: {IsSandbox}, " +
-                    "ProductPlanIdentifier: {ProductPlanIdentifier}, Price: {Price} {Currency}", 
-                    kvp.Key, kvp.Value.StoreTransactionId, kvp.Value.IsSandbox, kvp.Value.ProductPlanIdentifier,
-                    kvp.Value.Price?.Amount, kvp.Value.Price?.Currency);
-            }
-            
->>>>>>> 296aa5c2
             return null;
         }
         catch (HttpRequestException ex)
@@ -4676,7 +4404,6 @@
         }
 
         RaiseEvent(new UpdatePaymentLogEvent
-<<<<<<< HEAD
         {
             PaymentId = paymentSummary.PaymentGrainId,
             PaymentSummary = paymentSummary
@@ -4685,16 +4412,6 @@
 
         if (revokeImmediately)
         {
-=======
-        {
-            PaymentId = paymentSummary.PaymentGrainId,
-            PaymentSummary = paymentSummary
-        });
-        await ConfirmEvents();
-
-        if (revokeImmediately)
-        {
->>>>>>> 296aa5c2
             _logger.LogInformation("[UserBillingGAgent][UpdateGooglePlaySubscriptionStatusAsync] Revoking quota for user {UserId} due to {NewStatus}", userId, newStatus);
             var userQuotaAgent = GrainFactory.GetGrain<IUserQuotaGAgent>(userId);
             var productConfig = await GetGooglePayProductConfigAsync(paymentSummary.PriceId);
@@ -5495,8 +5212,6 @@
         
         _logger.LogInformation("[UserBillingGAgent][CalculateReactivationStartTimeAsync] Reactivating expired subscription from current time: {StartTime}", now);
         return now;
-<<<<<<< HEAD
-=======
     }
 
     #endregion
@@ -5507,8 +5222,5 @@
     private static decimal GetActualApplePrice(decimal applePrice)
     {
         return applePrice / 1000m;
->>>>>>> 296aa5c2
-    }
-
-    #endregion
+    }
 }