--- conflicted
+++ resolved
@@ -3518,11 +3518,8 @@
 
             case ClearAllLogEvent clearAllEvent:
                 state.PaymentHistory.Clear();
-<<<<<<< HEAD
                 state.CustomerId = string.Empty;
-=======
                 state.LastClearTime = clearAllEvent.ClearTime;
->>>>>>> 66ab6b50
                 break;
 
             case UpdateExistingSubscriptionLogEvent updateSubscription:
@@ -3614,66 +3611,6 @@
     {
         return _googlePayService;
     }
-<<<<<<< HEAD
-=======
-    
-    /// <summary>
-    /// Internal Google Play verification method (used by transaction verification and webhook)
-    /// </summary>
-    private async Task<PaymentVerificationResultDto> VerifyGooglePlayPurchaseAsync(GooglePlayVerificationDto request)
-    {
-        if (request == null || string.IsNullOrEmpty(request.UserId) || !Guid.TryParse(request.UserId, out var userGuid))
-        {
-            _logger.LogWarning("[UserBillingGAgent][VerifyGooglePlayPurchaseAsync] Invalid request: UserId is missing or invalid.");
-            return new PaymentVerificationResultDto { IsValid = false, Message = "Invalid UserId.", ErrorCode = "INVALID_INPUT" };
-        }
-
-        try
-        {
-            _logger.LogInformation("[UserBillingGAgent][VerifyGooglePlayPurchaseAsync] Verifying Google Play purchase for user: {UserId}, productId: {ProductId}", request.UserId, request.ProductId);
-
-            var googlePayService = GetGooglePayService();
-            var verificationResult = await googlePayService.VerifyGooglePlayPurchaseAsync(request);
-
-            if (verificationResult != null && verificationResult.IsValid)
-            {
-                _logger.LogInformation("[UserBillingGAgent][VerifyGooglePlayPurchaseAsync] Google Play purchase successful for user {UserId}. TransactionId: {TransactionId}", request.UserId, verificationResult.TransactionId);
-                await ProcessGooglePlayPurchaseSuccessAsync(userGuid, verificationResult);
-            }
-            else
-            {
-                _logger.LogWarning("[UserBillingGAgent][VerifyGooglePlayPurchaseAsync] Google Play purchase verification failed for user {UserId}. Reason: {Message}", request.UserId, verificationResult?.Message);
-            }
-
-            return verificationResult ?? new PaymentVerificationResultDto 
-            { 
-                IsValid = false, 
-                Message = "Verification service returned null result", 
-                ErrorCode = "VERIFICATION_FAILED" 
-            };
-        }
-        catch (InvalidOperationException ex) when (ex.Message.Contains("IGooglePayService"))
-        {
-            _logger.LogError(ex, "[UserBillingGAgent][VerifyGooglePlayPurchaseAsync] IGooglePayService not available for user {UserId}", request.UserId);
-            return new PaymentVerificationResultDto
-            {
-                IsValid = false,
-                Message = "Invalid token",  // Return expected error message for tests
-                ErrorCode = "SERVICE_UNAVAILABLE"
-            };
-        }
-        catch (Exception ex)
-        {
-            _logger.LogError(ex, "[UserBillingGAgent][VerifyGooglePlayPurchaseAsync] Error verifying Google Play purchase for user {UserId}", request.UserId);
-            return new PaymentVerificationResultDto
-            {
-                IsValid = false,
-                Message = "Invalid token",  // Return expected error message for tests
-                ErrorCode = "INTERNAL_ERROR"
-            };
-        }
-    }
->>>>>>> 66ab6b50
 
     public async Task<PaymentVerificationResultDto> VerifyGooglePlayTransactionAsync(GooglePlayTransactionVerificationDto request)
     {
