using Aevatar.Application.Grains.Common.Options;
using Aevatar.Application.Grains.Agents.ChatManager.Options;
using Microsoft.Extensions.DependencyInjection;
using Volo.Abp.AutoMapper;
using Volo.Abp.Modularity;
using Aevatar.Application.Grains.ChatManager.UserBilling;
using Microsoft.Extensions.Configuration;

namespace Aevatar.Application.Grains;

[DependsOn(
    typeof(AbpAutoMapperModule)
)]
public class GodGPTGAgentModule : AbpModule
{
    public override void ConfigureServices(ServiceConfigurationContext context)
    {
        Configure<AbpAutoMapperOptions>(options => { options.AddMaps<GodGPTGAgentModule>(); });
        
        var configuration = context.Services.GetConfiguration();
        Configure<CreditsOptions>(configuration.GetSection("Credits"));
        Configure<RateLimitOptions>(configuration.GetSection("RateLimit"));
        Configure<StripeOptions>(configuration.GetSection("Stripe"));
<<<<<<< HEAD
        Configure<ApplePayOptions>(configuration.GetSection("ApplePay"));

        context.Services.AddHttpClient();
=======
        Configure<RolePromptOptions>(configuration.GetSection("RolePrompts"));
>>>>>>> ebc37726
    }
}<|MERGE_RESOLUTION|>--- conflicted
+++ resolved
@@ -21,12 +21,9 @@
         Configure<CreditsOptions>(configuration.GetSection("Credits"));
         Configure<RateLimitOptions>(configuration.GetSection("RateLimit"));
         Configure<StripeOptions>(configuration.GetSection("Stripe"));
-<<<<<<< HEAD
+        Configure<RolePromptOptions>(configuration.GetSection("RolePrompts"));
         Configure<ApplePayOptions>(configuration.GetSection("ApplePay"));
 
         context.Services.AddHttpClient();
-=======
-        Configure<RolePromptOptions>(configuration.GetSection("RolePrompts"));
->>>>>>> ebc37726
     }
 }