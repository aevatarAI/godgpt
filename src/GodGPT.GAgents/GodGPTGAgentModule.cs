using Aevatar.Application.Grains.Common.Options;
using Aevatar.Application.Grains.Common.Service;
using Aevatar.Application.Grains.Agents.ChatManager.Options;
using Aevatar.Application.Grains.Agents.Anonymous.Options;
using Aevatar.Application.Grains.PaymentAnalytics.Dtos;
using Microsoft.Extensions.DependencyInjection;
using Microsoft.Extensions.Logging;
using Microsoft.Extensions.Options;
using Volo.Abp.AutoMapper;
using Volo.Abp.Modularity;
using Aevatar.Application.Grains.ChatManager.UserBilling;
using GodGPT.GAgents.Awakening.Options;
using GodGPT.GAgents.SpeechChat;
using GodGPT.GAgents.DailyPush;
using GodGPT.GAgents.DailyPush.Options;
using GodGPT.GAgents.DailyPush.Services;
using Microsoft.Extensions.Configuration;

namespace Aevatar.Application.Grains;

[DependsOn(
    typeof(AbpAutoMapperModule))]
public class GodGPTGAgentModule : AbpModule
{
    public override void ConfigureServices(ServiceConfigurationContext context)
    {
        Configure<AbpAutoMapperOptions>(options => { options.AddMaps<GodGPTGAgentModule>(); });
        
        var configuration = context.Services.GetConfiguration();
        Configure<CreditsOptions>(configuration.GetSection("Credits"));
        Configure<RateLimitOptions>(configuration.GetSection("RateLimit"));
        Configure<StripeOptions>(configuration.GetSection("Stripe"));
        Configure<RolePromptOptions>(configuration.GetSection("RolePrompts"));
        Configure<ApplePayOptions>(configuration.GetSection("ApplePay"));
        Configure<AnonymousGodGPTOptions>(configuration.GetSection("AnonymousGodGPT"));
        Configure<TwitterAuthOptions>(configuration.GetSection("TwitterAuth"));
        Configure<TwitterRewardOptions>(configuration.GetSection("TwitterReward"));
        Configure<LLMRegionOptions>(configuration.GetSection("LLMRegion"));
        Configure<GoogleAnalyticsOptions>(configuration.GetSection("GoogleAnalytics"));
        Configure<AwakeningOptions>(configuration.GetSection("Awakening"));
<<<<<<< HEAD
        Configure<GooglePayOptions>(configuration.GetSection("GooglePay"));
        
        // Register GooglePayOptions post processor for flat configuration support
        context.Services.AddSingleton<IPostConfigureOptions<GooglePayOptions>, GooglePayOptionsPostProcessor>();
        
=======
        Configure<UserStatisticsOptions>(configuration.GetSection("UserStatistics"));

>>>>>>> 30da7ea8
        Configure<SpeechOptions>(configuration.GetSection("Speech"));
        Configure<DailyPushOptions>(configuration.GetSection("DailyPush"));
        
        // Register speech services
        context.Services.AddSingleton<ISpeechService, SpeechService>();
        context.Services.AddSingleton<IGooglePayService, GooglePayService>();
        context.Services.AddSingleton<ILocalizationService, LocalizationService>();
        
        // Register daily push services
        context.Services.AddSingleton<DailyPushRedisService>();
        
        // Register HttpClient factory first
        context.Services.AddHttpClient();
        
        // Register Firebase and Daily Push services
        // Note: ILogger<T>, IConfiguration, IOptionsMonitor<T> are automatically registered by ABP/ASP.NET Core
        context.Services.AddSingleton<FirebaseService>();
        context.Services.AddSingleton<DailyPushContentService>();
    }
}<|MERGE_RESOLUTION|>--- conflicted
+++ resolved
@@ -38,16 +38,12 @@
         Configure<LLMRegionOptions>(configuration.GetSection("LLMRegion"));
         Configure<GoogleAnalyticsOptions>(configuration.GetSection("GoogleAnalytics"));
         Configure<AwakeningOptions>(configuration.GetSection("Awakening"));
-<<<<<<< HEAD
         Configure<GooglePayOptions>(configuration.GetSection("GooglePay"));
+        Configure<UserStatisticsOptions>(configuration.GetSection("UserStatistics"));
         
         // Register GooglePayOptions post processor for flat configuration support
         context.Services.AddSingleton<IPostConfigureOptions<GooglePayOptions>, GooglePayOptionsPostProcessor>();
         
-=======
-        Configure<UserStatisticsOptions>(configuration.GetSection("UserStatistics"));
-
->>>>>>> 30da7ea8
         Configure<SpeechOptions>(configuration.GetSection("Speech"));
         Configure<DailyPushOptions>(configuration.GetSection("DailyPush"));
         
