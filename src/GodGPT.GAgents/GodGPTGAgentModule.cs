using Aevatar.Application.Grains.Common.Options;
using Aevatar.Application.Grains.Agents.ChatManager.Options;
using Microsoft.Extensions.DependencyInjection;
using Volo.Abp.AutoMapper;
using Volo.Abp.Modularity;


namespace Aevatar.Application.Grains;

[DependsOn(
    typeof(AbpAutoMapperModule)
)]
public class GodGPTGAgentModule : AbpModule
{
    public override void ConfigureServices(ServiceConfigurationContext context)
    {
        Configure<AbpAutoMapperOptions>(options => { options.AddMaps<GodGPTGAgentModule>(); });
        
        var configuration = context.Services.GetConfiguration();
        Configure<CreditsOptions>(configuration.GetSection("Credits"));
        Configure<RateLimitOptions>(configuration.GetSection("RateLimit"));
        Configure<StripeOptions>(configuration.GetSection("Stripe"));
        Configure<RolePromptOptions>(configuration.GetSection("RolePrompts"));
        Configure<ApplePayOptions>(configuration.GetSection("ApplePay"));
<<<<<<< HEAD
        Configure<TwitterAuthOptions>(configuration.GetSection("TwitterAuth"));
=======
        Configure<TwitterRewardOptions>(configuration.GetSection("TwitterReward"));
>>>>>>> 428acf57

        context.Services.AddHttpClient();
    }
}<|MERGE_RESOLUTION|>--- conflicted
+++ resolved
@@ -22,11 +22,8 @@
         Configure<StripeOptions>(configuration.GetSection("Stripe"));
         Configure<RolePromptOptions>(configuration.GetSection("RolePrompts"));
         Configure<ApplePayOptions>(configuration.GetSection("ApplePay"));
-<<<<<<< HEAD
         Configure<TwitterAuthOptions>(configuration.GetSection("TwitterAuth"));
-=======
         Configure<TwitterRewardOptions>(configuration.GetSection("TwitterReward"));
->>>>>>> 428acf57
 
         context.Services.AddHttpClient();
     }
