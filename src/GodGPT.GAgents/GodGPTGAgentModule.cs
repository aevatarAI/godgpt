using Aevatar.Application.Grains.Common.Options;
using Aevatar.Application.Grains.Agents.ChatManager.Options;
using Aevatar.Application.Grains.Agents.Anonymous.Options;
using Microsoft.Extensions.DependencyInjection;
using Volo.Abp.AutoMapper;
using Volo.Abp.Modularity;
<<<<<<< HEAD

=======
using Aevatar.Application.Grains.ChatManager.UserBilling;
using GodGPT.GAgents.SpeechChat;
using Microsoft.Extensions.Configuration;
>>>>>>> 353a79cc


namespace Aevatar.Application.Grains;

[DependsOn(
    typeof(AbpAutoMapperModule))]
public class GodGPTGAgentModule : AbpModule
{
    public override void ConfigureServices(ServiceConfigurationContext context)
    {
        Configure<AbpAutoMapperOptions>(options => { options.AddMaps<GodGPTGAgentModule>(); });
        
        var configuration = context.Services.GetConfiguration();
        Configure<CreditsOptions>(configuration.GetSection("Credits"));
        Configure<RateLimitOptions>(configuration.GetSection("RateLimit"));
        Configure<StripeOptions>(configuration.GetSection("Stripe"));
        Configure<RolePromptOptions>(configuration.GetSection("RolePrompts"));
        Configure<ApplePayOptions>(configuration.GetSection("ApplePay"));
<<<<<<< HEAD
        Configure<TwitterAuthOptions>(configuration.GetSection("TwitterAuth"));
        Configure<TwitterRewardOptions>(configuration.GetSection("TwitterReward"));
        Configure<AnonymousGodGPTOptions>(configuration.GetSection("AnonymousGodGPT"));

=======
        Configure<AnonymousGodGPTOptions>(configuration.GetSection("AnonymousGodGPT"));
        Configure<SpeechOptions>(configuration.GetSection("Speech"));
        // Register speech services
        context.Services.AddSingleton<ISpeechService, SpeechService>();
>>>>>>> 353a79cc
        context.Services.AddHttpClient();
    }
}<|MERGE_RESOLUTION|>--- conflicted
+++ resolved
@@ -4,13 +4,9 @@
 using Microsoft.Extensions.DependencyInjection;
 using Volo.Abp.AutoMapper;
 using Volo.Abp.Modularity;
-<<<<<<< HEAD
-
-=======
 using Aevatar.Application.Grains.ChatManager.UserBilling;
 using GodGPT.GAgents.SpeechChat;
 using Microsoft.Extensions.Configuration;
->>>>>>> 353a79cc
 
 
 namespace Aevatar.Application.Grains;
@@ -29,17 +25,14 @@
         Configure<StripeOptions>(configuration.GetSection("Stripe"));
         Configure<RolePromptOptions>(configuration.GetSection("RolePrompts"));
         Configure<ApplePayOptions>(configuration.GetSection("ApplePay"));
-<<<<<<< HEAD
+        Configure<AnonymousGodGPTOptions>(configuration.GetSection("AnonymousGodGPT"));
+        Configure<SpeechOptions>(configuration.GetSection("Speech"));
+        // Register speech services
+        context.Services.AddSingleton<ISpeechService, SpeechService>();
         Configure<TwitterAuthOptions>(configuration.GetSection("TwitterAuth"));
         Configure<TwitterRewardOptions>(configuration.GetSection("TwitterReward"));
         Configure<AnonymousGodGPTOptions>(configuration.GetSection("AnonymousGodGPT"));
 
-=======
-        Configure<AnonymousGodGPTOptions>(configuration.GetSection("AnonymousGodGPT"));
-        Configure<SpeechOptions>(configuration.GetSection("Speech"));
-        // Register speech services
-        context.Services.AddSingleton<ISpeechService, SpeechService>();
->>>>>>> 353a79cc
         context.Services.AddHttpClient();
     }
 }