using Aevatar.Application.Grains.Common.Options;
using Aevatar.Application.Grains.Agents.ChatManager.Options;
using Aevatar.Application.Grains.Agents.Anonymous.Options;
using Microsoft.Extensions.DependencyInjection;
using Volo.Abp.AutoMapper;
using Volo.Abp.Modularity;
<<<<<<< HEAD
using Aevatar.Application.Grains.ChatManager.UserBilling;
using GodGPT.GAgents.SpeechChat;
using Microsoft.Extensions.Configuration;
=======

>>>>>>> 8906a5be


namespace Aevatar.Application.Grains;

[DependsOn(
    typeof(AbpAutoMapperModule))]
public class GodGPTGAgentModule : AbpModule
{
    public override void ConfigureServices(ServiceConfigurationContext context)
    {
        Configure<AbpAutoMapperOptions>(options => { options.AddMaps<GodGPTGAgentModule>(); });
        
        var configuration = context.Services.GetConfiguration();
        Configure<CreditsOptions>(configuration.GetSection("Credits"));
        Configure<RateLimitOptions>(configuration.GetSection("RateLimit"));
        Configure<StripeOptions>(configuration.GetSection("Stripe"));
        Configure<RolePromptOptions>(configuration.GetSection("RolePrompts"));
        Configure<ApplePayOptions>(configuration.GetSection("ApplePay"));
        Configure<AnonymousGodGPTOptions>(configuration.GetSection("AnonymousGodGPT"));
<<<<<<< HEAD
        Configure<SpeechOptions>(configuration.GetSection("Speech"));
        // Register speech services
        context.Services.AddSingleton<ISpeechService, SpeechService>();
=======
        Configure<TwitterAuthOptions>(configuration.GetSection("TwitterAuth"));
        Configure<TwitterRewardOptions>(configuration.GetSection("TwitterReward"));

>>>>>>> 8906a5be
        context.Services.AddHttpClient();
    }
}<|MERGE_RESOLUTION|>--- conflicted
+++ resolved
@@ -4,14 +4,9 @@
 using Microsoft.Extensions.DependencyInjection;
 using Volo.Abp.AutoMapper;
 using Volo.Abp.Modularity;
-<<<<<<< HEAD
 using Aevatar.Application.Grains.ChatManager.UserBilling;
 using GodGPT.GAgents.SpeechChat;
 using Microsoft.Extensions.Configuration;
-=======
-
->>>>>>> 8906a5be
-
 
 namespace Aevatar.Application.Grains;
 
@@ -30,15 +25,12 @@
         Configure<RolePromptOptions>(configuration.GetSection("RolePrompts"));
         Configure<ApplePayOptions>(configuration.GetSection("ApplePay"));
         Configure<AnonymousGodGPTOptions>(configuration.GetSection("AnonymousGodGPT"));
-<<<<<<< HEAD
+        Configure<TwitterAuthOptions>(configuration.GetSection("TwitterAuth"));
+        Configure<TwitterRewardOptions>(configuration.GetSection("TwitterReward"));
+
         Configure<SpeechOptions>(configuration.GetSection("Speech"));
         // Register speech services
         context.Services.AddSingleton<ISpeechService, SpeechService>();
-=======
-        Configure<TwitterAuthOptions>(configuration.GetSection("TwitterAuth"));
-        Configure<TwitterRewardOptions>(configuration.GetSection("TwitterReward"));
-
->>>>>>> 8906a5be
         context.Services.AddHttpClient();
     }
 }