using Aevatar.Application.Grains.Common.Options;
using Aevatar.Application.Grains.Common.Service;
using Aevatar.Application.Grains.Agents.ChatManager.Options;
using Aevatar.Application.Grains.Agents.Anonymous.Options;
using Aevatar.Application.Grains.PaymentAnalytics.Dtos;
using Microsoft.Extensions.DependencyInjection;
using Microsoft.Extensions.Logging;
using Microsoft.Extensions.Options;
using Volo.Abp.AutoMapper;
using Volo.Abp.Modularity;
using Aevatar.Application.Grains.ChatManager.UserBilling;
using GodGPT.GAgents.Awakening.Options;
using GodGPT.GAgents.SpeechChat;
using GodGPT.GAgents.DailyPush;
using GodGPT.GAgents.DailyPush.Options;
using GodGPT.GAgents.DailyPush.Services;
using Microsoft.Extensions.Configuration;
using StackExchange.Redis;

namespace Aevatar.Application.Grains;

[DependsOn(
    typeof(AbpAutoMapperModule))]
public class GodGPTGAgentModule : AbpModule
{
    public override void ConfigureServices(ServiceConfigurationContext context)
    {
        Configure<AbpAutoMapperOptions>(options => { options.AddMaps<GodGPTGAgentModule>(); });
        
        var configuration = context.Services.GetConfiguration();
        Configure<CreditsOptions>(configuration.GetSection("Credits"));
        Configure<RateLimitOptions>(configuration.GetSection("RateLimit"));
        Configure<StripeOptions>(configuration.GetSection("Stripe"));
        Configure<RolePromptOptions>(configuration.GetSection("RolePrompts"));
        Configure<ApplePayOptions>(configuration.GetSection("ApplePay"));
        Configure<AnonymousGodGPTOptions>(configuration.GetSection("AnonymousGodGPT"));
        Configure<TwitterAuthOptions>(configuration.GetSection("TwitterAuth"));
        Configure<TwitterRewardOptions>(configuration.GetSection("TwitterReward"));
        Configure<LLMRegionOptions>(configuration.GetSection("LLMRegion"));
        Configure<GoogleAnalyticsOptions>(configuration.GetSection("GoogleAnalytics"));
        Configure<AwakeningOptions>(configuration.GetSection("Awakening"));
        Configure<GooglePayOptions>(configuration.GetSection("GooglePay"));
        Configure<UserStatisticsOptions>(configuration.GetSection("UserStatistics"));
        
        // Register GooglePayOptions post processor for flat configuration support
        context.Services.AddSingleton<IPostConfigureOptions<GooglePayOptions>, GooglePayOptionsPostProcessor>();
        
        Configure<SpeechOptions>(configuration.GetSection("Speech"));
        Configure<DailyPushOptions>(configuration.GetSection("DailyPush"));
        
        // Register speech services
        context.Services.AddSingleton<ISpeechService, SpeechService>();
        context.Services.AddSingleton<IGooglePayService, GooglePayService>();
        context.Services.AddSingleton<ILocalizationService, LocalizationService>();
        
<<<<<<< HEAD
        // Register daily push services
        context.Services.AddSingleton<DailyPushRedisService>();
        
=======
>>>>>>> 352a15e1
        // Register HttpClient factory first
        context.Services.AddHttpClient();
        
        // Register Firebase and Daily Push services
        // Note: ILogger<T>, IConfiguration, IOptionsMonitor<T> are automatically registered by ABP/ASP.NET Core
        context.Services.AddSingleton<FirebaseService>();
        context.Services.AddSingleton<DailyPushContentService>();
<<<<<<< HEAD
=======
        
        // Register Redis connection for push deduplication
        // Compatible with Station's Redis configuration format: "Redis:Configuration"
        // Fallback to "ConnectionStrings:Redis" for standalone deployment
        context.Services.AddSingleton<IConnectionMultiplexer>(provider =>
        {
            var redisConfig = configuration["Redis:Configuration"] ?? 
                             configuration.GetConnectionString("Redis") ?? 
                             "localhost:6379";
            
            // Ensure port is included (Station config might be just "127.0.0.1")
            var connectionString = redisConfig.Contains(":") ? redisConfig : $"{redisConfig}:6379";
            var options = ConfigurationOptions.Parse(connectionString);
            
            // Configure Redis options for production resilience
            options.AbortOnConnectFail = false;
            options.ConnectRetry = 3;
            options.ConnectTimeout = 5000;
            options.SyncTimeout = 5000;
            
            return ConnectionMultiplexer.Connect(options);
        });
        
        // Register push deduplication service
        context.Services.AddSingleton<IPushDeduplicationService, PushDeduplicationService>();
>>>>>>> 352a15e1
    }
}<|MERGE_RESOLUTION|>--- conflicted
+++ resolved
@@ -53,12 +53,6 @@
         context.Services.AddSingleton<IGooglePayService, GooglePayService>();
         context.Services.AddSingleton<ILocalizationService, LocalizationService>();
         
-<<<<<<< HEAD
-        // Register daily push services
-        context.Services.AddSingleton<DailyPushRedisService>();
-        
-=======
->>>>>>> 352a15e1
         // Register HttpClient factory first
         context.Services.AddHttpClient();
         
@@ -66,8 +60,6 @@
         // Note: ILogger<T>, IConfiguration, IOptionsMonitor<T> are automatically registered by ABP/ASP.NET Core
         context.Services.AddSingleton<FirebaseService>();
         context.Services.AddSingleton<DailyPushContentService>();
-<<<<<<< HEAD
-=======
         
         // Register Redis connection for push deduplication
         // Compatible with Station's Redis configuration format: "Redis:Configuration"
@@ -93,6 +85,5 @@
         
         // Register push deduplication service
         context.Services.AddSingleton<IPushDeduplicationService, PushDeduplicationService>();
->>>>>>> 352a15e1
     }
 }