using Aevatar.AI.Exceptions;
using Aevatar.AI.Feature.StreamSyncWoker;
using Aevatar.Core.Abstractions;
using Aevatar.GAgents.AI.Common;
using Aevatar.GAgents.AI.Options;
using Aevatar.GAgents.AIGAgent.Dtos;
using Orleans.Concurrency;

namespace Aevatar.Application.Grains.Agents.ChatManager.Chat;

public interface IGodChat : IGAgent
{
    Task<string> GodChatAsync(string llm, string message, ExecutionPromptSettings? promptSettings = null);
    Task InitAsync(Guid ChatManagerGuid);

    Task<string> GodStreamChatAsync(Guid sessionId, string llm, bool streamingModeEnabled, string message,
        string chatId, ExecutionPromptSettings? promptSettings = null, bool isHttpRequest = false, string? region = null, bool addToHistory = true);

    [ReadOnly]
    Task<List<ChatMessage>> GetChatMessageAsync();

    Task StreamChatWithSessionAsync(Guid sessionId, string sysmLLM, string content, string chatId,
        ExecutionPromptSettings promptSettings = null, bool isHttpRequest = false, string? region = null);
    Task SetUserProfileAsync(UserProfileDto? userProfileDto);
    Task<UserProfileDto?> GetUserProfileAsync();

    Task ChatMessageCallbackAsync(AIChatContextDto aiChatContextDto,
        AIExceptionEnum aiExceptionEnum, string? errorMessage,
        AIStreamChatContent? aiStreamChatContent);
<<<<<<< HEAD

    [ReadOnly]
    Task<DateTime?> GetFirstChatTimeAsync();

    [ReadOnly]
    Task<DateTime?> GetLastChatTimeAsync();
=======
    
    Task<List<ChatMessage>?> ChatWithHistory(Guid sessionId, string systemLLM, string content, string chatId, 
        ExecutionPromptSettings promptSettings = null, bool isHttpRequest = false, string? region = null);

>>>>>>> 3a0a0a43
}<|MERGE_RESOLUTION|>--- conflicted
+++ resolved
@@ -27,17 +27,14 @@
     Task ChatMessageCallbackAsync(AIChatContextDto aiChatContextDto,
         AIExceptionEnum aiExceptionEnum, string? errorMessage,
         AIStreamChatContent? aiStreamChatContent);
-<<<<<<< HEAD
+    
+    Task<List<ChatMessage>?> ChatWithHistory(Guid sessionId, string systemLLM, string content, string chatId, 
+        ExecutionPromptSettings promptSettings = null, bool isHttpRequest = false, string? region = null);
+
 
     [ReadOnly]
     Task<DateTime?> GetFirstChatTimeAsync();
 
     [ReadOnly]
     Task<DateTime?> GetLastChatTimeAsync();
-=======
-    
-    Task<List<ChatMessage>?> ChatWithHistory(Guid sessionId, string systemLLM, string content, string chatId, 
-        ExecutionPromptSettings promptSettings = null, bool isHttpRequest = false, string? region = null);
-
->>>>>>> 3a0a0a43
 }