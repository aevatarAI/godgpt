--- conflicted
+++ resolved
@@ -26,16 +26,12 @@
     Task<List<ChatMessageWithMetaDto>> GetChatMessageWithMetaAsync();
 
     Task StreamChatWithSessionAsync(Guid sessionId, string sysmLLM, string content, string chatId,
-<<<<<<< HEAD
-        ExecutionPromptSettings promptSettings = null, bool isHttpRequest = false, string? region = null);
+        ExecutionPromptSettings promptSettings = null, bool isHttpRequest = false, string? region = null,
+        List<string>? images = null);
     
     Task StreamVoiceChatWithSessionAsync(Guid sessionId, string sysmLLM, string? voiceData, string fileName, string chatId,
         ExecutionPromptSettings promptSettings = null, bool isHttpRequest = false, string? region = null, VoiceLanguageEnum voiceLanguage = VoiceLanguageEnum.English, double voiceDurationSeconds = 0.0);
     
-=======
-        ExecutionPromptSettings promptSettings = null, bool isHttpRequest = false, string? region = null,
-        List<string>? images = null);
->>>>>>> 8fa91abe
     Task SetUserProfileAsync(UserProfileDto? userProfileDto);
     Task<UserProfileDto?> GetUserProfileAsync();
 
