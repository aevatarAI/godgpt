using System.Diagnostics;
using System.Text;
using Aevatar.AI.Exceptions;
using Aevatar.AI.Feature.StreamSyncWoker;
using Aevatar.Application.Grains.Agents.ChatManager.Common;
using Aevatar.Application.Grains.Agents.ChatManager.ConfigAgent;
using Aevatar.Application.Grains.Agents.ChatManager.Dtos;
using Aevatar.Application.Grains.Agents.ChatManager.ProxyAgent;
using Aevatar.Application.Grains.Agents.ChatManager.ProxyAgent.Dtos;
using Aevatar.Application.Grains.Agents.ChatManager.ProxyAgent.GEvents;
using Aevatar.Application.Grains.ChatManager.UserQuota;
using Aevatar.Application.Grains.Common.Constants;
using Aevatar.Application.Grains.Common.Options;
using Aevatar.Application.Grains.Common.Service;
using Aevatar.Application.Grains.GodChat.Dtos;
using Aevatar.Application.Grains.GoogleAuth;
using Aevatar.Application.Grains.GoogleAuth.Dtos;
using Aevatar.Application.Grains.Invitation;
using Aevatar.Application.Grains.UserInfo;
using Aevatar.Application.Grains.UserQuota;
using Aevatar.Core.Abstractions;
using Aevatar.GAgents.AI.Common;
using Aevatar.GAgents.AI.Options;
using Aevatar.GAgents.AIGAgent.Dtos;
using Aevatar.GAgents.ChatAgent.Dtos;
using GodGPT.GAgents.Common.Constants;
using GodGPT.GAgents.SpeechChat;
using Json.Schema.Generation;
using Microsoft.Extensions.Logging;
using Microsoft.Extensions.Options;
using Newtonsoft.Json;
using Orleans.Concurrency;
using Aevatar.Core;
using Microsoft.Extensions.DependencyInjection;
using Volo.Abp.BlobStoring;
using Volo.Abp.Threading;

namespace Aevatar.Application.Grains.Agents.ChatManager.Chat;

[Description("god chat agent")]
[GAgent]
[Reentrant]
public class GodChatGAgent : GAgentBase<GodChatState, GodChatEventLog, EventBase, ChatConfigDto>, IGodChat
{
    private static readonly TimeSpan RequestRecoveryDelay = TimeSpan.FromSeconds(600);
    private const string DefaultRegion = "DEFAULT";
    private const string CNDefaultRegion = "CN";
    private const string CNConsoleRegion = "CNCONSOLE";
    private const string ConsoleRegion = "CONSOLE";
    private const string LocalBackupModel = "OpenAI";
    private const string DailyGuide = $"###{SessionGuiderConstants.DailyGuide}###";

    private readonly ISpeechService _speechService;
    private readonly IOptionsMonitor<LLMRegionOptions> _llmRegionOptions;
    private readonly ILocalizationService _localizationService;

    // Dictionary to maintain text accumulator for voice chat sessions
    // Key: chatId, Value: accumulated text buffer for sentence detection
    private static readonly Dictionary<string, StringBuilder> VoiceTextAccumulators = new();
    
    // Instance variables for suggestion filtering state management
    // These persist across chunk processing within the same grain instance
    private bool _isAccumulatingForSuggestions = false;
    private string _accumulatedSuggestionContent = "";

    public GodChatGAgent(ISpeechService speechService, IOptionsMonitor<LLMRegionOptions> llmRegionOptions,ILocalizationService localizationService)
    {
        _speechService = speechService;
        _llmRegionOptions = llmRegionOptions;
        _localizationService = localizationService;

    }

    protected override async Task PerformConfigAsync(ChatConfigDto configuration)
    {
        var stopwatch = Stopwatch.StartNew();
        Logger.LogDebug($"[GodChatGAgent][PerformConfigAsync] Start - SessionId: {this.GetPrimaryKey()}");
        
        var regionToLLMsMap = _llmRegionOptions.CurrentValue.RegionToLLMsMap;
        if (regionToLLMsMap.IsNullOrEmpty())
        {
            Logger.LogDebug($"[GodChatGAgent][PerformConfigAsync] LLMConfigs is null or empty.");
            return;
        }
        var isCN = GodGPTLanguageHelper.CheckClientIsCNFromContext();
        var defaultRegion = DefaultRegion;
        if (isCN)
        {
            defaultRegion = CNDefaultRegion;
        }
        Logger.LogDebug(
            $"[GodChatGAgent][InitializeRegionProxiesAsync] session {this.GetPrimaryKey().ToString()},isCN:{isCN}, region:{defaultRegion}");

        var proxyIds = await InitializeRegionProxiesAsync(defaultRegion, configuration.Instructions);
        
        Dictionary<string, List<Guid>> regionProxies = new();
        regionProxies[defaultRegion] = proxyIds;
        
        // Optimize: Use combined event to reduce RaiseEvent calls from 3 to 1
        var maxHistoryCount = configuration.MaxHistoryCount;
        if (maxHistoryCount > 100)
        {
            maxHistoryCount = 100;
        }

        if (maxHistoryCount == 0)
        {
            maxHistoryCount = 10;
        }
        
        RaiseEvent(new PerformConfigCombinedEventLog
        {
            Region = defaultRegion,
            ProxyIds = proxyIds,
            PromptTemplate = configuration.Instructions,
            MaxHistoryCount = maxHistoryCount
        });

        await ConfirmEvents();
        
        stopwatch.Stop();
        Logger.LogDebug($"[GodChatGAgent][PerformConfigAsync] End - Total Duration: {stopwatch.ElapsedMilliseconds}ms, SessionId: {this.GetPrimaryKey()}");
    }

    public override Task<string> GetDescriptionAsync()
    {
        throw new NotImplementedException();
    }

    [EventHandler]
    public async Task HandleEventAsync(RequestStreamChatEvent @event)
    {
        var chatId = Guid.NewGuid().ToString();
        //Decommission the SignalR conversation interface
        var chatMessage = new ResponseStreamGodChat()
        {
            Response =
                "A better experience awaits! Please update to the latest version.",
            ChatId = chatId,
            NewTitle = "A better experience awaits",
            IsLastChunk = true,
            SerialNumber = -2,
            SessionId = @event.SessionId
        };
        Logger.LogDebug(
            $"[GodChatGAgent][RequestStreamChatEvent] decommission :{JsonConvert.SerializeObject(@event)} chatID:{chatId}");
        await PublishAsync(chatMessage);
    }

    [EventHandler]
    public async Task HandleEventAsync(UpdateProxyInitStatusGEvent @event)
    {
        var stopwatch = Stopwatch.StartNew();
        Logger.LogDebug($"[GodChatGAgent][HandleEventAsync][UpdateProxyInitStatusGEvent] Start - SessionId: {this.GetPrimaryKey()}, ProxyId: {@event.ProxyId}, Status: {@event.Status}");
        
        // Update the proxy initialization status
        RaiseEvent(new UpdateProxyInitStatusLogEvent
        {
            ProxyId = @event.ProxyId,
            Status = @event.Status
        });
        await ConfirmEvents();
        
        stopwatch.Stop();
        Logger.LogDebug($"[GodChatGAgent][HandleEventAsync][UpdateProxyInitStatusGEvent] End - Duration: {stopwatch.ElapsedMilliseconds}ms, Status updated to: {@event.Status} for proxy: {@event.ProxyId}");
    }
    
    public async Task StartStreamChatAsync(StartStreamChatInput input)
    {
        Guid sessionId = input.SessionId;
        string sysmLLM = input.SysmLLM; 
        string content = input.Content;
        string chatId = input.ChatId;
        ExecutionPromptSettings promptSettings = input.PromptSettings;
        bool isHttpRequest = input.IsHttpRequest;
        string? region = input.region;
        List<string>? images = input.images;
        string? context = input.Context;
        
        var totalStopwatch = Stopwatch.StartNew();
        Logger.LogDebug($"[GodChatGAgent][StartStreamChatAsync] {sessionId.ToString()} start. region:{region}, hasContext:{!string.IsNullOrEmpty(context)}");

        // Get language from RequestContext with error handling
        var language = GodGPTLanguageHelper.GetGodGPTLanguageFromContext();
        Logger.LogDebug($"[GodChatGAgent][StartStreamChatAsync] Language from context: {language}");
        
        var actionType = images == null || images.IsNullOrEmpty()
            ? ActionType.Conversation
            : ActionType.ImageConversation;
        
        var userQuotaGAgent = GrainFactory.GetGrain<IUserQuotaGAgent>(State.ChatManagerGuid);
        var actionResultDto =
            await userQuotaGAgent.ExecuteActionAsync(sessionId.ToString(), State.ChatManagerGuid.ToString(), actionType);
        if (!actionResultDto.Success)
        {
            Logger.LogDebug($"[GodChatGAgent][StartStreamChatAsync] {sessionId.ToString()} Access restricted");
            //1、throw Exception
            // var invalidOperationException = new InvalidOperationException(actionResultDto.Message);
            // invalidOperationException.Data["Code"] = actionResultDto.Code.ToString();
            // throw invalidOperationException;

            //save conversation data
            await SetSessionTitleAsync(sessionId, content);
            var chatMessages = new List<ChatMessage>();
            chatMessages.Add(new ChatMessage
            {
                ChatRole = ChatRole.User,
                Content = content, // Store original content (context stored separately)
                ImageKeys = images
            });
            chatMessages.Add(new ChatMessage
            {
                ChatRole = ChatRole.Assistant,
                Content = actionResultDto.Message
            });
            RaiseEvent(new GodAddChatHistoryLogEvent
            {
                ChatList = chatMessages
            });
            
            // Create meta with context for user message
            var userMessageMeta = new ChatMessageMeta
            {
                IsVoiceMessage = false,
                VoiceLanguage = VoiceLanguageEnum.English,
                VoiceParseSuccess = true,
                VoiceParseErrorMessage = null,
                VoiceDurationSeconds = 0.0,
                Context = context  // Store context if provided
            };
            
            RaiseEvent(new AddChatMessageMetasLogEvent
            {
                ChatMessageMetas = new List<ChatMessageMeta>() { userMessageMeta }
            });
            
            await ConfirmEvents();

            //2、Directly respond with error information.
            var chatMessage = new ResponseStreamGodChat()
            {
                Response = actionResultDto.Message,
                ChatId = chatId,
                IsLastChunk = true,
                SerialNumber = -99,
                SessionId = sessionId,
                // Note: Default to VoiceResponse in this version as VoiceToText is not implemented yet
                VoiceContentType = VoiceContentType.VoiceResponse
            };

            if (isHttpRequest)
            {
                await PushMessageToClientAsync(chatMessage);
            }
            else
            {
                await PublishAsync(chatMessage);
            }

            return;
        }

        Logger.LogDebug($"[GodChatGAgent][StartStreamChatAsync] {sessionId.ToString()} - Validation passed");
        
        await SetSessionTitleAsync(sessionId, content);
        var configuration = GetConfiguration();
        // Pass original content and context separately, merge will happen in GodStreamChatAsync
        await GodStreamChatAsync(sessionId, await configuration.GetSystemLLM(),
            await configuration.GetStreamingModeEnabled(),
            content, chatId, promptSettings, isHttpRequest, region, images: images, 
            userLocalTime: input.UserLocalTime, userTimeZoneId: input.UserTimeZoneId, context: context);
        
        totalStopwatch.Stop();
        Logger.LogDebug($"[GodChatGAgent][StartStreamChatAsync] TOTAL_Time - Duration: {totalStopwatch.ElapsedMilliseconds}ms, SessionId: {sessionId}");
    }

    public async Task StreamChatWithSessionAsync(Guid sessionId, string sysmLLM, string content, string chatId,
        ExecutionPromptSettings promptSettings = null, bool isHttpRequest = false, string? region = null, 
        List<string>? images = null, string? context = null)
    {
        Logger.LogDebug($"[GodChatGAgent][StreamChatWithSessionAsync] start: {sessionId.ToString()}");
        await StartStreamChatAsync(new StartStreamChatInput
        {
            SessionId = sessionId,
            SysmLLM = sysmLLM,
            Content = content,
            ChatId = chatId,
            PromptSettings = promptSettings,
            IsHttpRequest = isHttpRequest,
            region = region,
            images = images,
            Context = context
        });
    }

    public async Task StreamVoiceChatWithSessionAsync(Guid sessionId, string sysmLLM, string? voiceData,
        string fileName, string chatId,
        ExecutionPromptSettings promptSettings = null, bool isHttpRequest = false, string? region = null,
        VoiceLanguageEnum voiceLanguage = VoiceLanguageEnum.English, double voiceDurationSeconds = 0.0)
    {
        var totalStopwatch = Stopwatch.StartNew();
        Logger.LogInformation($"[PERF][VoiceChat] {sessionId} START - file: {fileName}, size: {voiceData?.Length ?? 0} chars, language: {voiceLanguage}, duration: {voiceDurationSeconds}s");
        var language = GodGPTLanguageHelper.GetGodGPTLanguageFromContext();

        // Validate voiceData
        if (string.IsNullOrEmpty(voiceData) || voiceLanguage == VoiceLanguageEnum.Unset)
        {
            Logger.LogError($"[GodChatGAgent][StreamVoiceChatWithSession] {sessionId.ToString()} Invalid voice data");
            var errMsg = _localizationService.GetLocalizedException(ExceptionMessageKeys.InvalidVoiceMessage,language);
            if (voiceLanguage == VoiceLanguageEnum.Unset)
            {
                errMsg = _localizationService.GetLocalizedException(ExceptionMessageKeys.UnSetVoiceLanguage,language);
            }

            var errorMessage = new ResponseStreamGodChat()
            {
                Response = errMsg,
                ChatId = chatId,
                IsLastChunk = true,
                SerialNumber = -99,
                SessionId = sessionId,
                ErrorCode = ChatErrorCode.ParamInvalid,
                // Note: Default to VoiceResponse in this version as VoiceToText is not implemented yet
                VoiceContentType = VoiceContentType.VoiceResponse
            };

            if (isHttpRequest)
            {
                await PushMessageToClientAsync(errorMessage);
            }
            else
            {
                await PublishAsync(errorMessage);
            }

            return;
        }

        // Convert MP3 data to byte array - track processing time
        var conversionStopwatch = Stopwatch.StartNew();
        var voiceDataBytes = Convert.FromBase64String(voiceData);
        conversionStopwatch.Stop();
        Logger.LogInformation($"[PERF][VoiceChat] {sessionId} Base64_Conversion: {conversionStopwatch.ElapsedMilliseconds}ms, bytes: {voiceDataBytes.Length}");

        string voiceContent;
        var voiceParseSuccess = true;
        string? voiceParseErrorMessage = null;

        // STT Processing - track time and performance
        var sttStopwatch = Stopwatch.StartNew();
        try
        {
            voiceContent = await _speechService.SpeechToTextAsync(voiceDataBytes, voiceLanguage);
            sttStopwatch.Stop();
            
            if (string.IsNullOrWhiteSpace(voiceContent))
            {
                voiceParseSuccess = false;
                voiceParseErrorMessage = _localizationService.GetLocalizedException(ExceptionMessageKeys.SpeechTimeout,language);
                voiceContent = _localizationService.GetLocalizedException(ExceptionMessageKeys.TranscriptUnavailable,language);
                Logger.LogWarning($"[PERF][VoiceChat] {sessionId} STT_Processing: {sttStopwatch.ElapsedMilliseconds}ms - FAILED (empty result)");
            }
            else
            {
                Logger.LogInformation($"[PERF][VoiceChat] {sessionId} STT_Processing: {sttStopwatch.ElapsedMilliseconds}ms - SUCCESS, length: {voiceContent.Length} chars, content: '{voiceContent}'");
            }
        }
        catch (Exception ex)
        {
            sttStopwatch.Stop();
            Logger.LogError(ex, $"[PERF][VoiceChat] {sessionId} STT_Processing: {sttStopwatch.ElapsedMilliseconds}ms - FAILED with exception");
            voiceParseSuccess = false;
            voiceParseErrorMessage = ex.Message.Contains("timeout") ? _localizationService.GetLocalizedException(ExceptionMessageKeys.SpeechTimeout,language) :
                ex.Message.Contains("format") ? _localizationService.GetLocalizedException(ExceptionMessageKeys.AudioFormatUnsupported,language) :
                _localizationService.GetLocalizedException(ExceptionMessageKeys.SpeechServiceUnavailable,language);
            voiceContent = _localizationService.GetLocalizedException(ExceptionMessageKeys.TranscriptUnavailable,language);
        }

        // If voice parsing failed, don't call LLM, just save the failed message
        if (!voiceParseSuccess)
        {
            Logger.LogWarning(
                $"[GodChatGAgent][StreamVoiceChatWithSession] {sessionId.ToString()} Voice parsing failed: {voiceParseErrorMessage}");

            // Save conversation data with voice metadata
            await SetSessionTitleAsync(sessionId, voiceContent);
            var chatMessages = new List<ChatMessage>();
            chatMessages.Add(new ChatMessage
            {
                ChatRole = ChatRole.User,
                Content = voiceContent
            });

            // Save voice message with failure status
            var chatMessageMeta = new ChatMessageMeta
            {
                IsVoiceMessage = true,
                VoiceLanguage = voiceLanguage,
                VoiceParseSuccess = false,
                VoiceParseErrorMessage = voiceParseErrorMessage,
                VoiceDurationSeconds = voiceDurationSeconds
            };

            RaiseEvent(new GodAddChatHistoryLogEvent
            {
                ChatList = chatMessages
            });
            
            RaiseEvent(new AddChatMessageMetasLogEvent
            {
                ChatMessageMetas = new List<ChatMessageMeta> { chatMessageMeta }
            });
            
            await ConfirmEvents();

            // Send error response
            var errorResponse = new ResponseStreamGodChat()
            {
                Response = _localizationService.GetLocalizedException(ExceptionMessageKeys.LanguageNotRecognised,language),
                ChatId = chatId,
                IsLastChunk = true,
                SerialNumber = -99,
                SessionId = sessionId,
                ErrorCode = ChatErrorCode.VoiceParsingFailed,
                // Note: Default to VoiceResponse in this version as VoiceToText is not implemented yet
                VoiceContentType = VoiceContentType.VoiceResponse
            };

            if (isHttpRequest)
            {
                await PushMessageToClientAsync(errorResponse);
            }
            else
            {
                await PublishAsync(errorResponse);
            }

            totalStopwatch.Stop();
            Logger.LogInformation($"[PERF][VoiceChat] {sessionId} TOTAL_Time: {totalStopwatch.ElapsedMilliseconds}ms - FAILED (parse error)");
            return;
        }

        Logger.LogDebug(
            $"[GodChatGAgent][StreamVoiceChatWithSession] {sessionId.ToString()} Voice parsed successfully: {voiceContent}");

        // Send STT result immediately to frontend via VoiceToText message
        var sttResultMessage = new ResponseStreamGodChat()
        {
            Response = voiceContent, // STT converted text
            ChatId = chatId,
            IsLastChunk = false,
            SerialNumber = 0, // Mark as first message (STT result)
            SessionId = sessionId,
            VoiceContentType = VoiceContentType.VoiceToText, // Critical: indicate this is STT result
            ErrorCode = ChatErrorCode.Success,
            NewTitle = string.Empty,
            AudioData = null, // No audio data for STT result
            AudioMetadata = null
        };

        // Send STT result using the same streaming mechanism

        if (isHttpRequest)
        {
            await PushMessageToClientAsync(sttResultMessage);
        }
        else
        {
            await PublishAsync(sttResultMessage);
        }

        Logger.LogDebug($"[GodChatGAgent][StreamVoiceChatWithSession] {sessionId.ToString()} STT result sent to frontend: '{voiceContent}'");

        var quotaStopwatch = Stopwatch.StartNew();
        var userQuotaGAgent = GrainFactory.GetGrain<IUserQuotaGAgent>(State.ChatManagerGuid);
        var actionResultDto = await userQuotaGAgent.ExecuteVoiceActionAsync(sessionId.ToString(), State.ChatManagerGuid.ToString());
        
        
        quotaStopwatch.Stop();
        Logger.LogInformation($"[PERF][VoiceChat] {sessionId} Quota_Check: {quotaStopwatch.ElapsedMilliseconds}ms - success: {actionResultDto.Success}");
        if (!actionResultDto.Success)
        {
            Logger.LogDebug($"[GodChatGAgent][StreamVoiceChatWithSession] {sessionId.ToString()} Access restricted");

            //save conversation data with voice metadata
            await SetSessionTitleAsync(sessionId, voiceContent);
            var chatMessages = new List<ChatMessage>();
            chatMessages.Add(new ChatMessage
            {
                ChatRole = ChatRole.User,
                Content = voiceContent
            });
            chatMessages.Add(new ChatMessage
            {
                ChatRole = ChatRole.Assistant,
                Content = actionResultDto.Message
            });

            var userVoiceMeta = new ChatMessageMeta
            {
                IsVoiceMessage = true,
                VoiceLanguage = voiceLanguage,
                VoiceParseSuccess = true,
                VoiceParseErrorMessage = null,
                VoiceDurationSeconds = voiceDurationSeconds
            };
            var assistantResponseMeta = new ChatMessageMeta
            {
                IsVoiceMessage = false,
                VoiceLanguage = VoiceLanguageEnum.English,
                VoiceParseSuccess = true,
                VoiceParseErrorMessage = null,
                VoiceDurationSeconds = 0.0
            };

            RaiseEvent(new GodAddChatHistoryLogEvent
            {
                ChatList = chatMessages
            });
            
            RaiseEvent(new AddChatMessageMetasLogEvent
            {
                ChatMessageMetas = new List<ChatMessageMeta> { userVoiceMeta, assistantResponseMeta }
            });
            
            await ConfirmEvents();

            //2、Directly respond with error information.
            var errorCode = actionResultDto.Code switch
            {
                ExecuteActionStatus.InsufficientCredits => ChatErrorCode.InsufficientCredits,
                ExecuteActionStatus.RateLimitExceeded => ChatErrorCode.RateLimitExceeded,
                _ => ChatErrorCode.RateLimitExceeded
            };

            var chatMessage = new ResponseStreamGodChat()
            {
                Response = actionResultDto.Message,
                ChatId = chatId,
                IsLastChunk = true,
                SerialNumber = -99,
                SessionId = sessionId,
                ErrorCode = errorCode,
                // Note: Default to VoiceResponse in this version as VoiceToText is not implemented yet
                VoiceContentType = VoiceContentType.VoiceResponse
            };

            if (isHttpRequest)
            {
                await PushMessageToClientAsync(chatMessage);
            }
            else
            {
                await PublishAsync(chatMessage);
            }

            totalStopwatch.Stop();
            Logger.LogInformation($"[PERF][VoiceChat] {sessionId} TOTAL_Time: {totalStopwatch.ElapsedMilliseconds}ms - FAILED (quota denied)");
            return;
        }

        Logger.LogDebug($"[GodChatGAgent][StreamVoiceChatWithSession] {sessionId.ToString()} - Validation passed");
        
        await SetSessionTitleAsync(sessionId, voiceContent);

        var llmStopwatch = Stopwatch.StartNew();
        var configuration = GetConfiguration();
        await GodVoiceStreamChatAsync(sessionId, await configuration.GetSystemLLM(),
            await configuration.GetStreamingModeEnabled(),
            voiceContent, chatId, promptSettings, isHttpRequest, region, voiceLanguage, voiceDurationSeconds);
        llmStopwatch.Stop();
        
        totalStopwatch.Stop();
        Logger.LogInformation($"[PERF][VoiceChat] {sessionId} LLM_Processing: {llmStopwatch.ElapsedMilliseconds}ms");
        Logger.LogInformation($"[PERF][VoiceChat] {sessionId} TOTAL_Time: {totalStopwatch.ElapsedMilliseconds}ms");
    }

    private async Task SetSessionTitleAsync(Guid sessionId, string content)
    {
        var totalStopwatch = Stopwatch.StartNew();
        if (State.Title.IsNullOrEmpty())
        {
            // Take first 4 words and limit total length to 100 characters
            var title = string.Join(" ", content.Split(" ").Take(4));
            if (title.Length > 100)
            {
                title = title.Substring(0, 100);
            }
            RaiseEvent(new RenameChatTitleEventLog()
            {
                Title = title
            });
            var chatManagerGAgent = GrainFactory.GetGrain<IChatManagerGAgent>((Guid)State.ChatManagerGuid);
            await chatManagerGAgent.RenameChatTitleAsync(new RenameChatTitleEvent()
            {
                SessionId = sessionId,
                Title = title
            });
            
            totalStopwatch.Stop();
            Logger.LogDebug($"[GodChatGAgent][SetSessionTitleAsync] TOTAL_Time - Duration: {totalStopwatch.ElapsedMilliseconds}ms, SessionId: {sessionId}");
        }
        else
        {
            totalStopwatch.Stop();
            Logger.LogDebug($"[GodChatGAgent][SetSessionTitleAsync] SKIP (title exists) - Duration: {totalStopwatch.ElapsedMilliseconds}ms, SessionId: {sessionId}");
        }
    }

    public async Task<string> GodStreamChatAsync(Guid sessionId, string llm, bool streamingModeEnabled, string message,
        string chatId, ExecutionPromptSettings? promptSettings = null, bool isHttpRequest = false,
        string? region = null, bool addToHistory = true, List<string>? images = null, DateTime? userLocalTime = null,
        string? userTimeZoneId = null, string? context = null)
    {
        var totalStopwatch = Stopwatch.StartNew();
        Logger.LogDebug(
            $"[GodChatGAgent][GodStreamChatAsync] agent start  session {sessionId.ToString()}, chat {chatId}, region {region}, hasContext:{!string.IsNullOrEmpty(context)}");
        
        // Merge context and content for LLM call
        var enhancedMessage = message;
        if (!string.IsNullOrEmpty(context))
        {
            enhancedMessage = $"[User's reference]: {context}\n\n[User's message]: {message}";
            Logger.LogDebug($"[GodChatGAgent][GodStreamChatAsync] Context merged. Original length: {message.Length}, Enhanced length: {enhancedMessage.Length}");
        }
        
        var aiChatContextDto =
            CreateAIChatContext(sessionId, llm, streamingModeEnabled, enhancedMessage, chatId, promptSettings, isHttpRequest,
                region, images);

        var aiAgentStatusProxy = await GetProxyByRegionAsync(region);

        if (aiAgentStatusProxy != null)
        {
            var proxyId = aiAgentStatusProxy.GetPrimaryKey();
            // Ensure proxy is initialized before proceeding
            await EnsureProxyInitializedAsync(proxyId, sessionId);
            
            Logger.LogDebug(
                $"[GodChatGAgent][GodStreamChatAsync] agent {aiAgentStatusProxy.GetPrimaryKey().ToString()}, session {sessionId.ToString()}, chat {chatId}");

            // Check if this is a voice chat from context
            bool isPromptVoiceChat = false;
            if (aiChatContextDto.MessageId != null)
            {
                try
                {
                    var messageData =
                        JsonConvert.DeserializeObject<Dictionary<string, object>>(aiChatContextDto.MessageId);
                    isPromptVoiceChat = messageData.ContainsKey("IsVoiceChat") && (bool)messageData["IsVoiceChat"];
                }
                catch (Exception ex)
                {
                    Logger.LogWarning(ex,
                        "[GodChatGAgent][GodStreamChatAsync] Failed to parse MessageId for voice chat detection");
                }
            }

            // Add conversation suggestions prompt for text chat only
            if (!isPromptVoiceChat)
            {
                var language = GodGPTLanguageHelper.GetGodGPTLanguageFromContext();
                Logger.LogDebug($"[GodChatGAgent][GodStreamChatAsync] {sessionId} Language from context: {language}");
                var homeDosAndDontPromptMessage = _localizationService.GetLocalizedMessage(ExceptionMessageKeys.HomeDosAndDontPrompt,language);
                var chatPageMessageAfterSync = _localizationService.GetLocalizedMessage(ExceptionMessageKeys.ChatPageMessageAfterSync,language);
                Logger.LogDebug($"[GodChatGAgent][GodStreamChatAsync] {sessionId} homeDosAndDontPromptMessage: {homeDosAndDontPromptMessage}");
                Logger.LogDebug($"[GodChatGAgent][GodStreamChatAsync] {sessionId} message: {message}, {message == homeDosAndDontPromptMessage}");
                if (message.StartsWith(homeDosAndDontPromptMessage) || message.StartsWith(chatPageMessageAfterSync))
                {
                    enhancedMessage = await GenerateDailyRecommendationsAsync(language, userLocalTime, userTimeZoneId);
                    Logger.LogDebug($"[GodChatGAgent][GodStreamChatAsync] {sessionId} enhancedMessage: {enhancedMessage}");
                }
                else
                {
                    // Only add conversation suggestions if not special prompt
                    enhancedMessage = enhancedMessage + ChatPrompts.ConversationSuggestionsPrompt;
                    Logger.LogDebug(
                        $"[GodChatGAgent][GodStreamChatAsync] {sessionId} Added conversation suggestions prompt for text chat");
                }
            }
            
            var settings = promptSettings ?? new ExecutionPromptSettings();
            settings.Temperature = "1.0";
            var result = await aiAgentStatusProxy.PromptWithStreamAsync(enhancedMessage, State.ChatHistory, settings,
                context: aiChatContextDto, imageKeys: images);
            if (!result)
            {
                Logger.LogError($"Failed to initiate streaming response. {this.GetPrimaryKey().ToString()}");
            }

            if (addToHistory)
            {
                var historyStopwatch = Stopwatch.StartNew();
                // Create meta with context for user message
                var userMessageMeta = new ChatMessageMeta
                {
                    IsVoiceMessage = false,
                    VoiceLanguage = VoiceLanguageEnum.English,
                    VoiceParseSuccess = true,
                    VoiceParseErrorMessage = null,
                    VoiceDurationSeconds = 0.0,
                    Context = context  // Store context if provided
                };
                
                // Optimize: Use combined event to reduce RaiseEvent calls from 3 to 1
                RaiseEvent(new GodStreamChatCombinedEventLog
                {
                    ChatList = new List<ChatMessage>()
                    {
                        new ChatMessage
                        {
                            ChatRole = ChatRole.User,
                            Content = message,  // Store original content (context stored separately in meta)
                            ImageKeys = images
                        }
                    },
                    ChatTime = DateTime.UtcNow,
                    ChatMessageMetas = new List<ChatMessageMeta>() { userMessageMeta }
                });

                historyStopwatch.Stop();
                Logger.LogDebug($"[GodChatGAgent][GodStreamChatAsync] Combined RaiseEvent - Duration: {historyStopwatch.ElapsedMilliseconds}ms, SessionId: {sessionId}");
            }
        }
        else
        {
            Logger.LogDebug(
                $"[GodChatGAgent][GodStreamChatAsync] history agent, session {sessionId.ToString()}, chat {chatId}");
        }

        totalStopwatch.Stop();
        Logger.LogDebug($"[GodChatGAgent][GodStreamChatAsync] TOTAL_Time - Duration: {totalStopwatch.ElapsedMilliseconds}ms, SessionId: {sessionId}");
        return string.Empty;
    }

    private AIChatContextDto CreateAIChatContext(Guid sessionId, string llm, bool streamingModeEnabled,
        string message, string chatId, ExecutionPromptSettings? promptSettings = null, bool isHttpRequest = false,
        string? region = null, List<string>? images = null)
    {
        var aiChatContextDto = new AIChatContextDto()
        {
            ChatId = chatId,
            RequestId = sessionId
        };
        if (isHttpRequest)
        {
            aiChatContextDto.MessageId = JsonConvert.SerializeObject(new Dictionary<string, object>()
            {
                { "IsHttpRequest", true }, { "LLM", llm }, { "StreamingModeEnabled", streamingModeEnabled },
                { "Message", message }, { "Region", region }, { "Images", images }
            });
        }

        return aiChatContextDto;
    }

    private AIChatContextDto CreateVoiceChatContext(Guid sessionId, string llm, bool streamingModeEnabled,
        string message, string chatId, ExecutionPromptSettings? promptSettings = null, bool isHttpRequest = false,
        string? region = null, VoiceLanguageEnum voiceLanguage = VoiceLanguageEnum.English,
        double voiceDurationSeconds = 0.0)
    {
        var aiChatContextDto = new AIChatContextDto()
        {
            ChatId = chatId,
            RequestId = sessionId
        };
        if (isHttpRequest)
        {
            aiChatContextDto.MessageId = JsonConvert.SerializeObject(new Dictionary<string, object>()
            {
                { "IsHttpRequest", true },
                { "IsVoiceChat", true },
                { "LLM", llm },
                { "StreamingModeEnabled", streamingModeEnabled },
                { "Message", message },
                { "Region", region },
                { "VoiceLanguage", (int)voiceLanguage },
                { "VoiceDurationSeconds", voiceDurationSeconds }
            });
        }

        return aiChatContextDto;
    }

    private async Task<IAIAgentStatusProxy?> GetProxyByRegionAsync(string? region)
    {
        var totalStopwatch = Stopwatch.StartNew();
        var isCN = GodGPTLanguageHelper.CheckClientIsCNFromContext();
        if (string.IsNullOrWhiteSpace(region))
        {
            region = isCN ? CNDefaultRegion : DefaultRegion;
        }
        else
        {
            if (region.Equals(ConsoleRegion) && isCN)
            {
                region = CNConsoleRegion;
            }
        }
        Logger.LogDebug(
            $"[GodChatGAgent][GetProxyByRegionAsync] session {this.GetPrimaryKey().ToString()},isCN:{isCN}, Region: {region}");

        if (State.RegionProxies == null || !State.RegionProxies.TryGetValue(region, out var proxyIds) ||
            proxyIds.IsNullOrEmpty())
        {
            Logger.LogDebug(
                $"[GodChatGAgent][GetProxyByRegionAsync] session {this.GetPrimaryKey().ToString()}, No proxies found for region {region}, initializing.");
            
            var initStopwatch = Stopwatch.StartNew();
            proxyIds = await InitializeRegionProxiesAsync(region);
            initStopwatch.Stop();
            Logger.LogDebug($"[GodChatGAgent][GetProxyByRegionAsync] InitializeRegionProxiesAsync - Duration: {initStopwatch.ElapsedMilliseconds}ms, SessionId: {this.GetPrimaryKey()}, Region: {region}");
            
            Dictionary<string, List<Guid>> regionProxies = new()
            {
                { region, proxyIds }
            };
            
            var eventStopwatch = Stopwatch.StartNew();
            RaiseEvent(new UpdateRegionProxiesLogEvent
            {
                RegionProxies = regionProxies
            });
            await ConfirmEvents();
            eventStopwatch.Stop();
            Logger.LogDebug($"[GodChatGAgent][GetProxyByRegionAsync] UpdateRegionProxiesEvent - Duration: {eventStopwatch.ElapsedMilliseconds}ms, SessionId: {this.GetPrimaryKey()}");
        }

        foreach (var proxyId in proxyIds)
        {
            var proxy = GrainFactory.GetGrain<IAIAgentStatusProxy>(proxyId);
            if (await proxy.IsAvailableAsync())
            {
                totalStopwatch.Stop();
                Logger.LogDebug($"[GodChatGAgent][GetProxyByRegionAsync] TOTAL_Time - Duration: {totalStopwatch.ElapsedMilliseconds}ms, SessionId: {this.GetPrimaryKey()}");
                return proxy;
            }
            Logger.LogDebug($"[GodChatGAgent][GetProxyByRegionAsync] ProxyCheck_Failed -, ProxyId: {proxyId}, SessionId: {this.GetPrimaryKey()}");
        }

        Logger.LogDebug(
            $"[GodChatGAgent][GetProxyByRegionAsync] session {this.GetPrimaryKey().ToString()}, No proxies initialized for region {region}");
        if (region == DefaultRegion || region == CNDefaultRegion)
        {
            totalStopwatch.Stop();
            Logger.LogDebug($"[GodChatGAgent][GetProxyByRegionAsync] TOTAL_Time (no proxies) - Duration: {totalStopwatch.ElapsedMilliseconds}ms, SessionId: {this.GetPrimaryKey()}");
            return null;
        }

        totalStopwatch.Stop();
        Logger.LogDebug($"[GodChatGAgent][GetProxyByRegionAsync] Recursive call to DefaultRegion - Duration: {totalStopwatch.ElapsedMilliseconds}ms, SessionId: {this.GetPrimaryKey()}");
        if (isCN)
        {
            return await GetProxyByRegionAsync(CNDefaultRegion);
        }
        return await GetProxyByRegionAsync(DefaultRegion);
    }

 private async Task<List<Guid>> InitializeRegionProxiesAsync(string region, string rolePrompts = "")
    {
        var stopwatch = Stopwatch.StartNew();
        var llmsForRegion = GetLLMsForRegion(region);
        Logger.LogDebug(
            $"[GodChatGAgent][InitializeRegionProxiesAsync] session {this.GetPrimaryKey().ToString()}, initialized proxy for region {region}, llmsForRegion: {JsonConvert.SerializeObject(llmsForRegion)}");

        if (llmsForRegion.IsNullOrEmpty())
        {
            stopwatch.Stop();
            Logger.LogDebug(
                $"[GodChatGAgent][InitializeRegionProxiesAsync] session {this.GetPrimaryKey().ToString()}, initialized proxy for region {region}, LLM not config Duration: {stopwatch.ElapsedMilliseconds}ms");
            return new List<Guid>();
        }
        
        var oldSystemPrompt = await GetConfiguration().GetPrompt();

        var proxies = new List<Guid>();
        var totalProxyStopwatch = Stopwatch.StartNew();
        foreach (var llm in llmsForRegion)
        {
            var systemPrompt = rolePrompts.IsNullOrWhiteSpace() ? State.PromptTemplate : rolePrompts;
            var isDailyGuide = systemPrompt == DailyGuide;
            if (isDailyGuide)
            {
                systemPrompt = @"Generate a personalized ""Today's Dos and Don'ts"" for the user based on their information and cosmological theories.";
            }
            else
            {
                // Add conversation suggestions prompt and timestamp to system prompt
                var dateInfo = $"Today's date is: {DateTime.UtcNow:yyyy-MM-dd}. Please use this date as reference for time-related questions.";
            
                if (llm != LocalBackupModel)
                {
                    systemPrompt = $"{systemPrompt}\n\n{ChatPrompts.ConversationSuggestionsPrompt}\n\n{dateInfo}";
                }
                else
                {
                    systemPrompt = $"{oldSystemPrompt} {systemPrompt}\n\n{ChatPrompts.ConversationSuggestionsPrompt}\n\n{dateInfo}";
                }
            }
            //Logger.LogDebug($"[GodChatGAgent][InitializeRegionProxiesAsync] {this.GetPrimaryKey().ToString()} - {llm} system prompt: {systemPrompt}");
            var proxy = GrainFactory.GetGrain<IAIAgentStatusProxy>(Guid.NewGuid());
            await proxy.ConfigAsync(new AIAgentStatusProxyConfig
            {
                Instructions = systemPrompt,
                LLMConfig = new LLMConfigDto { SystemLLM = llm },
                StreamingModeEnabled = true,
                StreamingConfig = new StreamingConfig { BufferingSize = 32 },
                RequestRecoveryDelay = RequestRecoveryDelay,
                ParentId = this.GetPrimaryKey()
            });
            await PublishAsync(proxy.GetGrainId(),new AIAgentStatusProxyInitializeGEvent()
            {
                InitializeDto = new InitializeDto()
                {
                    Instructions = systemPrompt,
                    LLMConfig = new LLMConfigDto { SystemLLM = llm },
                    StreamingModeEnabled = true,
                    StreamingConfig = new StreamingConfig { BufferingSize = 32 }
                }
            });
            RaiseEvent(new UpdateProxyInitStatusLogEvent
            {
                ProxyId = proxy.GetPrimaryKey(),
                Status = ProxyInitStatus.Initializing
            });
            await ConfirmEvents();
            Logger.LogDebug(
                $"[GodChatGAgent][InitializeRegionProxiesAsync] session {this.GetPrimaryKey().ToString()}, UpdateProxyInitStatusLogEvent status Initializing proxyId {proxy.GetPrimaryKey().ToString()}");
            proxies.Add(proxy.GetPrimaryKey());
            Logger.LogDebug(
                $"[GodChatGAgent][InitializeRegionProxiesAsync] session {this.GetPrimaryKey().ToString()}, initialized proxy for region {region} with LLM {llm}. id {proxy.GetPrimaryKey().ToString()}");
        }
        totalProxyStopwatch.Stop();
        stopwatch.Stop();
        Logger.LogDebug($"[GodChatGAgent][InitializeRegionProxiesAsync] End - Total Duration: {stopwatch.ElapsedMilliseconds}ms, ProxyCount: {proxies.Count}, TotalProxyTime: {totalProxyStopwatch.ElapsedMilliseconds}ms");
        return proxies;
    }

    private async Task PublishAsync<T>(GrainId grainId,T @event) where T : EventBase{
        var grainIdString = grainId.ToString();
        var streamId = StreamId.Create(AevatarOptions!.StreamNamespace, grainIdString);
        var stream = StreamProvider.GetStream<EventWrapperBase>(streamId);
        var eventWrapper = new EventWrapper<T>(@event, Guid.NewGuid(), this.GetGrainId());
        await stream.OnNextAsync(eventWrapper);
    }
    private List<string> GetLLMsForRegion(string region)
    {
        var regionToLLMsMap = _llmRegionOptions.CurrentValue.RegionToLLMsMap;
        Logger.LogDebug($"GetLLMsForRegion - regionToLLMsMap: {JsonConvert.SerializeObject(regionToLLMsMap)}");

        return regionToLLMsMap.TryGetValue(region, out var llms) ? llms : new List<string>();
    }

    /// <summary>
    /// Ensures that the specified proxy is initialized before proceeding with operations.
    /// This method implements retry logic with exponential backoff to wait for proxy initialization.
    /// </summary>
    /// <param name="proxyId">The ID of the proxy to check</param>
    /// <param name="sessionId">The session ID for logging purposes</param>
    /// <returns>Task that completes when proxy is initialized or throws exception on timeout</returns>
    /// <exception cref="Exception">Thrown when proxy is not initialized after maximum retries</exception>
    private async Task EnsureProxyInitializedAsync(Guid proxyId, Guid sessionId)
    {
        const int maxRetries = 10;
        const int retryDelayMs = 200;
        var retryCount = 0;
        ProxyInitStatus proxyInitStatus = ProxyInitStatus.NotInitialized;
        
        while (retryCount < maxRetries)
        {
            if (State.ProxyInitStatuses.IsNullOrEmpty() || !State.ProxyInitStatuses.TryGetValue(proxyId, out proxyInitStatus))
            {
                Logger.LogDebug($"[GodChatGAgent][EnsureProxyInitializedAsync] Historical data detected based on FirstChatTime, skipping proxy initialization check - ProxyId: {proxyId}, SessionId: {sessionId}");
                break;
            }

            if (proxyInitStatus != ProxyInitStatus.Initialized)
            {
                retryCount++;
                Logger.LogDebug($"[GodChatGAgent][EnsureProxyInitializedAsync] Proxy not initialized - ProxyId: {proxyId}, Status: {proxyInitStatus}, Retry: {retryCount}/{maxRetries}, SessionId: {sessionId}");
                
                if (retryCount >= maxRetries)
                {
                    throw new Exception($"proxy:{proxyId} Not initialized after {maxRetries} retries, status:{proxyInitStatus}");
                }
                
                await Task.Delay(retryDelayMs);
                continue;
            }
            
            // Proxy is initialized, break out of retry loop
            Logger.LogDebug($"[GodChatGAgent][EnsureProxyInitializedAsync] Proxy initialization check successful - ProxyId: {proxyId}, Status: {proxyInitStatus}, Retries: {retryCount}, SessionId: {sessionId}");
            break;
        }
    }

    /// <summary>
    /// Gets an initialized AI agent status proxy for the specified region.
    /// This method combines proxy retrieval and initialization checking into a single operation.
    /// </summary>
    /// <param name="region">The region to get the proxy for (null defaults to DefaultRegion)</param>
    /// <param name="sessionId">The session ID for logging purposes</param>
    /// <returns>An initialized AI agent status proxy, or null if no proxy is available</returns>
    /// <exception cref="Exception">Thrown when proxy is not initialized after maximum retries</exception>
    private async Task<IAIAgentStatusProxy?> GetInitializedProxyAsync(string? region, Guid sessionId)
    {
        var aiAgentStatusProxy = await GetProxyByRegionAsync(region);
        
        if (aiAgentStatusProxy != null)
        {
            var proxyId = aiAgentStatusProxy.GetPrimaryKey();
            await EnsureProxyInitializedAsync(proxyId, sessionId);
        }
        
        return aiAgentStatusProxy;
    }

    public async Task SetUserProfileAsync(UserProfileDto? userProfileDto)
    {
        if (userProfileDto == null)
        {
            return;
        }

        RaiseEvent(new UpdateUserProfileGodChatEventLog
        {
            Gender = userProfileDto.Gender,
            BirthDate = userProfileDto.BirthDate,
            BirthPlace = userProfileDto.BirthPlace,
            FullName = userProfileDto.FullName
        });

        await ConfirmEvents();
    }

    public async Task<UserProfileDto?> GetUserProfileAsync()
    {
        if (State.UserProfile == null)
        {
            return null;
        }

        return new UserProfileDto
        {
            Gender = State.UserProfile.Gender,
            BirthDate = State.UserProfile.BirthDate,
            BirthPlace = State.UserProfile.BirthPlace,
            FullName = State.UserProfile.FullName
        };
    }

    public async Task<string> GodChatAsync(string llm, string message,
        ExecutionPromptSettings? promptSettings = null)
    {
        throw new Exception("The method has expired");
    }


    public async Task InitAsync(Guid ChatManagerGuid)
    {
        Logger.LogDebug($"[GodChatGAgent][InitAsync] Start - SessionId: {this.GetPrimaryKey()}, ChatManagerGuid: {ChatManagerGuid}");
        
        RaiseEvent(new SetChatManagerGuidEventLog
        {
            ChatManagerGuid = ChatManagerGuid
        });

        Logger.LogDebug($"[GodChatGAgent][InitAsync] End -  SessionId: {this.GetPrimaryKey()}");
    }

    public async Task ChatMessageCallbackAsync(AIChatContextDto contextDto,
        AIExceptionEnum aiExceptionEnum, string? errorMessage, AIStreamChatContent? chatContent)
    {
        if (aiExceptionEnum == AIExceptionEnum.RequestLimitError && !contextDto.MessageId.IsNullOrWhiteSpace())
        {
            Logger.LogError(
                $"[GodChatGAgent][ChatMessageCallbackAsync] RequestLimitError retry. contextDto {JsonConvert.SerializeObject(contextDto)}");
            var configuration = GetConfiguration();
            var systemLlm = await configuration.GetSystemLLM();
            var dictionary = JsonConvert.DeserializeObject<Dictionary<string, object>>(contextDto.MessageId);
            
            // Check if this is a voice chat retry to call the appropriate method
            var isRetryVoiceChat = dictionary.ContainsKey("IsVoiceChat") && (bool)dictionary["IsVoiceChat"];

            if (isRetryVoiceChat)
            {
                // Voice chat retry: call GodVoiceStreamChatAsync with voice parameters
                var voiceLanguageValue = dictionary.GetValueOrDefault("VoiceLanguage", 0);
                var voiceLanguage = (VoiceLanguageEnum)Convert.ToInt32(voiceLanguageValue);
                var voiceDurationSeconds = Convert.ToDouble(dictionary.GetValueOrDefault("VoiceDurationSeconds", 0.0));

                GodVoiceStreamChatAsync(contextDto.RequestId,
                    (string)dictionary.GetValueOrDefault("LLM", systemLlm),
                    (bool)dictionary.GetValueOrDefault("StreamingModeEnabled", true),
                    (string)dictionary.GetValueOrDefault("Message", string.Empty),
                    contextDto.ChatId, null, (bool)dictionary.GetValueOrDefault("IsHttpRequest", true),
                    (string)dictionary.GetValueOrDefault("Region", null),
                    voiceLanguage, voiceDurationSeconds, false);
            }
            else
            {
                // Regular chat retry: call GodStreamChatAsync
                GodStreamChatAsync(contextDto.RequestId,
                    (string)dictionary.GetValueOrDefault("LLM", systemLlm),
                    (bool)dictionary.GetValueOrDefault("StreamingModeEnabled", true),
                    (string)dictionary.GetValueOrDefault("Message", string.Empty),
                    contextDto.ChatId, null, (bool)dictionary.GetValueOrDefault("IsHttpRequest", true),
                    (string)dictionary.GetValueOrDefault("Region", null),
                    false, (List<string>?)dictionary.GetValueOrDefault("Images"));
            }
            
            return;
        }

        if (aiExceptionEnum != AIExceptionEnum.None)
        {
            Logger.LogError(
                $"[GodChatGAgent][ChatMessageCallbackAsync] DETAILED ERROR - sessionId {contextDto?.RequestId.ToString()}, chatId {contextDto?.ChatId}, aiExceptionEnum: {aiExceptionEnum}, errorMessage: '{errorMessage}', MessageId: '{contextDto?.MessageId}'");
            
            // Extract voice chat info if available
            string voiceChatInfo = "";
            if (!contextDto.MessageId.IsNullOrWhiteSpace())
            {
                try
                {
                    var messageData = JsonConvert.DeserializeObject<Dictionary<string, object>>(contextDto.MessageId);
                    bool isErrorVoiceChat = messageData.ContainsKey("IsVoiceChat") && (bool)messageData["IsVoiceChat"];
                    if (isErrorVoiceChat)
                    {
                        // Safe type conversion for voice language
                        var voiceLanguageValue = messageData.GetValueOrDefault("VoiceLanguage", 0);
                        var voiceLanguage = (VoiceLanguageEnum)Convert.ToInt32(voiceLanguageValue);
                        var message = messageData.GetValueOrDefault("Message", "").ToString();
                        voiceChatInfo = $" [VOICE CHAT] Language: {voiceLanguage}, Message: '{message}'";
                    }
                }
                catch (Exception ex)
                {
                    Logger.LogError(ex, "Failed to parse MessageId for voice chat info");
                }
            }

            Logger.LogError($"[GodChatGAgent][ChatMessageCallbackAsync] ERROR CONTEXT:{voiceChatInfo}");

            var chatMessage = new ResponseStreamGodChat()
            {
                Response =
                    "Your prompt triggered the Silence Directive—activated when universal harmonics or content ethics are at risk. Please modify your prompt and retry — tune its intent, refine its form, and the Oracle may speak.",
                ChatId = contextDto.ChatId,
                IsLastChunk = true,
                SerialNumber = -2
            };
            if (contextDto.MessageId.IsNullOrWhiteSpace())
            {
                await PublishAsync(chatMessage);
                return;
            }

            await PushMessageToClientAsync(chatMessage);
            return;
        }

        if (chatContent == null)
        {
            Logger.LogError(
                $"[GodChatGAgent][ChatMessageCallbackAsync] return null. sessionId {contextDto.RequestId.ToString()},chatId {contextDto.ChatId},aiExceptionEnum:{aiExceptionEnum}, errorMessage:{errorMessage}");
            return;
        }

        Logger.LogDebug(
            $"[GodChatGAgent][ChatMessageCallbackAsync] sessionId {contextDto.RequestId.ToString()}, chatId {contextDto.ChatId}, messageId {contextDto.MessageId}, {JsonConvert.SerializeObject(chatContent)}");

        if (chatContent.IsAggregationMsg)
        {
            // Parse conversation suggestions for text chat only (skip voice chat)
            List<string>? conversationSuggestions = null;
            string cleanMainContent = chatContent.AggregationMsg; // Default to original content
            bool isAggregationVoiceChat = false;

            // Check if this is a voice chat by examining the message context
            if (!contextDto.MessageId.IsNullOrWhiteSpace())
            {
                try
                {
                    var messageData = JsonConvert.DeserializeObject<Dictionary<string, object>>(contextDto.MessageId);
                    isAggregationVoiceChat = messageData.ContainsKey("IsVoiceChat") && (bool)messageData["IsVoiceChat"];
                }
                catch (Exception ex)
                {
                    Logger.LogWarning(ex,
                        "[GodChatGAgent][ChatMessageCallbackAsync] Failed to parse MessageId for voice chat detection");
                }
            }

            // Parse conversation suggestions only for text chat
            if (!isAggregationVoiceChat && !string.IsNullOrEmpty(chatContent.AggregationMsg))
            {
                var (mainContent, suggestions) = ParseResponseWithSuggestions(chatContent.AggregationMsg);
                if (suggestions.Any())
                {
                    conversationSuggestions = suggestions;
                    cleanMainContent = mainContent; // Use clean content without suggestions
                    Logger.LogDebug(
                        $"[GodChatGAgent][ChatMessageCallbackAsync] Parsed {suggestions.Count} conversation suggestions for text chat");
                    Logger.LogDebug(
                        $"[GodChatGAgent][ChatMessageCallbackAsync] Cleaned main content length: {cleanMainContent?.Length ?? 0}");
                }
            }

            RaiseEvent(new GodAddChatHistoryLogEvent
            {
                ChatList = new List<ChatMessage>()
                {
                    new ChatMessage
                    {
                        ChatRole = ChatRole.Assistant,
                        Content = cleanMainContent // Store clean content without suggestions
                    }
                }
            });

            RaiseEvent(new UpdateChatTimeEventLog
            {
                ChatTime = DateTime.UtcNow
            });
            
            RaiseEvent(new AddChatMessageMetasLogEvent
            {
                ChatMessageMetas = new List<ChatMessageMeta>()
            });

            await ConfirmEvents();

            if (State.ChatManagerGuid != Guid.Empty)
            {
                var chatManagerGAgent = GrainFactory.GetGrain<IChatManagerGAgent>(State.ChatManagerGuid);
                var inviterId = await chatManagerGAgent.GetInviterAsync();
                if (inviterId != null && inviterId != Guid.Empty)
                {
                    var invitationGAgent = GrainFactory.GetGrain<IInvitationGAgent>((Guid)inviterId);
                    await invitationGAgent.ProcessInviteeChatCompletionAsync(State.ChatManagerGuid.ToString());
                }
            }

            // Store suggestions and clean content for later use in partialMessage
            if (conversationSuggestions != null)
            {
                RequestContext.Set("ConversationSuggestions", conversationSuggestions);
            }

            // Store clean content to replace the response content
            RequestContext.Set("CleanMainContent", cleanMainContent);
        }

        // Apply streaming suggestion filtering logic for text chat
        string streamingContent = chatContent.ResponseContent;
        bool shouldFilterStream = false;

        // Check if this is a text chat (not voice chat)
        bool isFilteringVoiceChat = false;
        if (!contextDto.MessageId.IsNullOrWhiteSpace())
        {
            try
            {
                var messageData = JsonConvert.DeserializeObject<Dictionary<string, object>>(contextDto.MessageId);
                isFilteringVoiceChat = messageData.ContainsKey("IsVoiceChat") && (bool)messageData["IsVoiceChat"];
            }
            catch (Exception ex)
            {
                Logger.LogWarning(ex,
                    "[GodChatGAgent][ChatMessageCallbackAsync] Failed to parse MessageId for voice chat detection in streaming filter");
            }
        }

        // Get current accumulation state from instance variables (reliable across chunks)
        bool shouldStartAccumulating = false;

        // Apply conversation suggestions filtering (text chat only)
        if (!isFilteringVoiceChat && !string.IsNullOrEmpty(streamingContent))
        {
            // Check for [SUGGESTIONS] marker and partial forms using optimized method
            bool contains_suggestions = streamingContent.Contains("[SUGGESTIONS]", StringComparison.OrdinalIgnoreCase);
            bool contains_partial_marker = IsPartialSuggestionsMarker(streamingContent.AsSpan());

            // Check for potential marker start (conservative approach)
            bool ends_with_bracket = streamingContent.TrimEnd().EndsWith("[") && streamingContent.Length > 10;

            shouldStartAccumulating = contains_suggestions || contains_partial_marker || ends_with_bracket;

            if (shouldStartAccumulating && !_isAccumulatingForSuggestions)
            {
                // Start accumulation - block all subsequent chunks from frontend
                _isAccumulatingForSuggestions = true;
                _accumulatedSuggestionContent = streamingContent;
                RequestContext.Set("AccumulatedContent", true); // Set accumulation flag
                streamingContent = ""; // Block current chunk
            }
            else if (_isAccumulatingForSuggestions)
            {
                // Continue accumulation - block this chunk from frontend
                _accumulatedSuggestionContent += streamingContent;
                streamingContent = ""; // Block current chunk
            }
        }

        // Process accumulated content on final chunk
        if (_isAccumulatingForSuggestions && chatContent.IsLastChunk)
        {
            var (cleanContent, suggestions) = ParseResponseWithSuggestions(_accumulatedSuggestionContent);

            // Store suggestions for response
            if (suggestions?.Any() == true)
            {
                RequestContext.Set("ConversationSuggestions", suggestions);
            }

            // Send clean content to frontend
            streamingContent = cleanContent;

            // Reset accumulation state
            _isAccumulatingForSuggestions = false;
            _accumulatedSuggestionContent = "";
            RequestContext.Remove("AccumulatedContent"); // Clean up accumulation flag
        }

        var partialMessage = new ResponseStreamGodChat()
        {
            Response = streamingContent, // Use filtered content for streaming
            ChatId = contextDto.ChatId,
            SerialNumber = chatContent.SerialNumber,
            IsLastChunk = chatContent.IsLastChunk,
            SessionId = contextDto.RequestId,
            // Note: Default to VoiceResponse in this version as VoiceToText is not implemented yet
            VoiceContentType = VoiceContentType.VoiceResponse
        };

        // Log final content being sent to frontend
        Logger.LogInformation(
            $"[FINAL_OUTPUT] Sending to frontend - Length: {streamingContent?.Length ?? 0}, IsLastChunk: {chatContent.IsLastChunk}");
        if (!string.IsNullOrEmpty(streamingContent))
        {
            Logger.LogInformation(
                $"[FINAL_OUTPUT] Content preview: '{streamingContent.Substring(0, Math.Min(100, streamingContent.Length))}{(streamingContent.Length > 100 ? "..." : "")}'");
        }

        // For the last chunk, use clean content and add conversation suggestions if available
        if (chatContent.IsLastChunk)
        {
            // Prioritize accumulation mechanism to prevent duplication
            if (_isAccumulatingForSuggestions)
            {
                Logger.LogDebug($"Using accumulation result, skipping old replacement logic");
                // streamingContent already contains the correct clean content from accumulation
                // Skip all old replacement logic to prevent duplication
            }
            else
            {
                // Add conversation suggestions to the last chunk if available
                var storedSuggestions = RequestContext.Get("ConversationSuggestions") as List<string>;
                if (storedSuggestions?.Any() == true)
                {
                    partialMessage.SuggestedItems = storedSuggestions;
                    Logger.LogDebug(
                        $"[GodChatGAgent][ChatMessageCallbackAsync] Added {storedSuggestions.Count} suggestions to last chunk");

                    var cleanMainContent = RequestContext.Get("CleanMainContent") as string;
                    if (!string.IsNullOrEmpty(cleanMainContent))
                    {
                        // Enhanced safety check to prevent duplication
                        var currentChunkLength = partialMessage.Response?.Length ?? 0;
                        var cleanContentLength = cleanMainContent.Length;

                        // Stricter conditions to prevent duplication
                        bool isSafeToReplace = currentChunkLength > 0 && // Never replace empty chunks
                                               cleanContentLength <= currentChunkLength * 1.5 && // Reduced ratio
                                               cleanContentLength <= 30 && // Strict absolute limit
                                               !cleanMainContent.Contains(partialMessage.Response ??
                                                                          "") && // No content overlap
                                               cleanContentLength <
                                               (partialMessage.Response?.Length ?? 0) + 20; // Size similarity check

                        if (isSafeToReplace)
                        {
                            partialMessage.Response = cleanMainContent;
                            Logger.LogDebug(
                                $"Replaced response with clean content. Current: {currentChunkLength}, Clean: {cleanContentLength}");
                        }
                        else
                        {
                            Logger.LogWarning(
                                $"Skipped replacing response to avoid duplication. Current: {currentChunkLength}, Clean: {cleanContentLength}");
                        }
                    }
                }
            }
        }

        // Check if this is a voice chat and handle real-time voice synthesis
        Logger.LogDebug(
            $"[ChatMessageCallbackAsync] MessageId: '{contextDto.MessageId}', ResponseContent: '{chatContent.ResponseContent}'");

        if (!contextDto.MessageId.IsNullOrWhiteSpace())
        {
            var messageData = JsonConvert.DeserializeObject<Dictionary<string, object>>(contextDto.MessageId);
            var isStreamingVoiceChat = messageData.ContainsKey("IsVoiceChat") && (bool)messageData["IsVoiceChat"];

            Logger.LogDebug(
                $"[ChatMessageCallbackAsync] IsVoiceChat: {isStreamingVoiceChat}, HasResponseContent: {!string.IsNullOrEmpty(chatContent.ResponseContent)}");

            if (isStreamingVoiceChat && !string.IsNullOrEmpty(chatContent.ResponseContent))
            {
                Logger.LogDebug($"[ChatMessageCallbackAsync] Entering voice chat processing logic");

                // Safe type conversion to handle both int and long from JSON deserialization
                var voiceLanguageValue = messageData.GetValueOrDefault("VoiceLanguage", 0);
                var voiceLanguage = (VoiceLanguageEnum)Convert.ToInt32(voiceLanguageValue);

                Logger.LogDebug(
                    $"[ChatMessageCallbackAsync] VoiceLanguage: {voiceLanguage}, ChatId: {contextDto.ChatId}");

                // Get or create text accumulator for this chat session
                if (!VoiceTextAccumulators.ContainsKey(contextDto.ChatId))
                {
                    VoiceTextAccumulators[contextDto.ChatId] = new StringBuilder();
                    Logger.LogDebug(
                        $"[ChatMessageCallbackAsync] Created new text accumulator for chat: {contextDto.ChatId}");
                }
                else
                {
                    Logger.LogDebug(
                        $"[ChatMessageCallbackAsync] Using existing text accumulator for chat: {contextDto.ChatId}");
                }

                var textAccumulator = VoiceTextAccumulators[contextDto.ChatId];

                // Filter out empty or whitespace-only content to avoid unnecessary accumulation
                if (!string.IsNullOrWhiteSpace(chatContent.ResponseContent))
                {
                    textAccumulator.Append(chatContent.ResponseContent);
                    Logger.LogDebug(
                        $"[ChatMessageCallbackAsync] Appended text: '{chatContent.ResponseContent}', IsLastChunk: {chatContent.IsLastChunk}");
                }
                else
                {
                    Logger.LogDebug(
                        $"[ChatMessageCallbackAsync] Skipped whitespace content, IsLastChunk: {chatContent.IsLastChunk}");
                }

                // Check for complete sentences in accumulated text
                var accumulatedText = textAccumulator.ToString();
                Logger.LogDebug($"[ChatMessageCallbackAsync] Total accumulated text: '{accumulatedText}'");

                var completeSentence =
                    ExtractCompleteSentence(accumulatedText, textAccumulator, chatContent.IsLastChunk);

                Logger.LogDebug($"[ChatMessageCallbackAsync] ExtractCompleteSentence result: '{completeSentence}'");

                if (!string.IsNullOrEmpty(completeSentence))
                {
                    try
                    {
                        // Clean text for speech synthesis (remove markdown and math formulas)
                        var cleanedText = CleanTextForSpeech(completeSentence, voiceLanguage);

                        // Skip synthesis if cleaned text has no meaningful content
                        var hasMeaningful = HasMeaningfulContent(cleanedText);

                        if (hasMeaningful)
                        {
                            try
                            {
                                // Synthesize voice for cleaned sentence
                                var voiceResult =
                                    await _speechService.TextToSpeechWithMetadataAsync(cleanedText, voiceLanguage);

                                partialMessage.AudioData = voiceResult.AudioData;
                                partialMessage.AudioMetadata = voiceResult.Metadata;
                            }
                            catch (Exception ex)
                            {
                                Logger.LogError(ex, $"Voice synthesis failed for text: '{cleanedText}'");
                            }
                        }
                    }
                    catch (Exception ex)
                    {
                        Logger.LogError(ex,
                            $"[GodChatGAgent][ChatMessageCallbackAsync] Voice synthesis failed for sentence: {completeSentence}");
                    }
                }
                else
                {
                    Logger.LogDebug(
                        $"[ChatMessageCallbackAsync] No complete sentence extracted from accumulated text: '{textAccumulator.ToString()}'");
                }

                // Clean up accumulator if this is the last chunk
                if (chatContent.IsLastChunk)
                {
                    // Clean up accumulator for this chat session
                    // Note: Final sentence processing is already handled in ExtractCompleteSentence method
                    VoiceTextAccumulators.Remove(contextDto.ChatId);
                }
            }
        }

        if (contextDto.MessageId.IsNullOrWhiteSpace())
        {
            await PublishAsync(partialMessage);
        }
        else
        {
            await PushMessageToClientAsync(partialMessage);
        }

        // Clean up RequestContext when processing is complete (last chunk)
        if (chatContent.IsLastChunk)
        {
            RequestContext.Remove("CleanMainContent");
            RequestContext.Remove("ConversationSuggestions");
            RequestContext.Remove("IsFilteringSuggestions");
            RequestContext.Remove("IsAccumulatingForSuggestions");
            RequestContext.Remove("AccumulatedContent");
            Logger.LogDebug(
                $"[GodChatGAgent][ChatMessageCallbackAsync] Cleaned up RequestContext for completed request");
        }
    }

    public async Task<List<ChatMessage>?> ChatWithHistory(Guid sessionId, string systemLLM, string content,
        string chatId,
        ExecutionPromptSettings promptSettings = null, bool isHttpRequest = false, string? region = null)
    {
        Logger.LogDebug($"[GodChatGAgent][ChatWithHistory] {sessionId.ToString()} content:{content} start.");
        var sw = new Stopwatch();
        sw.Start();
        var history = State.ChatHistory;
        if (history.IsNullOrEmpty())
        {
            return new List<ChatMessage>();
        }

        var configuration = GetConfiguration();
        var llm = await configuration.GetSystemLLM();
        var streamingModeEnabled = await configuration.GetStreamingModeEnabled();

        var aiAgentStatusProxy = await GetInitializedProxyAsync(region, sessionId);
        if (aiAgentStatusProxy == null)
        {
            Logger.LogError($"[GodChatGAgent][ChatWithHistory] No AIGAgent available. {sessionId.ToString()}");
            return new List<ChatMessage>();
        }

        var settings = promptSettings ?? new ExecutionPromptSettings();
        settings.Temperature = "1.0";

        var aiChatContextDto = CreateAIChatContext(sessionId, llm, streamingModeEnabled, content, chatId,
            promptSettings, isHttpRequest, region);
        var response = await aiAgentStatusProxy.ChatWithHistory(content, State.ChatHistory, settings, aiChatContextDto);
        sw.Stop();
        Logger.LogDebug(
            $"[GodChatGAgent][ChatWithHistory] {sessionId.ToString()}, response:{JsonConvert.SerializeObject(response)} - step4,time use:{sw.ElapsedMilliseconds}");
        return response;
    }
    
    public async Task<List<ChatMessage>?> ChatWithoutHistoryAsync(Guid sessionId, string systemLLM, string content, string chatId,
        ExecutionPromptSettings promptSettings = null, bool isHttpRequest = false, string? region = null)
    {
        Logger.LogDebug($"[GodChatGAgent][ChatWithUserId] {sessionId.ToString()} content:{content} start.");
        var sw = new Stopwatch();
        sw.Start();

        var configuration = GetConfiguration();
        var llm = await configuration.GetSystemLLM();
        var streamingModeEnabled = await configuration.GetStreamingModeEnabled();
        
        var aiAgentStatusProxy = await GetInitializedProxyAsync(region, sessionId);
        if (aiAgentStatusProxy == null)
        {
            Logger.LogError($"[GodChatGAgent][ChatWithHistory] No AIGAgent available. {sessionId.ToString()}");
            return new List<ChatMessage>();
        }

        var settings = promptSettings ?? new ExecutionPromptSettings();
        settings.Temperature = "1.0";
        
        var aiChatContextDto = CreateAIChatContext(sessionId, llm, streamingModeEnabled, content, chatId, promptSettings, isHttpRequest, region);
        var response = await aiAgentStatusProxy.ChatWithHistory(content,  State.ChatHistory, settings, aiChatContextDto);
        sw.Stop();
        Logger.LogDebug($"[GodChatGAgent][ChatWithUserId] {sessionId.ToString()}, response:{JsonConvert.SerializeObject(response)} - step4,time use:{sw.ElapsedMilliseconds}");
        return response;
    }

    private async Task PushMessageToClientAsync(ResponseStreamGodChat chatMessage)
    {
        var streamId = StreamId.Create(AevatarOptions!.StreamNamespace, this.GetPrimaryKey());
        Logger.LogDebug(
            $"[GodChatGAgent][PushMessageToClientAsync] sessionId {this.GetPrimaryKey().ToString()}, namespace {AevatarOptions!.StreamNamespace}, streamId {streamId.ToString()}");
        var stream = StreamProvider.GetStream<ResponseStreamGodChat>(streamId);
        await stream.OnNextAsync(chatMessage);
    }

    public Task<List<ChatMessage>> GetChatMessageAsync()
    {
        Logger.LogDebug(
            $"[ChatGAgentManager][GetSessionMessageListAsync] - session:ID {this.GetPrimaryKey().ToString()} ,message={JsonConvert.SerializeObject(State.ChatHistory)}");
        return Task.FromResult(State.ChatHistory);
    }

    public Task<List<ChatMessageWithMetaDto>> GetChatMessageWithMetaAsync()
    {
        Logger.LogDebug(
            $"[GodChatGAgent][GetChatMessageWithMetaAsync] - sessionId: {this.GetPrimaryKey()}, messageCount: {State.ChatHistory.Count}, metaCount: {State.ChatMessageMetas.Count}");

        var result = new List<ChatMessageWithMetaDto>();

        // Combine ChatHistory with ChatMessageMetas
        for (int i = 0; i < State.ChatHistory.Count; i++)
        {
            var message = State.ChatHistory[i];
            var meta = i < State.ChatMessageMetas.Count ? State.ChatMessageMetas[i] : null;

            result.Add(ChatMessageWithMetaDto.Create(message, meta));
        }

        Logger.LogDebug(
            $"[GodChatGAgent][GetChatMessageWithMetaAsync] - sessionId: {this.GetPrimaryKey()}, returned {result.Count} messages with metadata");

        return Task.FromResult(result);
    }

    public Task<DateTime?> GetFirstChatTimeAsync()
    {
        return Task.FromResult(State.FirstChatTime);
    }

    public Task<DateTime?> GetLastChatTimeAsync()
    {
        return Task.FromResult(State.LastChatTime);
    }
    
    protected sealed override void GAgentTransitionState(GodChatState state,
        StateLogEventBase<GodChatEventLog> @event)
    {
        switch (@event)
        {
            case UpdateUserProfileGodChatEventLog updateUserProfileGodChatEventLog:
                if (state.UserProfile == null)
                {
                    state.UserProfile = new UserProfile();
                }

                state.UserProfile.Gender = updateUserProfileGodChatEventLog.Gender;
                state.UserProfile.BirthDate = updateUserProfileGodChatEventLog.BirthDate;
                state.UserProfile.BirthPlace = updateUserProfileGodChatEventLog.BirthPlace;
                state.UserProfile.FullName = updateUserProfileGodChatEventLog.FullName;
                break;
            case RenameChatTitleEventLog renameChatTitleEventLog:
                state.Title = renameChatTitleEventLog.Title;
                break;
            case SetChatManagerGuidEventLog setChatManagerGuidEventLog:
                state.ChatManagerGuid = setChatManagerGuidEventLog.ChatManagerGuid;
                break;
            case SetAIAgentIdLogEvent setAiAgentIdLogEvent:
                state.AIAgentIds = setAiAgentIdLogEvent.AIAgentIds;
                break;
            case UpdateRegionProxiesLogEvent updateRegionProxiesLogEvent:
                foreach (var regionProxy in updateRegionProxiesLogEvent.RegionProxies)
                {
                    if (state.RegionProxies == null)
                    {
                        state.RegionProxies = new Dictionary<string, List<Guid>>();
                    }

                    state.RegionProxies[regionProxy.Key] = regionProxy.Value;
                }

                break;
            case UpdateChatTimeEventLog updateChatTimeEventLog:
                if (state.FirstChatTime == null)
                {
                    state.FirstChatTime = updateChatTimeEventLog.ChatTime;
                }

                state.LastChatTime = updateChatTimeEventLog.ChatTime;
                break;
            case AddChatMessageMetasLogEvent addChatMessageMetasLogEvent:
                if (addChatMessageMetasLogEvent.ChatMessageMetas != null &&
                    addChatMessageMetasLogEvent.ChatMessageMetas.Any())
                {
                    // Calculate the starting index for new metadata based on current ChatHistory count
                    // minus the number of new metadata items we're adding
                    int newMetadataCount = addChatMessageMetasLogEvent.ChatMessageMetas.Count;
                    int targetStartIndex = Math.Max(0, state.ChatHistory.Count - newMetadataCount);

                    // Ensure we have enough default metadata up to the target start index
                    while (state.ChatMessageMetas.Count < targetStartIndex)
                    {
                        state.ChatMessageMetas.Add(new ChatMessageMeta
                        {
                            IsVoiceMessage = false,
                            VoiceLanguage = VoiceLanguageEnum.English,
                            VoiceParseSuccess = true,
                            VoiceParseErrorMessage = null,
                            VoiceDurationSeconds = 0.0
                        });
                    }

                    // Add the new metadata
                    foreach (var meta in addChatMessageMetasLogEvent.ChatMessageMetas)
                    {
                        state.ChatMessageMetas.Add(meta);
                    }
                }

                // Final sync: ensure ChatMessageMetas matches ChatHistory count
                while (state.ChatMessageMetas.Count < state.ChatHistory.Count)
                {
                    state.ChatMessageMetas.Add(new ChatMessageMeta
                    {
                        IsVoiceMessage = false,
                        VoiceLanguage = VoiceLanguageEnum.English,
                        VoiceParseSuccess = true,
                        VoiceParseErrorMessage = null,
                        VoiceDurationSeconds = 0.0
                    });
                }

                    break;  
             case AddPromptTemplateLogEvent addPromptTemplateLogEvent :
                 if (addPromptTemplateLogEvent.PromptTemplate.IsNullOrEmpty())
                 {
                     break;
                 }
                 state.PromptTemplate = addPromptTemplateLogEvent.PromptTemplate;
                 break;
            case GodAddChatHistoryLogEvent godAddChatHistoryLogEvent :
                if (godAddChatHistoryLogEvent.ChatList.Count > 0)
                {
                    state.ChatHistory.AddRange(godAddChatHistoryLogEvent.ChatList);
                }

                var maxChatHistoryCount = 32;
                if (state.MaxHistoryCount > 0)
                {
                    maxChatHistoryCount = state.MaxHistoryCount;
                }

                if (state.ChatHistory.Count() > maxChatHistoryCount)
                {
                    var toDeleteImageKeys = new List<string>();
                    var recordsToDelete = state.ChatHistory.Take(state.ChatHistory.Count() - maxChatHistoryCount);
                    foreach (var record in recordsToDelete)
                    {
                        if (record.ImageKeys != null && record.ImageKeys.Count > 0)
                        {
                            toDeleteImageKeys.AddRange(record.ImageKeys);
                        }
                    }

                    if (toDeleteImageKeys.Any())
                    {
                        var blobContainer = ServiceProvider.GetRequiredService<IBlobContainer>();
                        var downloadTasks = toDeleteImageKeys.Select(async key =>
                        {
                            await blobContainer.DeleteAsync(key);
                        });

                        AsyncHelper.RunSync(async () => await Task.WhenAll(downloadTasks));
                    }

                    state.ChatHistory.RemoveRange(0, state.ChatHistory.Count() - maxChatHistoryCount);
                }
                break;
            case GodSetMaxHistoryCount godSetMaxHistoryCount:
                state.MaxHistoryCount = godSetMaxHistoryCount.MaxHistoryCount;
                break;
            case UpdateProxyInitStatusLogEvent updateProxyInitStatusLogEvent:
                state.ProxyInitStatuses[updateProxyInitStatusLogEvent.ProxyId] = updateProxyInitStatusLogEvent.Status;
                break;
            case UpdateSingleRegionProxyLogEvent updateSingleRegionProxyLogEvent:
                // Optimized path for single region updates
                if (state.RegionProxies == null)
                {
                    state.RegionProxies = new Dictionary<string, List<Guid>>();
                }
                state.RegionProxies[updateSingleRegionProxyLogEvent.Region] = updateSingleRegionProxyLogEvent.ProxyIds;
                break;
            case PerformConfigCombinedEventLog performConfigCombinedEventLog:
                // Handle combined config event - equivalent to the three separate events
                // 1. UpdateSingleRegionProxyLogEvent equivalent
                if (state.RegionProxies == null)
                {
                    state.RegionProxies = new Dictionary<string, List<Guid>>();
                }
                state.RegionProxies[performConfigCombinedEventLog.Region] = performConfigCombinedEventLog.ProxyIds;
                
                // 2. AddPromptTemplateLogEvent equivalent
                if (!performConfigCombinedEventLog.PromptTemplate.IsNullOrEmpty())
                {
                    state.PromptTemplate = performConfigCombinedEventLog.PromptTemplate;
                }
                
                // 3. GodSetMaxHistoryCount equivalent
                state.MaxHistoryCount = performConfigCombinedEventLog.MaxHistoryCount;
                break;
            case GodStreamChatCombinedEventLog godStreamChatCombinedEventLog:
                // Handle combined stream chat event - equivalent to the three separate events
                // 1. GodAddChatHistoryLogEvent equivalent
                if (godStreamChatCombinedEventLog.ChatList.Count > 0)
                {
                    state.ChatHistory.AddRange(godStreamChatCombinedEventLog.ChatList);
                }

                var maxHistoryCount = 32;
                if (state.MaxHistoryCount > 0)
                {
                    maxHistoryCount = state.MaxHistoryCount;
                }

                if (state.ChatHistory.Count() > maxHistoryCount)
                {
                    var toDeleteImageKeys = new List<string>();
                    var recordsToDelete = state.ChatHistory.Take(state.ChatHistory.Count() - maxHistoryCount);
                    foreach (var record in recordsToDelete)
                    {
                        if (record.ImageKeys != null && record.ImageKeys.Count > 0)
                        {
                            toDeleteImageKeys.AddRange(record.ImageKeys);
                        }
                    }

                    if (toDeleteImageKeys.Any())
                    {
                        var blobContainer = ServiceProvider.GetRequiredService<IBlobContainer>();
                        var downloadTasks = toDeleteImageKeys.Select(async key =>
                        {
                            await blobContainer.DeleteAsync(key);
                        });

                        AsyncHelper.RunSync(async () => await Task.WhenAll(downloadTasks));
                    }

                    state.ChatHistory.RemoveRange(0, state.ChatHistory.Count() - maxHistoryCount);
                }
                
                // 2. UpdateChatTimeEventLog equivalent
                if (state.FirstChatTime == null)
                {
                    state.FirstChatTime = godStreamChatCombinedEventLog.ChatTime;
                }
                state.LastChatTime = godStreamChatCombinedEventLog.ChatTime;
                
                // 3. AddChatMessageMetasLogEvent equivalent
                if (godStreamChatCombinedEventLog.ChatMessageMetas != null && godStreamChatCombinedEventLog.ChatMessageMetas.Any())
                {
                    // Calculate the starting index for new metadata based on current ChatHistory count
                    // minus the number of new metadata items we're adding
                    int newMetadataCount = godStreamChatCombinedEventLog.ChatMessageMetas.Count;
                    int targetStartIndex = Math.Max(0, state.ChatHistory.Count - newMetadataCount);
                    
                    // Ensure we have enough default metadata up to the target start index
                    while (state.ChatMessageMetas.Count < targetStartIndex)
                    {
                        state.ChatMessageMetas.Add(new ChatMessageMeta
                        {
                            IsVoiceMessage = false,
                            VoiceLanguage = VoiceLanguageEnum.English,
                            VoiceParseSuccess = true,
                            VoiceParseErrorMessage = null,
                            VoiceDurationSeconds = 0.0
                        });
                    }
                    
                    // Add the new metadata
                    foreach (var meta in godStreamChatCombinedEventLog.ChatMessageMetas)
                    {
                        state.ChatMessageMetas.Add(meta);
                    }
                }
                
                // Final sync: ensure ChatMessageMetas matches ChatHistory count
                while (state.ChatMessageMetas.Count < state.ChatHistory.Count)
                {
                    state.ChatMessageMetas.Add(new ChatMessageMeta
                    {
                        IsVoiceMessage = false,
                        VoiceLanguage = VoiceLanguageEnum.English,
                        VoiceParseSuccess = true,
                        VoiceParseErrorMessage = null,
                        VoiceDurationSeconds = 0.0
                    });
                }
                break;
            }
    }

    private IConfigurationGAgent GetConfiguration()
    {
        return GrainFactory.GetGrain<IConfigurationGAgent>(CommonHelper.GetSessionManagerConfigurationId());
    }

    /// <summary>
    /// Checks if the text contains meaningful content (letters or Chinese characters)
    /// </summary>
    /// <param name="text">Text to check</param>
    /// <returns>True if text contains meaningful content, false otherwise</returns>
    private static bool HasMeaningfulContent(string text)
    {
        if (string.IsNullOrEmpty(text))
            return false;

        // Remove all punctuation and check if there's actual content
        var cleanText = ChatRegexPatterns.NonWordChars.Replace(text, "");
        var result = cleanText.Length > 0; // At least one letter or Chinese character

        return result;
    }

    /// <summary>
    /// Extracts complete sentences from accumulated text and removes them from the accumulator
    /// </summary>
    /// <param name="accumulatedText">The full accumulated text</param>
    /// <param name="textAccumulator">The accumulator to update</param>
    /// <param name="isLastChunk">Whether this is the last chunk of the stream</param>
    /// <returns>Complete sentence if found, otherwise null</returns>
    private string ExtractCompleteSentence(string accumulatedText, StringBuilder textAccumulator,
        bool isLastChunk = false)
    {
        Logger.LogDebug($"[ExtractCompleteSentence] Input: '{accumulatedText}', isLastChunk: {isLastChunk}");

        if (string.IsNullOrEmpty(accumulatedText))
        {
            Logger.LogDebug("[ExtractCompleteSentence] Returning null - empty input");
            return null;
        }

        var hasMeaningfulContent = HasMeaningfulContent(accumulatedText);
        Logger.LogDebug($"[ExtractCompleteSentence] HasMeaningfulContent: {hasMeaningfulContent}");

        // Enhanced logic: return any non-empty text when isLastChunk = true
        if (isLastChunk)
        {
            var trimmedText = accumulatedText.Trim();
            if (!string.IsNullOrEmpty(trimmedText))
            {
                textAccumulator.Clear();
                return trimmedText;
            }
        }

        // Special handling for short text: return directly if meaningful and <= 6 characters
        if (accumulatedText.Length <= 6 && hasMeaningfulContent)
        {
            var shortText = accumulatedText.Trim();
            textAccumulator.Clear();
            return shortText;
        }

        var extractIndex = -1;

        // Look for complete sentence endings
        for (var i = accumulatedText.Length - 1; i >= 0; i--)
        {
            if (VoiceChatConstants.SentenceEnders.Contains(accumulatedText[i]))
            {
                // Only check if there's meaningful content, no length restriction
                var potentialSentence = accumulatedText.Substring(0, i + 1);
                if (HasMeaningfulContent(potentialSentence))
                {
                    extractIndex = i;
                    break;
                }
            }
        }

        if (extractIndex == -1)
            return null;

        // Extract complete sentence
        var completeSentence = accumulatedText.Substring(0, extractIndex + 1).Trim();
        if (string.IsNullOrEmpty(completeSentence))
            return null;

        // Remove processed text from accumulator
        var remainingText = accumulatedText.Substring(extractIndex + 1);
        textAccumulator.Clear();
        textAccumulator.Append(remainingText);

        return completeSentence;
    }

    /// <summary>
    /// Cleans text for speech synthesis by removing markdown syntax and emojis
    /// </summary>
    /// <param name="text">Text to clean</param>
    /// <param name="language">Language for text replacement</param>
    /// <returns>Clean text suitable for speech synthesis</returns>
    private string CleanTextForSpeech(string text, VoiceLanguageEnum language = VoiceLanguageEnum.English)
    {
        if (string.IsNullOrEmpty(text))
            return text;

        var cleanText = text;

        // Remove markdown links but keep link text
        cleanText = ChatRegexPatterns.MarkdownLink.Replace(cleanText, "$1");

        // Remove bold and italic formatting
        cleanText = ChatRegexPatterns.MarkdownBold.Replace(cleanText, "$1");
        cleanText = ChatRegexPatterns.MarkdownItalic.Replace(cleanText, "$1");

        // Remove strikethrough formatting
        cleanText = ChatRegexPatterns.MarkdownStrikethrough.Replace(cleanText, "$1");

        // Remove header formatting
        cleanText = ChatRegexPatterns.MarkdownHeader.Replace(cleanText, "$1");

        // Replace code blocks with speech-friendly text
        cleanText = ChatRegexPatterns.MarkdownCodeBlock.Replace(cleanText,
            language == VoiceLanguageEnum.Chinese ? "代码块" : "code block");

        // Remove inline code formatting but keep content
        cleanText = ChatRegexPatterns.MarkdownInlineCode.Replace(cleanText, "$1");

        // Remove table formatting
        cleanText = ChatRegexPatterns.MarkdownTable.Replace(cleanText, " ");

        // Remove emojis completely (they don't speech-synthesize well)
        cleanText = ChatRegexPatterns.Emoji.Replace(cleanText, "");

        // Remove multiple spaces and special markdown symbols
        cleanText = cleanText.Replace("**", "")
            .Replace("__", "")
            .Replace("~~", "")
            .Replace("---", "")
            .Replace("***", "")
            .Replace("===", "")
            .Replace("```", "")
            .Replace(">>>", "")
            .Replace("<<<", "");

        // Remove excessive whitespace
        cleanText = ChatRegexPatterns.WhitespaceNormalize.Replace(cleanText, " ").Trim();

        return cleanText;
    }

    public async Task<Tuple<string, string>> ChatWithSessionAsync(Guid sessionId, string sysmLLM, string content,
        ExecutionPromptSettings promptSettings = null)
    {
        var title = "";
        if (State.Title.IsNullOrEmpty())
        {
            // var titleList = await ChatWithHistory(content);
            // title = titleList is { Count: > 0 }
            //     ? titleList[0].Content!
            //     : string.Join(" ", content.Split(" ").Take(4));
            // Take first 4 words and limit total length to 100 characters
            title = string.Join(" ", content.Split(" ").Take(4));
            if (title.Length > 100)
            {
                title = title.Substring(0, 100);
            }

            RaiseEvent(new RenameChatTitleEventLog()
            {
                Title = title
            });

            await ConfirmEvents();

            IChatManagerGAgent chatManagerGAgent =
                GrainFactory.GetGrain<IChatManagerGAgent>((Guid)State.ChatManagerGuid);
            await chatManagerGAgent.RenameChatTitleAsync(new RenameChatTitleEvent()
            {
                SessionId = sessionId,
                Title = title
            });
        }

        var configuration = GetConfiguration();
        var response = await GodChatAsync(await configuration.GetSystemLLM(), content, promptSettings);
        return new Tuple<string, string>(response, title);
    }


    public async Task<string> GodVoiceStreamChatAsync(Guid sessionId, string llm, bool streamingModeEnabled,
        string message,
        string chatId, ExecutionPromptSettings? promptSettings = null, bool isHttpRequest = false,
        string? region = null, VoiceLanguageEnum voiceLanguage = VoiceLanguageEnum.English,
        double voiceDurationSeconds = 0.0, bool addToHistory = true)
    {
        var totalStopwatch = Stopwatch.StartNew();
        Logger.LogDebug(
            $"[GodChatGAgent][GodVoiceStreamChatAsync] {sessionId.ToString()} start with message: {message}, language: {voiceLanguage}");

        // Step 1: Get configuration and system message (same as GodStreamChatAsync)
        var configuration = GetConfiguration();
        var sysMessage = await configuration.GetPrompt();

        // Step 2: Initialize LLM if needed (same as GodStreamChatAsync)

        // Step 3: Create voice chat context with voice-specific metadata
        var aiChatContextDto = CreateVoiceChatContext(sessionId, llm, streamingModeEnabled, message, chatId, 
            promptSettings, isHttpRequest, region, voiceLanguage, voiceDurationSeconds);

        // Step 4: Get AI proxy and start streaming chat (same as GodStreamChatAsync)
        var aiAgentStatusProxy = await GetProxyByRegionAsync(region);
        
        if (aiAgentStatusProxy != null)
        {
            var proxyId = aiAgentStatusProxy.GetPrimaryKey();
            
            // Ensure proxy is initialized before proceeding
            await EnsureProxyInitializedAsync(proxyId, sessionId);
            
            Logger.LogDebug(
                $"[GodChatGAgent][GodVoiceStreamChatAsync] agent {aiAgentStatusProxy.GetPrimaryKey().ToString()}, session {sessionId.ToString()}, chat {chatId}");
            
            // Set default temperature for voice chat
            var settings = promptSettings ?? new ExecutionPromptSettings();
            settings.Temperature = "1.0";
            
            // Start streaming with voice context (timestamp now in system prompt)
            var promptMsg = message;
            switch (voiceLanguage)
            {
                case  VoiceLanguageEnum.English:
                    promptMsg += ".Requirement: Please reply in English.";
                    break;
                case VoiceLanguageEnum.Chinese:
                    promptMsg += ".Requirement: Please reply in Chinese.";
                    break;
                case VoiceLanguageEnum.Spanish:
                    promptMsg += ".Requirement: Please reply in Spanish.";
                    break;
                case VoiceLanguageEnum.Unset:
                    break;
                default:
                    break;
            }
            Logger.LogDebug($"[GodChatGAgent][GodVoiceStreamChatAsync] promptMsg: {promptMsg}");

            var result = await aiAgentStatusProxy.PromptWithStreamAsync(promptMsg, State.ChatHistory, settings,
                context: aiChatContextDto);
            if (!result)
            {
                Logger.LogError(
                    $"[GodChatGAgent][GodVoiceStreamChatAsync] Failed to initiate voice streaming response. {this.GetPrimaryKey().ToString()}");
            }

            if (!addToHistory)
            {
                totalStopwatch.Stop();
                Logger.LogDebug($"[GodChatGAgent][GodVoiceStreamChatAsync] TOTAL_Time (no history) - Duration: {totalStopwatch.ElapsedMilliseconds}ms, SessionId: {sessionId}");
                return string.Empty;
            }

            var historyStopwatch = Stopwatch.StartNew();
            var userVoiceMeta = new ChatMessageMeta
            {
                IsVoiceMessage = true,
                VoiceLanguage = voiceLanguage,
                VoiceParseSuccess = true,
                VoiceParseErrorMessage = null,
                VoiceDurationSeconds = voiceDurationSeconds
            };

            RaiseEvent(new GodAddChatHistoryLogEvent
            {
                ChatList = new List<ChatMessage>()
                {
                    new ChatMessage
                    {
                        ChatRole = ChatRole.User,
                        Content = message
                    }
                }
            });
                
            RaiseEvent(new AddChatMessageMetasLogEvent
            {
                ChatMessageMetas = new List<ChatMessageMeta> { userVoiceMeta }
            });

            historyStopwatch.Stop();
            Logger.LogDebug($"[GodChatGAgent][GodVoiceStreamChatAsync] AddToHistory - Duration: {historyStopwatch.ElapsedMilliseconds}ms, SessionId: {sessionId}");
        }
        else
        {
            Logger.LogDebug(
                $"[GodChatGAgent][GodVoiceStreamChatAsync] fallback to history agent, session {sessionId.ToString()}, chat {chatId}");
            // Fallback to non-streaming chat if no proxy available
            //await ChatAsync(message, promptSettings, aiChatContextDto);
        }

        // Voice synthesis and streaming handled in ChatMessageCallbackAsync
        totalStopwatch.Stop();
        Logger.LogDebug($"[GodChatGAgent][GodVoiceStreamChatAsync] TOTAL_Time - Duration: {totalStopwatch.ElapsedMilliseconds}ms, SessionId: {sessionId}");
        return string.Empty;
    }

    /// <summary>
    /// Parse AI response to extract main content and conversation suggestions
    /// </summary>
    /// <param name="fullResponse">Complete AI response text</param>
    /// <returns>Tuple of (main content, list of suggestions)</returns>
    private (string mainContent, List<string> suggestions) ParseResponseWithSuggestions(string fullResponse)
    {
        if (string.IsNullOrEmpty(fullResponse))
        {
            return (fullResponse, new List<string>());
        }

        // Pattern to match conversation suggestions block using precompiled regex
        var match = ChatRegexPatterns.ConversationSuggestionsBlock.Match(fullResponse);

        if (match.Success)
        {
            // Extract main content by removing everything from the start of [SUGGESTIONS] to the end
            var suggestionStartIndex = fullResponse.IndexOf("[SUGGESTIONS]", StringComparison.OrdinalIgnoreCase);
            var mainContent = suggestionStartIndex > 0
                ? fullResponse.Substring(0, suggestionStartIndex).Trim()
                : "";

            var suggestionSection = match.Groups[1].Value;
            var suggestions = ExtractNumberedItems(suggestionSection);

            Logger.LogDebug(
                $"[GodChatGAgent][ParseResponseWithSuggestions] Extracted {suggestions.Count} suggestions from response");
            return (mainContent, suggestions);
        }

        Logger.LogDebug("[GodChatGAgent][ParseResponseWithSuggestions] No suggestions found in response");
        return (fullResponse, new List<string>());
    }

    /// <summary>
    /// Extract numbered items from text (e.g., "1. item", "2. item", etc.)
    /// </summary>
    /// <param name="text">Text containing numbered items</param>
    /// <returns>List of extracted items</returns>
    private List<string> ExtractNumberedItems(string text)
    {
        var items = new List<string>();
        if (string.IsNullOrEmpty(text))
        {
            return items;
        }

        var lines = text.Split('\n', StringSplitOptions.RemoveEmptyEntries);

        foreach (var line in lines)
        {
            var trimmedLine = line.Trim();
            // Match numbered items like "1. content" or "1) content" using precompiled regex
            var match = ChatRegexPatterns.NumberedItem.Match(trimmedLine);
            if (match.Success)
            {
                var item = match.Groups[1].Value.Trim();
                if (!string.IsNullOrEmpty(item))
                {
                    items.Add(item);
                }
            }
        }

        Logger.LogDebug($"[GodChatGAgent][ExtractNumberedItems] Extracted {items.Count} numbered items");
        return items;
    }

    /// <summary>
    /// Checks if the text contains a partial suggestions marker using prefix matching
    /// </summary>
    /// <param name="content">Content to check</param>
    /// <returns>True if a partial marker is found, false otherwise</returns>
    private static bool IsPartialSuggestionsMarker(ReadOnlySpan<char> content)
    {
        ReadOnlySpan<char> target = "[SUGGESTIONS]".AsSpan();

        // Check all occurrences of '[' in the content
        int startIndex = 0;
        while (true)
        {
            int index = content.Slice(startIndex).IndexOf('[');
            if (index == -1) break;

            index += startIndex; // Adjust to absolute position
            ReadOnlySpan<char> remaining = content.Slice(index);

            if (target.StartsWith(remaining, StringComparison.OrdinalIgnoreCase) &&
                remaining.Length < target.Length)
            {
                return true;
            }

            startIndex = index + 1;
        }

        return false;
    }
    
    private async Task<string> GenerateDailyRecommendationsAsync(GodGPTLanguage language,
        DateTime? userLocalTime, string? userTimeZoneId)
    {
        Logger.LogDebug($"[GodChatGAgent][GenerateDailyRecommendationsAsync] {this.GetPrimaryKey()} userLocalTime: {userLocalTime.ToString() ?? "Null"}, userTimeZoneId: {userTimeZoneId ?? "Null"}");
        var googleAuthGAgent = GrainFactory.GetGrain<IGoogleAuthGAgent>(State.ChatManagerGuid);
        var userQuotaGAgent = GrainFactory.GetGrain<IUserQuotaGAgent>(State.ChatManagerGuid);
        var userInfoCollectionGAgent = GrainFactory.GetGrain<IUserInfoCollectionGAgent>(State.ChatManagerGuid);
        var (fullName, prompt) = await userInfoCollectionGAgent.GenerateUserInfoPromptAsync(userLocalTime);
        var isSubscribed = await userQuotaGAgent.IsSubscribedAsync(true) || await userQuotaGAgent.IsSubscribedAsync(false);
        
        // Get today's calendar events
        var userTimeZone = TimeZoneInfo.Utc;
        try
        {
            if (!userTimeZoneId.IsNullOrWhiteSpace())
            {
                userTimeZone = TimeZoneInfo.FindSystemTimeZoneById(userTimeZoneId);
            }
        }
        catch (TimeZoneNotFoundException ex)
        {
            Logger.LogError(ex, $"[GodChatGAgent][GenerateDailyRecommendationsAsync] {this.GetPrimaryKey()} TimeZone not found {userTimeZoneId}");
        }
        
        var queryTime = userLocalTime ?? DateTime.UtcNow;
        var dayStart = queryTime.Date;
        var dayStartOffset = new DateTimeOffset(dayStart, userTimeZone.GetUtcOffset(dayStart));
        var timeMinRfc3339 = dayStartOffset.ToString("yyyy-MM-ddTHH:mm:sszzz");

        var dayEnd = queryTime.Date.AddDays(1).AddSeconds(-1);
        var dayEndOffset = new DateTimeOffset(dayEnd, userTimeZone.GetUtcOffset(dayEnd));
        var timeMaxRfc3339 = dayEndOffset.ToString("yyyy-MM-ddTHH:mm:sszzz");
        Logger.LogDebug($"[GodChatGAgent][GenerateDailyRecommendationsAsync] {this.GetPrimaryKey()} Final timeMin: {timeMinRfc3339}, timeMax: {timeMaxRfc3339}, TimeZone: {userTimeZone.Id}");
        var googleCalendarListDto = await googleAuthGAgent.QueryCalendarEventsAsync(new GoogleCalendarQueryDto
        {
            StartTime = timeMinRfc3339,
            EndTime = timeMaxRfc3339,
            OrderBy = "startTime"
        });
        
        // Generate daily recommendations based on subscription status and calendar events
        var languageEnglishName = GodGPTLanguageHelper.GetLanguageEnglishName(language);
<<<<<<< HEAD
        prompt = $"Use  {languageEnglishName} to respond including titles like DO, DON'T \n {prompt}";
        Logger.LogDebug($"[GoogleAuthGAgent][GenerateDailyRecommendationsAsync] {this.GetPrimaryKey().ToString()} Google response: {JsonConvert.SerializeObject(googleCalendarListDto)}");
=======
        
        // Select divination system based on user language
        var divinationSystemInstruction = language == GodGPTLanguage.CN || language == GodGPTLanguage.TraditionalChinese
            ? @"DIVINATION SYSTEM: Chinese Huangli (Yellow Calendar) and Five Elements Theory (五行学说)

METHODOLOGY EXPLANATION (MUST include in your response to user):
- Start your response by briefly explaining that this analysis is based on traditional Chinese Huangli (Yellow Calendar) combined with Five Elements theory (Metal金, Wood木, Water水, Fire火, Earth土)
- Mention that the predictions consider the user's birth date, current date, location, and the interaction of Five Elements
- Use phrases like: ""根据中国传统黄历和五行理论..."", ""今日五行属性..."", ""结合您的八字...""

ELEMENT EXPLANATION REQUIREMENT:
- For EACH DO/DON'T recommendation, explain which element (五行) or Huangli principle supports it
- Example: ""宜：签署合同 - 今日为黄道吉日，五行金旺，利于商业决策""
- Example: ""忌：搬家 - 今日冲煞方位与您的本命相克，五行土弱""
- Make the user understand WHY by referencing specific elements related to them

TONE: Mystical yet authoritative, as if consulting ancient wisdom. Use traditional Chinese fortune-telling language."
            : @"DIVINATION SYSTEM: Western Astrology and Planetary Transits

METHODOLOGY EXPLANATION (MUST include in your response to user):
- Start your response by briefly explaining that this analysis is based on Western astrological principles, examining current planetary positions and their aspects
- Mention that the predictions consider the user's birth chart (zodiac sign, planetary placements) and today's celestial transits
- Use phrases like: ""Based on astrological analysis..."", ""Today's planetary alignment reveals..."", ""According to your birth chart...""

ASTROLOGICAL ELEMENT EXPLANATION REQUIREMENT:
- For EACH DO/DON'T recommendation, explain which astrological factor supports it
- Reference specific elements: planets (Sun, Moon, Mercury, Venus, Mars, Jupiter, Saturn), aspects (conjunction, trine, square, opposition), houses (1st-12th)
- Example: ""DO: Start new projects - Mars trine your natal Sun empowers bold action and initiative""
- Example: ""DON'T: Make major financial decisions - Mercury retrograde creates confusion in communication and contracts""
- Example: ""DO: Social networking - Venus in your 11th house (friendships) brings harmonious connections""
- Make the user understand WHY by connecting to their personal astrological profile

TONE: Mystical yet authoritative, as if consulting celestial wisdom. Use astrological terminology that sounds both ancient and scientific.";

        prompt = $@"Use {languageEnglishName} to respond.

{divinationSystemInstruction}

CRITICAL REQUIREMENTS:
1. In your response, FIRST explain to the user what divination method you're using and why they should trust it
2. Reference specific elements (Five Elements for Chinese, Planetary aspects for Western) throughout your recommendations
3. For EVERY DO and DON'T item, provide the underlying divination reasoning
4. Make the user feel this is personalized for THEM by connecting to their birth date, location, and time
5. Use mystical and authoritative language to add credibility

{prompt}";
        
>>>>>>> c8f7c8b4
        return GenerateDailyRecommendationsAsync(prompt, isSubscribed, googleCalendarListDto, languageEnglishName);
    }

    /// <summary>
    /// Generate daily recommendations based on subscription status and calendar events
    /// </summary>
    private string GenerateDailyRecommendationsAsync(string prompt, bool isSubscribed, GoogleCalendarListDto calendarEvents, 
        string language)
    {
        try
        {
            Logger.LogDebug("[GodChatGAgent][GenerateDailyRecommendationsAsync] Generating daily recommendations");
            
            // Format calendar events
            var notBound = !calendarEvents.Success && calendarEvents.Error == "Google account not bound";
            var hasEvents = calendarEvents?.Success == true && !calendarEvents.Events.IsNullOrEmpty();
            var formattedEvents = hasEvents ? FormatCalendarEvents(calendarEvents!.Events) : new List<string>();
            
            Logger.LogDebug($"[GodChatGAgent][GenerateDailyRecommendationsAsync] {this.GetPrimaryKey().ToString()} isSubscribed: {isSubscribed}, notBound: {notBound}, hasEvents: {hasEvents}");
            
            // Generate recommendations based on scenarios
            if (isSubscribed && hasEvents)
            {
                return $"{prompt}{GenerateSubscribedUserWithEventsRecommendations(formattedEvents, calendarEvents!.Events, language)}";
            }
            else if (!isSubscribed && hasEvents)
            {
                return $"{prompt}{GenerateNonSubscribedUserWithEventsRecommendations(formattedEvents, calendarEvents!.Events, language)}";
            } else if (isSubscribed &&  !hasEvents && !notBound)
            {
                return $"{prompt}{GeneratePaidAndBoundUserWithoutEventsRecommendations(language)}";
            }
            else
            {
                return $"{prompt}{GenerateUserWithoutEventsRecommendations(language)}";
            }
        }
        catch (Exception ex)
        {
            Logger.LogError(ex, "[GodChatGAgent][GenerateDailyRecommendationsAsync] Error generating daily recommendations");
            return $"{prompt}{GenerateUserWithoutEventsRecommendations(language)}";
        }
    }

    /// <summary>
    /// Format calendar events for display
    /// </summary>
    private List<string> FormatCalendarEvents(List<GoogleCalendarEventDto> events)
    {
        var formattedEvents = new List<string>();
        
        foreach (var eventItem in events)
        {
            if (string.IsNullOrEmpty(eventItem.Summary)) continue;
            
            var eventTime = "Unknown time";
            if (eventItem.StartTime?.DateTime.HasValue == true)
            {
                var startTime = eventItem.StartTime.DateTime.Value;
                eventTime = startTime.ToString("HH:mm");
            }
            
            formattedEvents.Add($"{eventItem.Summary} @ {eventTime}");
        }
        
        return formattedEvents;
    }
    
    private string GeneratePaidAndBoundUserWithoutEventsRecommendations(string language)
    {
        var prompt = $@"Use the following format for the output:
Hi, {{user_name}}, based on your name, gender, age, location, and local time, here are your exclusive Dos and Don'ts for today (which may cover health, work, relationships, life, etc.), as follows:
DO
- Xxxx
- xxxxx
DON'T
- Xxxxx
- Xxxxx

We noticed your calendar is empty for today. This is a perfect opportunity to take some time for yourself, engage in deep thought, or simply enjoy the freedom! When you have new plans, we'll be here to provide you with personalized guidance.

xxxxx (A brief one-sentence summary, under 20 words)";

        return prompt;
    }   

    /// <summary>
    /// Generate recommendations for users without events
    /// </summary>
    private string GenerateUserWithoutEventsRecommendations(string language)
    {
        var prompt = $@"Use the following format for the output:
Hi, {{user_name}}, based on your name, gender, age, location, and local time, here are your exclusive Dos and Don'ts for today (which may cover health, work, relationships, life, etc.), as follows:
DO
- Xxxx
- xxxxx
DON'T
- Xxxxx
- Xxxxx
xxxxx (A brief one-sentence summary, under 20 words)";

        return prompt;
    }

    /// <summary>
    /// Generate recommendations for non-subscribed users with events
    /// </summary>
    private string GenerateNonSubscribedUserWithEventsRecommendations(List<string> formattedEvents, List<GoogleCalendarEventDto> events, string language)
    {
        var prompt = $@"User events event_title @ time \\n";

        // Add detailed event analysis for subscribed users
        for (int i = 0; i < events.Count && i < formattedEvents.Count; i++)
        {
            var eventItem = events[i];
            if (eventItem.Summary.IsNullOrWhiteSpace())
            {
                continue;
            }
            var eventSummary = eventItem.Summary;
            var eventTime = string.Empty;
            
            if (eventItem.StartTime?.DateTime.HasValue == true)
            {
                var startTime = eventItem.StartTime.DateTime.Value;
                eventTime = startTime.ToString("HH:mm");
            }
            
            if (eventTime.IsNullOrWhiteSpace())
            {
                //prompt += $@"{eventSummary}\\n";
            }
            else
            {
                prompt += $@"{eventSummary} @ {eventTime}\\n";
            }
        }

        
        prompt += $@"Use the following format for the output:
Hi, {{user_name}}, based on your name, gender, age, location, and local time, I have generated your exclusive Dos and Don'ts for today (which may cover health, work, relationships, life, etc.), as follows:
DO
- Xxxx
- xxxxx
DON'T
- Xxxxx
- Xxxxx
Event1 @ time
Event2 @ time
xxxxx (A brief one-sentence summary, under 20 words)
Would you like me to create detailed guidance for you?";

        return prompt;
    }

    /// <summary>
    /// Generate recommendations for subscribed users with events
    /// </summary>
    private string GenerateSubscribedUserWithEventsRecommendations(List<string> formattedEvents, List<GoogleCalendarEventDto> events, string language)
    {
        
        var prompt = $@"User events event_title @ time \\n";

        // Add detailed event analysis for subscribed users
        for (int i = 0; i < events.Count && i < formattedEvents.Count; i++)
        {
            var eventItem = events[i];
            if (eventItem.Summary.IsNullOrWhiteSpace())
            {
                continue;
            }
            var eventSummary = eventItem.Summary;
            var eventTime = string.Empty;
            
            if (eventItem.StartTime?.DateTime.HasValue == true)
            {
                var startTime = eventItem.StartTime.DateTime.Value;
                eventTime = startTime.ToString("HH:mm");
            }

            if (eventTime.IsNullOrWhiteSpace())
            {
                //prompt += $@"{eventSummary}\\n";
            }
            else
            {
                prompt += $@"{eventSummary} @ {eventTime}\\n";
            }
        }

        prompt += $@"Use the following format for the output:
Hi, {{user_name}}, based on your name, gender, age, location, and local time, I have generated your exclusive Dos and Don'ts for today (which may cover health, work, relationships, life, etc.), as follows:
DO
- Xxxx
- xxxxx
DON'T
- Xxxxx
- Xxxxx

Event1 @ time
xxxxxxx(Event Overview)
DO
- Xxxx
- xxxxx
DON'T
- Xxxxx
- Xxxxx

Event2 @ time
xxxxxxx(Event Overview)
DO
- Xxxx
- xxxxx
DON'T
- Xxxxx
- XxxxxXxxxx

xxxxx (A brief one-sentence summary, under 20 words)";

        return prompt;
    }
}<|MERGE_RESOLUTION|>--- conflicted
+++ resolved
@@ -2342,10 +2342,6 @@
         
         // Generate daily recommendations based on subscription status and calendar events
         var languageEnglishName = GodGPTLanguageHelper.GetLanguageEnglishName(language);
-<<<<<<< HEAD
-        prompt = $"Use  {languageEnglishName} to respond including titles like DO, DON'T \n {prompt}";
-        Logger.LogDebug($"[GoogleAuthGAgent][GenerateDailyRecommendationsAsync] {this.GetPrimaryKey().ToString()} Google response: {JsonConvert.SerializeObject(googleCalendarListDto)}");
-=======
         
         // Select divination system based on user language
         var divinationSystemInstruction = language == GodGPTLanguage.CN || language == GodGPTLanguage.TraditionalChinese
@@ -2389,11 +2385,8 @@
 2. Reference specific elements (Five Elements for Chinese, Planetary aspects for Western) throughout your recommendations
 3. For EVERY DO and DON'T item, provide the underlying divination reasoning
 4. Make the user feel this is personalized for THEM by connecting to their birth date, location, and time
-5. Use mystical and authoritative language to add credibility
-
-{prompt}";
-        
->>>>>>> c8f7c8b4
+5. Use mystical and authoritative language to add credibility {prompt}";
+        Logger.LogDebug($"[GoogleAuthGAgent][GenerateDailyRecommendationsAsync] {this.GetPrimaryKey().ToString()} Google response: {JsonConvert.SerializeObject(googleCalendarListDto)}");
         return GenerateDailyRecommendationsAsync(prompt, isSubscribed, googleCalendarListDto, languageEnglishName);
     }
 
