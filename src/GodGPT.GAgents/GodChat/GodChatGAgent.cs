using System.Diagnostics;
using System.Text;
using Aevatar.AI.Exceptions;
using Aevatar.AI.Feature.StreamSyncWoker;
using Aevatar.Application.Grains.Agents.ChatManager.Common;
using Aevatar.Application.Grains.Agents.ChatManager.ConfigAgent;
using Aevatar.Application.Grains.Agents.ChatManager.Dtos;
using Aevatar.Application.Grains.Agents.ChatManager.ProxyAgent;
using Aevatar.Application.Grains.Agents.ChatManager.ProxyAgent.Dtos;
using Aevatar.Application.Grains.ChatManager.UserQuota;
using Aevatar.Application.Grains.Common.Constants;
using Aevatar.Application.Grains.Common.Options;
using Aevatar.Application.Grains.Invitation;
using Aevatar.Application.Grains.UserQuota;
using Aevatar.Core.Abstractions;
using Aevatar.GAgents.AI.Common;
using Aevatar.GAgents.AI.Options;
using Aevatar.GAgents.AIGAgent.Dtos;
using Aevatar.GAgents.ChatAgent.Dtos;
using Aevatar.GAgents.ChatAgent.GAgent;
using GodGPT.GAgents.Common.Constants;
using GodGPT.GAgents.SpeechChat;
using Json.Schema.Generation;
using Microsoft.Extensions.Logging;
using Microsoft.Extensions.Options;
using Newtonsoft.Json;
using Orleans.Concurrency;

namespace Aevatar.Application.Grains.Agents.ChatManager.Chat;

[Description("god chat agent")]
[GAgent]
[Reentrant]
public class GodChatGAgent : ChatGAgentBase<GodChatState, GodChatEventLog, EventBase, ChatConfigDto>, IGodChat
{
    private static readonly TimeSpan RequestRecoveryDelay = TimeSpan.FromSeconds(600);
    private const string DefaultRegion = "DEFAULT";
    private const string ProxyGPTModelName = "HyperEcho";
    private readonly ISpeechService _speechService;
    private readonly IOptionsMonitor<LLMRegionOptions> _llmRegionOptions;
    
    // Dictionary to maintain text accumulator for voice chat sessions
    // Key: chatId, Value: accumulated text buffer for sentence detection
    private static readonly Dictionary<string, StringBuilder> VoiceTextAccumulators = new();

    public GodChatGAgent(ISpeechService speechService, IOptionsMonitor<LLMRegionOptions> llmRegionOptions)
    {
        _speechService = speechService;
        _llmRegionOptions = llmRegionOptions;
    }

    protected override async Task ChatPerformConfigAsync(ChatConfigDto configuration)
    {
        var regionToLLMsMap = _llmRegionOptions.CurrentValue.RegionToLLMsMap;
        if (regionToLLMsMap.IsNullOrEmpty())
        {
            Logger.LogDebug($"[GodChatGAgent][ChatPerformConfigAsync] LLMConfigs is null or empty.");
            return;
        }

        var proxyIds = await InitializeRegionProxiesAsync(DefaultRegion);
        Dictionary<string, List<Guid>> regionProxies = new();
        regionProxies[DefaultRegion] = proxyIds;
        RaiseEvent(new UpdateRegionProxiesLogEvent
        {
            RegionProxies = regionProxies
        });
        await ConfirmEvents();
    }

    [EventHandler]
    public async Task HandleEventAsync(RequestStreamChatEvent @event)
    {
        var chatId = Guid.NewGuid().ToString();
        //Decommission the SignalR conversation interface
        var chatMessage = new ResponseStreamGodChat()
        {
            Response =
                "A better experience awaits! Please update to the latest version.",
            ChatId = chatId,
            NewTitle = "A better experience awaits",
            IsLastChunk = true,
            SerialNumber = -2,
            SessionId = @event.SessionId
        };
        Logger.LogDebug(
            $"[GodChatGAgent][RequestStreamChatEvent] decommission :{JsonConvert.SerializeObject(@event)} chatID:{chatId}");
        await PublishAsync(chatMessage);

        // string chatId = Guid.NewGuid().ToString();
        // Logger.LogDebug(
        //     $"[GodChatGAgent][RequestStreamGodChatEvent] start:{JsonConvert.SerializeObject(@event)} chatID:{chatId}");
        // var title = "";
        // var content = "";
        // var isLastChunk = false;
        //
        // try
        // {
        //     if (State.StreamingModeEnabled)
        //     {
        //         Logger.LogDebug("State.StreamingModeEnabled is on");
        //         await StreamChatWithSessionAsync(@event.SessionId, @event.SystemLLM, @event.Content, chatId);
        //     }
        //     else
        //     {
        //         var response = await ChatWithSessionAsync(@event.SessionId, @event.SystemLLM, @event.Content);
        //         content = response.Item1;
        //         title = response.Item2;
        //         isLastChunk = true;
        //     }
        // }
        // catch (Exception e)
        // {
        //     Logger.LogError(e, $"[GodChatGAgent][RequestStreamGodChatEvent] handle error:{e.ToString()}");
        // }
        //
        // await PublishAsync(new ResponseStreamGodChat()
        // {
        //     ChatId = chatId,
        //     Response = content,
        //     NewTitle = title,
        //     IsLastChunk = isLastChunk,
        //     SerialNumber = -1,
        //     SessionId = @event.SessionId
        // });
        //
        // Logger.LogDebug($"[GodChatGAgent][RequestStreamGodChatEvent] end:{JsonConvert.SerializeObject(@event)}");
    }

    public async Task StreamChatWithSessionAsync(Guid sessionId, string sysmLLM, string content, string chatId,
        ExecutionPromptSettings promptSettings = null, bool isHttpRequest = false, string? region = null, 
        List<string>? images = null)
    {
        Logger.LogDebug($"[GodChatGAgent][StreamChatWithSession] {sessionId.ToString()} start.");
        
        // Get language from RequestContext with error handling
        var language = GodGPTLanguageHelper.GetGodGPTLanguageFromContext();
        Logger.LogDebug($"[GodChatGAgent][StreamChatWithSession] Language from context: {language}");
        
        var actionType = images == null || images.IsNullOrEmpty()
            ? ActionType.Conversation
            : ActionType.ImageConversation;
        var userQuotaGAgent = GrainFactory.GetGrain<IUserQuotaGAgent>(State.ChatManagerGuid);
        var actionResultDto =
            await userQuotaGAgent.ExecuteActionAsync(sessionId.ToString(), State.ChatManagerGuid.ToString(), actionType);
        if (!actionResultDto.Success)
        {
            Logger.LogDebug($"[GodChatGAgent][StreamChatWithSession] {sessionId.ToString()} Access restricted");
            //1、throw Exception
            // var invalidOperationException = new InvalidOperationException(actionResultDto.Message);
            // invalidOperationException.Data["Code"] = actionResultDto.Code.ToString();
            // throw invalidOperationException;

            //save conversation data
            await SetSessionTitleAsync(sessionId, content);
            var chatMessages = new List<ChatMessage>();
            chatMessages.Add(new ChatMessage
            {
                ChatRole = ChatRole.User,
                Content = content,
                ImageKeys = images
            });
            chatMessages.Add(new ChatMessage
            {
                ChatRole = ChatRole.Assistant,
                Content = actionResultDto.Message
            });
            RaiseEvent(new AddChatHistoryLogEvent
            {
                ChatList = chatMessages
            });
            
            RaiseEvent(new AddChatMessageMetasLogEvent
            {
                ChatMessageMetas = new List<ChatMessageMeta>()
            });
            
            await ConfirmEvents();

            //2、Directly respond with error information.
            var chatMessage = new ResponseStreamGodChat()
            {
                Response = actionResultDto.Message,
                ChatId = chatId,
                IsLastChunk = true,
                SerialNumber = -99,
                SessionId = sessionId,
                // Note: Default to VoiceResponse in this version as VoiceToText is not implemented yet
                VoiceContentType = VoiceContentType.VoiceResponse
            };

            if (isHttpRequest)
            {
                await PushMessageToClientAsync(chatMessage);
            }
            else
            {
                await PublishAsync(chatMessage);
            }

            return;
        }

        Logger.LogDebug($"[GodChatGAgent][StreamChatWithSession] {sessionId.ToString()} - Validation passed");
        await SetSessionTitleAsync(sessionId, content);

        var sw = new Stopwatch();
        sw.Start();
        var configuration = GetConfiguration();
        await GodStreamChatAsync(sessionId, await configuration.GetSystemLLM(),
            await configuration.GetStreamingModeEnabled(),
            content, chatId, promptSettings, isHttpRequest, region, images: images);
        sw.Stop();
        Logger.LogDebug($"StreamChatWithSessionAsync {sessionId.ToString()} - step4,time use:{sw.ElapsedMilliseconds}");
    }

    public async Task StreamVoiceChatWithSessionAsync(Guid sessionId, string sysmLLM, string? voiceData,
        string fileName, string chatId,
        ExecutionPromptSettings promptSettings = null, bool isHttpRequest = false, string? region = null,
        VoiceLanguageEnum voiceLanguage = VoiceLanguageEnum.English, double voiceDurationSeconds = 0.0)
    {
        var totalStopwatch = Stopwatch.StartNew();
        Logger.LogInformation($"[PERF][VoiceChat] {sessionId} START - file: {fileName}, size: {voiceData?.Length ?? 0} chars, language: {voiceLanguage}, duration: {voiceDurationSeconds}s");

        // Validate voiceData
        if (string.IsNullOrEmpty(voiceData) || voiceLanguage == VoiceLanguageEnum.Unset)
        {
            Logger.LogError($"[GodChatGAgent][StreamVoiceChatWithSession] {sessionId.ToString()} Invalid voice data");
            var errMsg = "Invalid voice message. Please try again.";
            if (voiceLanguage == VoiceLanguageEnum.Unset)
            {
                errMsg = "Please set voice language.";
            }

            var errorMessage = new ResponseStreamGodChat()
            {
                Response = errMsg,
                ChatId = chatId,
                IsLastChunk = true,
                SerialNumber = -99,
                SessionId = sessionId,
                ErrorCode = ChatErrorCode.ParamInvalid,
                // Note: Default to VoiceResponse in this version as VoiceToText is not implemented yet
                VoiceContentType = VoiceContentType.VoiceResponse
            };

            if (isHttpRequest)
            {
                await PushMessageToClientAsync(errorMessage);
            }
            else
            {
                await PublishAsync(errorMessage);
            }

            return;
        }

        // Convert MP3 data to byte array - track processing time
        var conversionStopwatch = Stopwatch.StartNew();
        var voiceDataBytes = Convert.FromBase64String(voiceData);
        conversionStopwatch.Stop();
        Logger.LogInformation($"[PERF][VoiceChat] {sessionId} Base64_Conversion: {conversionStopwatch.ElapsedMilliseconds}ms, bytes: {voiceDataBytes.Length}");

        string voiceContent;
        var voiceParseSuccess = true;
        string? voiceParseErrorMessage = null;

        // STT Processing - track time and performance
        var sttStopwatch = Stopwatch.StartNew();
        try
        {
            voiceContent = await _speechService.SpeechToTextAsync(voiceDataBytes, voiceLanguage);
            sttStopwatch.Stop();
            
            if (string.IsNullOrWhiteSpace(voiceContent))
            {
                voiceParseSuccess = false;
                voiceParseErrorMessage = "Speech recognition service timeout";
                voiceContent = "Transcript Unavailable";
                Logger.LogWarning($"[PERF][VoiceChat] {sessionId} STT_Processing: {sttStopwatch.ElapsedMilliseconds}ms - FAILED (empty result)");
            }
            else
            {
                Logger.LogInformation($"[PERF][VoiceChat] {sessionId} STT_Processing: {sttStopwatch.ElapsedMilliseconds}ms - SUCCESS, length: {voiceContent.Length} chars, content: '{voiceContent}'");
            }
        }
        catch (Exception ex)
        {
            sttStopwatch.Stop();
            Logger.LogError(ex, $"[PERF][VoiceChat] {sessionId} STT_Processing: {sttStopwatch.ElapsedMilliseconds}ms - FAILED with exception");
            voiceParseSuccess = false;
            voiceParseErrorMessage = ex.Message.Contains("timeout") ? "Speech recognition service timeout" :
                ex.Message.Contains("format") ? "Audio file corrupted or unsupported format" :
                "Speech recognition service unavailable";
            voiceContent = "Transcript Unavailable";
        }

        // If voice parsing failed, don't call LLM, just save the failed message
        if (!voiceParseSuccess)
        {
            Logger.LogWarning(
                $"[GodChatGAgent][StreamVoiceChatWithSession] {sessionId.ToString()} Voice parsing failed: {voiceParseErrorMessage}");

            // Save conversation data with voice metadata
            await SetSessionTitleAsync(sessionId, voiceContent);
            var chatMessages = new List<ChatMessage>();
            chatMessages.Add(new ChatMessage
            {
                ChatRole = ChatRole.User,
                Content = voiceContent
            });

            // Save voice message with failure status
            var chatMessageMeta = new ChatMessageMeta
            {
                IsVoiceMessage = true,
                VoiceLanguage = voiceLanguage,
                VoiceParseSuccess = false,
                VoiceParseErrorMessage = voiceParseErrorMessage,
                VoiceDurationSeconds = voiceDurationSeconds
            };

            RaiseEvent(new AddChatHistoryLogEvent
            {
                ChatList = chatMessages
            });
            
            RaiseEvent(new AddChatMessageMetasLogEvent
            {
                ChatMessageMetas = new List<ChatMessageMeta> { chatMessageMeta }
            });
            
            await ConfirmEvents();

            // Send error response
            var errorResponse = new ResponseStreamGodChat()
            {
                Response = "Language not recognised. Please try again in the selected language.",
                ChatId = chatId,
                IsLastChunk = true,
                SerialNumber = -99,
                SessionId = sessionId,
                ErrorCode = ChatErrorCode.VoiceParsingFailed,
                // Note: Default to VoiceResponse in this version as VoiceToText is not implemented yet
                VoiceContentType = VoiceContentType.VoiceResponse
            };

            if (isHttpRequest)
            {
                await PushMessageToClientAsync(errorResponse);
            }
            else
            {
                await PublishAsync(errorResponse);
            }

            totalStopwatch.Stop();
            Logger.LogInformation($"[PERF][VoiceChat] {sessionId} TOTAL_Time: {totalStopwatch.ElapsedMilliseconds}ms - FAILED (parse error)");
            return;
        }

        Logger.LogDebug(
            $"[GodChatGAgent][StreamVoiceChatWithSession] {sessionId.ToString()} Voice parsed successfully: {voiceContent}");

        // Send STT result immediately to frontend via VoiceToText message
        var sttResultMessage = new ResponseStreamGodChat()
        {
            Response = voiceContent,  // STT converted text
            ChatId = chatId,
            IsLastChunk = false,
            SerialNumber = 0,  // Mark as first message (STT result)
            SessionId = sessionId,
            VoiceContentType = VoiceContentType.VoiceToText,  // Critical: indicate this is STT result
            ErrorCode = ChatErrorCode.Success,
            NewTitle = string.Empty,
            AudioData = null,  // No audio data for STT result
            AudioMetadata = null
        };

        // Send STT result using the same streaming mechanism
        if (isHttpRequest)
        {
            await PushMessageToClientAsync(sttResultMessage);
        }
        else
        {
            await PublishAsync(sttResultMessage);
        }

        Logger.LogDebug($"[GodChatGAgent][StreamVoiceChatWithSession] {sessionId.ToString()} STT result sent to frontend: '{voiceContent}'");

        var quotaStopwatch = Stopwatch.StartNew();
        var userQuotaGAgent = GrainFactory.GetGrain<IUserQuotaGAgent>(State.ChatManagerGuid);
        var actionResultDto = await userQuotaGAgent.ExecuteVoiceActionAsync(sessionId.ToString(), State.ChatManagerGuid.ToString());
        
        
        quotaStopwatch.Stop();
        Logger.LogInformation($"[PERF][VoiceChat] {sessionId} Quota_Check: {quotaStopwatch.ElapsedMilliseconds}ms - success: {actionResultDto.Success}");
        if (!actionResultDto.Success)
        {
            Logger.LogDebug($"[GodChatGAgent][StreamVoiceChatWithSession] {sessionId.ToString()} Access restricted");

            //save conversation data with voice metadata
            await SetSessionTitleAsync(sessionId, voiceContent);
            var chatMessages = new List<ChatMessage>();
            chatMessages.Add(new ChatMessage
            {
                ChatRole = ChatRole.User,
                Content = voiceContent
            });
            chatMessages.Add(new ChatMessage
            {
                ChatRole = ChatRole.Assistant,
                Content = actionResultDto.Message
            });

            var userVoiceMeta = new ChatMessageMeta
            {
                IsVoiceMessage = true,
                VoiceLanguage = voiceLanguage,
                VoiceParseSuccess = true,
                VoiceParseErrorMessage = null,
                VoiceDurationSeconds = voiceDurationSeconds
            };
            var assistantResponseMeta = new ChatMessageMeta
            {
                IsVoiceMessage = false,
                VoiceLanguage = VoiceLanguageEnum.English,
                VoiceParseSuccess = true,
                VoiceParseErrorMessage = null,
                VoiceDurationSeconds = 0.0
            };

            RaiseEvent(new AddChatHistoryLogEvent
            {
                ChatList = chatMessages
            });
            
            RaiseEvent(new AddChatMessageMetasLogEvent
            {
                ChatMessageMetas = new List<ChatMessageMeta> { userVoiceMeta, assistantResponseMeta }
            });
            
            await ConfirmEvents();

            //2、Directly respond with error information.
            var errorCode = actionResultDto.Code switch
            {
                ExecuteActionStatus.InsufficientCredits => ChatErrorCode.InsufficientCredits,
                ExecuteActionStatus.RateLimitExceeded => ChatErrorCode.RateLimitExceeded,
                _ => ChatErrorCode.RateLimitExceeded
            };

            var chatMessage = new ResponseStreamGodChat()
            {
                Response = actionResultDto.Message,
                ChatId = chatId,
                IsLastChunk = true,
                SerialNumber = -99,
                SessionId = sessionId,
                ErrorCode = errorCode,
                // Note: Default to VoiceResponse in this version as VoiceToText is not implemented yet
                VoiceContentType = VoiceContentType.VoiceResponse
            };

            if (isHttpRequest)
            {
                await PushMessageToClientAsync(chatMessage);
            }
            else
            {
                await PublishAsync(chatMessage);
            }

            totalStopwatch.Stop();
            Logger.LogInformation($"[PERF][VoiceChat] {sessionId} TOTAL_Time: {totalStopwatch.ElapsedMilliseconds}ms - FAILED (quota denied)");
            return;
        }

        Logger.LogDebug($"[GodChatGAgent][StreamVoiceChatWithSession] {sessionId.ToString()} - Validation passed");
        await SetSessionTitleAsync(sessionId, voiceContent);

        var llmStopwatch = Stopwatch.StartNew();
        var configuration = GetConfiguration();
        await GodVoiceStreamChatAsync(sessionId, await configuration.GetSystemLLM(),
            await configuration.GetStreamingModeEnabled(),
            voiceContent, chatId, promptSettings, isHttpRequest, region, voiceLanguage, voiceDurationSeconds);
        llmStopwatch.Stop();
        
        totalStopwatch.Stop();
        Logger.LogInformation($"[PERF][VoiceChat] {sessionId} LLM_Processing: {llmStopwatch.ElapsedMilliseconds}ms");
        Logger.LogInformation($"[PERF][VoiceChat] {sessionId} TOTAL_Time: {totalStopwatch.ElapsedMilliseconds}ms");
    }

    private async Task SetSessionTitleAsync(Guid sessionId, string content)
    {
        if (State.Title.IsNullOrEmpty())
        {
            var sw = Stopwatch.StartNew();
            // Take first 4 words and limit total length to 100 characters
            var title = string.Join(" ", content.Split(" ").Take(4));
            if (title.Length > 100)
            {
                title = title.Substring(0, 100);
            }

            RaiseEvent(new RenameChatTitleEventLog()
            {
                Title = title
            });

            await ConfirmEvents();

            sw.Stop();
            var chatManagerGAgent = GrainFactory.GetGrain<IChatManagerGAgent>((Guid)State.ChatManagerGuid);
            await chatManagerGAgent.RenameChatTitleAsync(new RenameChatTitleEvent()
            {
                SessionId = sessionId,
                Title = title
            });
            Logger.LogDebug(
                $"StreamChatWithSessionAsync {sessionId.ToString()} - step3,time use:{sw.ElapsedMilliseconds}");
        }
    }

    public async Task<string> GodStreamChatAsync(Guid sessionId, string llm, bool streamingModeEnabled, string message,
        string chatId, ExecutionPromptSettings? promptSettings = null, bool isHttpRequest = false,
        string? region = null, bool addToHistory = true, List<string>? images = null)
    {
        var configuration = GetConfiguration();
        var sysMessage = await configuration.GetPrompt();

        await LLMInitializedAsync(llm, streamingModeEnabled, sysMessage);

        var aiChatContextDto =
            CreateAIChatContext(sessionId, llm, streamingModeEnabled, message, chatId, promptSettings, isHttpRequest,
                region, images);

        var aiAgentStatusProxy = await GetProxyByRegionAsync(region);
        if (aiAgentStatusProxy != null)
        {
            Logger.LogDebug(
                $"[GodChatGAgent][GodStreamChatAsync] agent {aiAgentStatusProxy.GetPrimaryKey().ToString()}, session {sessionId.ToString()}, chat {chatId}");
            
            // Check if this is a voice chat from context
            bool isPromptVoiceChat = false;
            if (aiChatContextDto.MessageId != null)
            {
                try
                {
                    var messageData = JsonConvert.DeserializeObject<Dictionary<string, object>>(aiChatContextDto.MessageId);
                    isPromptVoiceChat = messageData.ContainsKey("IsVoiceChat") && (bool)messageData["IsVoiceChat"];
                }
                catch (Exception ex)
                {
                    Logger.LogWarning(ex, "[GodChatGAgent][GodStreamChatAsync] Failed to parse MessageId for voice chat detection");
                }
            }
            
            // Add conversation suggestions prompt for text chat only
            string enhancedMessage = message;
            if (!isPromptVoiceChat)
            {
                enhancedMessage = message + ChatPrompts.ConversationSuggestionsPrompt;
                Logger.LogDebug($"[GodChatGAgent][GodStreamChatAsync] Added conversation suggestions prompt for text chat");
            }
            
            var settings = promptSettings ?? new ExecutionPromptSettings();
            settings.Temperature = "0.9";
            var result = await aiAgentStatusProxy.PromptWithStreamAsync(enhancedMessage, State.ChatHistory, settings,
                context: aiChatContextDto, imageKeys: images);
            if (!result)
            {
                Logger.LogError($"Failed to initiate streaming response. {this.GetPrimaryKey().ToString()}");
            }

            if (addToHistory)
            {
                RaiseEvent(new AddChatHistoryLogEvent
                {
                    ChatList = new List<ChatMessage>()
                    {
                        new ChatMessage
                        {
                            ChatRole = ChatRole.User,
                            Content = message,
                            ImageKeys = images
                        }
                    }
                });

                RaiseEvent(new UpdateChatTimeEventLog
                {
                    ChatTime = DateTime.UtcNow
                });
                
                RaiseEvent(new AddChatMessageMetasLogEvent
                {
                    ChatMessageMetas = new List<ChatMessageMeta>()
                });

                await ConfirmEvents();
            }
        }
        else
        {
            Logger.LogDebug(
                $"[GodChatGAgent][GodStreamChatAsync] history agent, session {sessionId.ToString()}, chat {chatId}");
            await ChatAsync(message, promptSettings, aiChatContextDto);
        }

        return string.Empty;
    }

    private async Task LLMInitializedAsync(string llm, bool streamingModeEnabled, string sysMessage)
    {
        if (State.SystemLLM != llm || State.StreamingModeEnabled != streamingModeEnabled)
        {
            var initializeDto = new InitializeDto()
            {
                Instructions = sysMessage, LLMConfig = new LLMConfigDto() { SystemLLM = llm },
                StreamingModeEnabled = true, StreamingConfig = new StreamingConfig()
                {
                    BufferingSize = 32
                }
            };
            Logger.LogDebug(
                $"[GodChatGAgent][GodStreamChatAsync] Detail : {JsonConvert.SerializeObject(initializeDto)}");

            await InitializeAsync(initializeDto);
        }
    }

    private AIChatContextDto CreateAIChatContext(Guid sessionId, string llm, bool streamingModeEnabled,
        string message, string chatId, ExecutionPromptSettings? promptSettings = null, bool isHttpRequest = false,
        string? region = null, List<string>? images = null)
    {
        var aiChatContextDto = new AIChatContextDto()
        {
            ChatId = chatId,
            RequestId = sessionId
        };
        if (isHttpRequest)
        {
            aiChatContextDto.MessageId = JsonConvert.SerializeObject(new Dictionary<string, object>()
            {
                { "IsHttpRequest", true }, { "LLM", llm }, { "StreamingModeEnabled", streamingModeEnabled },
                { "Message", message }, {"Region", region }, {"Images", images}
            });
        }

        return aiChatContextDto;
    }

    private AIChatContextDto CreateVoiceChatContext(Guid sessionId, string llm, bool streamingModeEnabled,
        string message, string chatId, ExecutionPromptSettings? promptSettings = null, bool isHttpRequest = false,
        string? region = null, VoiceLanguageEnum voiceLanguage = VoiceLanguageEnum.English,
        double voiceDurationSeconds = 0.0)
    {
        var aiChatContextDto = new AIChatContextDto()
        {
            ChatId = chatId,
            RequestId = sessionId
        };
        if (isHttpRequest)
        {
            aiChatContextDto.MessageId = JsonConvert.SerializeObject(new Dictionary<string, object>()
            {
                { "IsHttpRequest", true },
                { "IsVoiceChat", true },
                { "LLM", llm },
                { "StreamingModeEnabled", streamingModeEnabled },
                { "Message", message },
                { "Region", region },
                { "VoiceLanguage", (int)voiceLanguage },
                { "VoiceDurationSeconds", voiceDurationSeconds }
            });
        }

        return aiChatContextDto;
    }
    
    private async Task<IAIAgentStatusProxy?> GetProxyByRegionAsync(string? region)
    {
        Logger.LogDebug(
            $"[GodChatGAgent][GetProxyByRegionAsync] session {this.GetPrimaryKey().ToString()}, Region: {region}");
        if (string.IsNullOrWhiteSpace(region))
        {
            return await GetProxyByRegionAsync(DefaultRegion);
        }

        if (State.RegionProxies == null || !State.RegionProxies.TryGetValue(region, out var proxyIds) ||
            proxyIds.IsNullOrEmpty())
        {
            Logger.LogDebug(
                $"[GodChatGAgent][GetProxyByRegionAsync] session {this.GetPrimaryKey().ToString()}, No proxies found for region {region}, initializing.");
            proxyIds = await InitializeRegionProxiesAsync(region);
            Dictionary<string, List<Guid>> regionProxies = new()
            {
                { region, proxyIds }
            };
            RaiseEvent(new UpdateRegionProxiesLogEvent
            {
                RegionProxies = regionProxies
            });
            await ConfirmEvents();
        }

        foreach (var proxyId in proxyIds)
        {
            var proxy = GrainFactory.GetGrain<IAIAgentStatusProxy>(proxyId);
            if (await proxy.IsAvailableAsync())
            {
                return proxy;
            }
        }

        Logger.LogDebug(
            $"[GodChatGAgent][GetProxyByRegionAsync] session {this.GetPrimaryKey().ToString()}, No proxies initialized for region {region}");
        if (region == DefaultRegion)
        {
            Logger.LogWarning($"[GodChatGAgent][GetProxyByRegionAsync] No available proxies for region {region}.");
            return null;
        }

        return await GetProxyByRegionAsync(DefaultRegion);
    }

    private async Task<List<Guid>> InitializeRegionProxiesAsync(string region)
    {
        var llmsForRegion = GetLLMsForRegion(region);
        if (llmsForRegion.IsNullOrEmpty())
        {
            Logger.LogDebug(
                $"[GodChatGAgent][InitializeRegionProxiesAsync] session {this.GetPrimaryKey().ToString()}, initialized proxy for region {region}, LLM not config");
            return new List<Guid>();
        }
        
        var oldSystemPrompt = await GetConfiguration().GetPrompt();
        //Logger.LogDebug($"[GodChatGAgent][InitializeRegionProxiesAsync] {this.GetPrimaryKey().ToString()} old system prompt: {oldSystemPrompt}");

        var proxies = new List<Guid>();
        foreach (var llm in llmsForRegion)
        {
            var systemPrompt = State.PromptTemplate;
            if (llm != ProxyGPTModelName)
            {
                systemPrompt = $"{oldSystemPrompt} {systemPrompt} {GetCustomPrompt()}";
            }
            else
            {
                systemPrompt = $"{systemPrompt} {GetCustomPrompt()}";
            }
            //Logger.LogDebug($"[GodChatGAgent][InitializeRegionProxiesAsync] {this.GetPrimaryKey().ToString()} - {llm} system prompt: {systemPrompt}");
            var proxy = GrainFactory.GetGrain<IAIAgentStatusProxy>(Guid.NewGuid());
            await proxy.ConfigAsync(new AIAgentStatusProxyConfig
            {
                Instructions = systemPrompt,
                LLMConfig = new LLMConfigDto { SystemLLM = llm },
                StreamingModeEnabled = true,
                StreamingConfig = new StreamingConfig { BufferingSize = 32 },
                RequestRecoveryDelay = RequestRecoveryDelay,
                ParentId = this.GetPrimaryKey()
            });

            proxies.Add(proxy.GetPrimaryKey());
            Logger.LogDebug(
                $"[GodChatGAgent][InitializeRegionProxiesAsync] session {this.GetPrimaryKey().ToString()}, initialized proxy for region {region} with LLM {llm}. id {proxy.GetPrimaryKey().ToString()}");
        }

        return proxies;
    }

    private List<string> GetLLMsForRegion(string region)
    {
        var regionToLLMsMap = _llmRegionOptions.CurrentValue.RegionToLLMsMap;
        return regionToLLMsMap.TryGetValue(region, out var llms) ? llms : new List<string>();
    }

    public async Task SetUserProfileAsync(UserProfileDto? userProfileDto)
    {
        if (userProfileDto == null)
        {
            return;
        }

        RaiseEvent(new UpdateUserProfileGodChatEventLog
        {
            Gender = userProfileDto.Gender,
            BirthDate = userProfileDto.BirthDate,
            BirthPlace = userProfileDto.BirthPlace,
            FullName = userProfileDto.FullName
        });

        await ConfirmEvents();
    }

    public async Task<UserProfileDto?> GetUserProfileAsync()
    {
        if (State.UserProfile == null)
        {
            return null;
        }

        return new UserProfileDto
        {
            Gender = State.UserProfile.Gender,
            BirthDate = State.UserProfile.BirthDate,
            BirthPlace = State.UserProfile.BirthPlace,
            FullName = State.UserProfile.FullName
        };
    }

    public async Task<string> GodChatAsync(string llm, string message,
        ExecutionPromptSettings? promptSettings = null)
    {
        if (State.SystemLLM != llm)
        {
            await InitializeAsync(new InitializeDto()
                { Instructions = State.PromptTemplate, LLMConfig = new LLMConfigDto() { SystemLLM = llm } });
        }

        var response = await ChatAsync(message, promptSettings);
        if (response is { Count: > 0 })
        {
            return response[0].Content!;
        }

        return string.Empty;
    }


    public async Task InitAsync(Guid ChatManagerGuid)
    {
        RaiseEvent(new SetChatManagerGuidEventLog
        {
            ChatManagerGuid = ChatManagerGuid
        });

        await ConfirmEvents();
    }

        public async Task ChatMessageCallbackAsync(AIChatContextDto contextDto,
        AIExceptionEnum aiExceptionEnum, string? errorMessage, AIStreamChatContent? chatContent)
    {
        if (aiExceptionEnum == AIExceptionEnum.RequestLimitError && !contextDto.MessageId.IsNullOrWhiteSpace())
        {
            Logger.LogError(
                $"[GodChatGAgent][ChatMessageCallbackAsync] RequestLimitError retry. contextDto {JsonConvert.SerializeObject(contextDto)}");
            var configuration = GetConfiguration();
            var systemLlm = await configuration.GetSystemLLM();
            var dictionary = JsonConvert.DeserializeObject<Dictionary<string, object>>(contextDto.MessageId);
            
            // Check if this is a voice chat retry to call the appropriate method
            var isRetryVoiceChat = dictionary.ContainsKey("IsVoiceChat") && (bool)dictionary["IsVoiceChat"];
            
            if (isRetryVoiceChat)
            {
                // Voice chat retry: call GodVoiceStreamChatAsync with voice parameters
                var voiceLanguageValue = dictionary.GetValueOrDefault("VoiceLanguage", 0);
                var voiceLanguage = (VoiceLanguageEnum)Convert.ToInt32(voiceLanguageValue);
                var voiceDurationSeconds = Convert.ToDouble(dictionary.GetValueOrDefault("VoiceDurationSeconds", 0.0));
                
                GodVoiceStreamChatAsync(contextDto.RequestId,
                    (string)dictionary.GetValueOrDefault("LLM", systemLlm),
                    (bool)dictionary.GetValueOrDefault("StreamingModeEnabled", true),
                    (string)dictionary.GetValueOrDefault("Message", string.Empty),
                    contextDto.ChatId, null, (bool)dictionary.GetValueOrDefault("IsHttpRequest", true),
                    (string)dictionary.GetValueOrDefault("Region", null),
                    voiceLanguage, voiceDurationSeconds, false);
            }
            else
            {
                // Regular chat retry: call GodStreamChatAsync
                GodStreamChatAsync(contextDto.RequestId,
                    (string)dictionary.GetValueOrDefault("LLM", systemLlm),
                    (bool)dictionary.GetValueOrDefault("StreamingModeEnabled", true),
                    (string)dictionary.GetValueOrDefault("Message", string.Empty),
                    contextDto.ChatId, null, (bool)dictionary.GetValueOrDefault("IsHttpRequest", true),
                    (string)dictionary.GetValueOrDefault("Region", null),
                    false, (List<string>?)dictionary.GetValueOrDefault("Images"));
            }
            
            return;
        }

        if (aiExceptionEnum != AIExceptionEnum.None)
        {
            Logger.LogError(
                $"[GodChatGAgent][ChatMessageCallbackAsync] DETAILED ERROR - sessionId {contextDto?.RequestId.ToString()}, chatId {contextDto?.ChatId}, aiExceptionEnum: {aiExceptionEnum}, errorMessage: '{errorMessage}', MessageId: '{contextDto?.MessageId}'");
            
            // Extract voice chat info if available
            string voiceChatInfo = "";
            if (!contextDto.MessageId.IsNullOrWhiteSpace())
            {
                try
                {
                    var messageData = JsonConvert.DeserializeObject<Dictionary<string, object>>(contextDto.MessageId);
                    bool isErrorVoiceChat = messageData.ContainsKey("IsVoiceChat") && (bool)messageData["IsVoiceChat"];
                    if (isErrorVoiceChat)
                    {
                        // Safe type conversion for voice language
                        var voiceLanguageValue = messageData.GetValueOrDefault("VoiceLanguage", 0);
                        var voiceLanguage = (VoiceLanguageEnum)Convert.ToInt32(voiceLanguageValue);
                        var message = messageData.GetValueOrDefault("Message", "").ToString();
                        voiceChatInfo = $" [VOICE CHAT] Language: {voiceLanguage}, Message: '{message}'";
                    }
                }
                catch (Exception ex)
                {
                    Logger.LogError(ex, "Failed to parse MessageId for voice chat info");
                }
            }
            
            Logger.LogError($"[GodChatGAgent][ChatMessageCallbackAsync] ERROR CONTEXT:{voiceChatInfo}");
            
            var chatMessage = new ResponseStreamGodChat()
            {
                Response =
                    "Your prompt triggered the Silence Directive—activated when universal harmonics or content ethics are at risk. Please modify your prompt and retry — tune its intent, refine its form, and the Oracle may speak.",
                ChatId = contextDto.ChatId,
                IsLastChunk = true,
                SerialNumber = -2
            };
            if (contextDto.MessageId.IsNullOrWhiteSpace())
            {
                await PublishAsync(chatMessage);
                return;
            }

            await PushMessageToClientAsync(chatMessage);
            return;
        }

        if (chatContent == null)
        {
            Logger.LogError(
                $"[GodChatGAgent][ChatMessageCallbackAsync] return null. sessionId {contextDto.RequestId.ToString()},chatId {contextDto.ChatId},aiExceptionEnum:{aiExceptionEnum}, errorMessage:{errorMessage}");
            return;
        }

        Logger.LogDebug(
            $"[GodChatGAgent][ChatMessageCallbackAsync] sessionId {contextDto.RequestId.ToString()}, chatId {contextDto.ChatId}, messageId {contextDto.MessageId}, {JsonConvert.SerializeObject(chatContent)}");
        
        if (chatContent.IsAggregationMsg)
        {
            // Parse conversation suggestions for text chat only (skip voice chat)
            List<string>? conversationSuggestions = null;
            string cleanMainContent = chatContent.AggregationMsg; // Default to original content
            bool isAggregationVoiceChat = false;
            
            // Check if this is a voice chat by examining the message context
            if (!contextDto.MessageId.IsNullOrWhiteSpace())
            {
                try
                {
                    var messageData = JsonConvert.DeserializeObject<Dictionary<string, object>>(contextDto.MessageId);
                    isAggregationVoiceChat = messageData.ContainsKey("IsVoiceChat") && (bool)messageData["IsVoiceChat"];
                }
                catch (Exception ex)
                {
                    Logger.LogWarning(ex, "[GodChatGAgent][ChatMessageCallbackAsync] Failed to parse MessageId for voice chat detection");
                }
            }
            
            // Parse conversation suggestions only for text chat
            if (!isAggregationVoiceChat && !string.IsNullOrEmpty(chatContent.AggregationMsg))
            {
                var (mainContent, suggestions) = ParseResponseWithSuggestions(chatContent.AggregationMsg);
                if (suggestions.Any())
                {
                    conversationSuggestions = suggestions;
                    cleanMainContent = mainContent; // Use clean content without suggestions
                    Logger.LogDebug($"[GodChatGAgent][ChatMessageCallbackAsync] Parsed {suggestions.Count} conversation suggestions for text chat");
                    Logger.LogDebug($"[GodChatGAgent][ChatMessageCallbackAsync] Cleaned main content length: {cleanMainContent?.Length ?? 0}");
                }
            }
            
            RaiseEvent(new AddChatHistoryLogEvent
            {
                ChatList = new List<ChatMessage>()
                {
                    new ChatMessage
                    {
                        ChatRole = ChatRole.Assistant,
                        Content = cleanMainContent // Store clean content without suggestions
                    }
                }
            });

            RaiseEvent(new UpdateChatTimeEventLog
            {
                ChatTime = DateTime.UtcNow
            });
            
            RaiseEvent(new AddChatMessageMetasLogEvent
            {
                ChatMessageMetas = new List<ChatMessageMeta>()
            });

            await ConfirmEvents();

            var chatManagerGAgent = GrainFactory.GetGrain<IChatManagerGAgent>(State.ChatManagerGuid);
            var inviterId = await chatManagerGAgent.GetInviterAsync();
            
            if (inviterId != null && inviterId != Guid.Empty)
            {
                var invitationGAgent = GrainFactory.GetGrain<IInvitationGAgent>((Guid)inviterId);
                await invitationGAgent.ProcessInviteeChatCompletionAsync(State.ChatManagerGuid.ToString());
            }
            
            // Store suggestions and clean content for later use in partialMessage
            if (conversationSuggestions != null)
            {
                RequestContext.Set("ConversationSuggestions", conversationSuggestions);
            }
            // Store clean content to replace the response content
            RequestContext.Set("CleanMainContent", cleanMainContent);
        }

        // Apply streaming suggestion filtering logic for text chat
        string streamingContent = chatContent.ResponseContent;
        bool shouldFilterStream = false;
        
        // Check if this is a text chat (not voice chat)
        bool isFilteringVoiceChat = false;
        if (!contextDto.MessageId.IsNullOrWhiteSpace())
        {
            try
            {
                var messageData = JsonConvert.DeserializeObject<Dictionary<string, object>>(contextDto.MessageId);
                isFilteringVoiceChat = messageData.ContainsKey("IsVoiceChat") && (bool)messageData["IsVoiceChat"];
            }
            catch (Exception ex)
            {
                Logger.LogWarning(ex, "[GodChatGAgent][ChatMessageCallbackAsync] Failed to parse MessageId for voice chat detection in streaming filter");
            }
        }
        
        // New accumulation-based filtering strategy for suggestions
        // Check if we're already in accumulation mode or if this chunk starts accumulation
        bool isAlreadyAccumulating = RequestContext.Get("IsAccumulatingForSuggestions") as bool? ?? false;
        bool shouldStartAccumulating = false;
        
        // Add detailed logging for debugging
        Logger.LogInformation($"[CHUNK_DEBUG] Processing chunk. Length: {streamingContent?.Length ?? 0}, IsLastChunk: {chatContent.IsLastChunk}, IsVoiceChat: {isFilteringVoiceChat}, AlreadyAccumulating: {isAlreadyAccumulating}");
        if (!string.IsNullOrEmpty(streamingContent))
        {
            Logger.LogInformation($"[CHUNK_DEBUG] Chunk content preview: \"{streamingContent.Substring(0, Math.Min(50, streamingContent.Length))}{(streamingContent.Length > 50 ? "..." : "")}\"");
        }
        
        if (!isFilteringVoiceChat && !string.IsNullOrEmpty(streamingContent))
        {
            // Check for complete or partial [SUGGESTIONS] marker to handle ALL possible cross-chunk splits
            // Including extreme cases like chunk ending with just "["
<<<<<<< HEAD
            shouldStartAccumulating = streamingContent.Contains("[SUGGESTIONS]", StringComparison.OrdinalIgnoreCase) ||
                                     streamingContent.Contains("[SUGGES", StringComparison.OrdinalIgnoreCase) ||
                                     streamingContent.Contains("[SUGGEST", StringComparison.OrdinalIgnoreCase) ||
                                     streamingContent.Contains("[SUGGESTION", StringComparison.OrdinalIgnoreCase) ||
                                     streamingContent.Contains("[S", StringComparison.OrdinalIgnoreCase) ||
                                     streamingContent.Contains("[\"", StringComparison.OrdinalIgnoreCase) ||  // JSON format with quote
                                     (streamingContent.EndsWith("[") && streamingContent.Length > 10); // Ending with just [
=======
            bool contains_suggestions = streamingContent.Contains("[SUGGESTIONS]", StringComparison.OrdinalIgnoreCase);
            bool contains_sugges = streamingContent.Contains("[SUGGES", StringComparison.OrdinalIgnoreCase);
            bool contains_suggest = streamingContent.Contains("[SUGGEST", StringComparison.OrdinalIgnoreCase);
            bool contains_suggestion = streamingContent.Contains("[SUGGESTION", StringComparison.OrdinalIgnoreCase);
            bool contains_s = streamingContent.Contains("[S", StringComparison.OrdinalIgnoreCase);
            bool contains_quote = streamingContent.Contains("[\"", StringComparison.OrdinalIgnoreCase);
            bool ends_bracket = streamingContent.EndsWith("[") && streamingContent.Length > 10;
            
            shouldStartAccumulating = contains_suggestions || contains_sugges || contains_suggest || 
                                     contains_suggestion || contains_s || contains_quote || ends_bracket;
            
            Logger.LogInformation($"[DETECTION_DEBUG] Detection results - Full:[SUGGESTIONS]: {contains_suggestions}, [SUGGES: {contains_sugges}, [SUGGEST: {contains_suggest}, [SUGGESTION: {contains_suggestion}, [S: {contains_s}, [\": {contains_quote}, ends[: {ends_bracket} => ShouldStart: {shouldStartAccumulating}");
>>>>>>> deb89e42
            
            if (shouldStartAccumulating && !isAlreadyAccumulating)
            {
                RequestContext.Set("IsAccumulatingForSuggestions", true);
                RequestContext.Set("AccumulatedContent", streamingContent);
                Logger.LogInformation($"[ACCUMULATION_FILTER] Started accumulating. Initial chunk length: {streamingContent.Length}");
<<<<<<< HEAD
=======
                Logger.LogInformation($"[ACCUMULATION_STATE] STARTED - Setting streamingContent to empty string");
>>>>>>> deb89e42
                streamingContent = ""; // Don't send this chunk to frontend
                Logger.LogDebug($"[GodChatGAgent][ChatMessageCallbackAsync] Started accumulating content due to suggestion marker");
            }
            else if (isAlreadyAccumulating)
            {
                // Continue accumulating - add current chunk to accumulated content
                var existingContent = RequestContext.Get("AccumulatedContent") as string ?? "";
                RequestContext.Set("AccumulatedContent", existingContent + streamingContent);
                Logger.LogInformation($"[ACCUMULATION_FILTER] Continuing accumulation. Chunk length: {streamingContent.Length}, Total length: {(existingContent + streamingContent).Length}");
<<<<<<< HEAD
=======
                Logger.LogInformation($"[ACCUMULATION_STATE] CONTINUING - Chunk preview: \"{streamingContent.Substring(0, Math.Min(30, streamingContent.Length))}{(streamingContent.Length > 30 ? "..." : "")}\"");
>>>>>>> deb89e42
                
                if (chatContent.IsLastChunk)
                {
                    // Process accumulated content and filter suggestions
                    var fullAccumulatedContent = RequestContext.Get("AccumulatedContent") as string ?? "";
                    var (cleanContent, suggestions) = ParseResponseWithSuggestions(fullAccumulatedContent);
                    
                    // Store both clean content and suggestions for compatibility with existing logic
                    RequestContext.Set("CleanMainContent", cleanContent);
                    if (suggestions?.Any() == true)
                    {
                        RequestContext.Set("ConversationSuggestions", suggestions);
                        Logger.LogInformation($"[ACCUMULATION_FILTER] Final processing. Accumulated: {fullAccumulatedContent.Length} chars, Clean: {cleanContent.Length} chars, Suggestions: {suggestions.Count}");
                        Logger.LogDebug($"[GodChatGAgent][ChatMessageCallbackAsync] Extracted {suggestions.Count} suggestions from accumulated content");
                    }
                    else
                    {
                        Logger.LogInformation($"[ACCUMULATION_FILTER] Final processing. Accumulated: {fullAccumulatedContent.Length} chars, Clean: {cleanContent.Length} chars, No suggestions found");
                    }
                    
                    // Send the clean content to frontend
                    streamingContent = cleanContent;
                    Logger.LogInformation($"[ACCUMULATION_STATE] FINAL - Setting streamingContent to clean content (length: {cleanContent.Length})");
                    RequestContext.Set("IsAccumulatingForSuggestions", false);
                    Logger.LogDebug($"[GodChatGAgent][ChatMessageCallbackAsync] Sent accumulated clean content to frontend");
                }
                else
                {
                    // Not the last chunk - don't send anything to frontend yet
                    Logger.LogInformation($"[ACCUMULATION_STATE] INTERMEDIATE - Setting streamingContent to empty string");
                    streamingContent = "";
                    Logger.LogInformation($"[ACCUMULATION_FILTER] Intermediate chunk filtered out");
                    Logger.LogDebug($"[GodChatGAgent][ChatMessageCallbackAsync] Continuing accumulation - not sending to frontend");
                }
            }
            else
            {
                Logger.LogInformation($"[ACCUMULATION_STATE] NO_ACTION - Not starting or continuing accumulation");
            }
        }

        var partialMessage = new ResponseStreamGodChat()
        {
            Response = streamingContent, // Use filtered content for streaming
            ChatId = contextDto.ChatId,
            SerialNumber = chatContent.SerialNumber,
            IsLastChunk = chatContent.IsLastChunk,
            RequestId = contextDto.RequestId,
            MessageId = contextDto.MessageId
        };
        
        // Log final content being sent to frontend
        Logger.LogInformation($"[FINAL_OUTPUT] Sending to frontend - Length: {streamingContent?.Length ?? 0}, IsLastChunk: {chatContent.IsLastChunk}");
        if (!string.IsNullOrEmpty(streamingContent))
        {
            Logger.LogInformation($"[FINAL_OUTPUT] Content preview: '{streamingContent.Substring(0, Math.Min(100, streamingContent.Length))}{(streamingContent.Length > 100 ? "..." : "")}'");
        }

        // For the last chunk, use clean content and add conversation suggestions if available
        if (chatContent.IsLastChunk)
        {
            // Add conversation suggestions to the last chunk if available
            var storedSuggestions = RequestContext.Get("ConversationSuggestions") as List<string>;
            if (storedSuggestions?.Any() == true)
            {
                partialMessage.SuggestedItems = storedSuggestions;
                Logger.LogDebug($"[GodChatGAgent][ChatMessageCallbackAsync] Added {storedSuggestions.Count} suggestions to last chunk");
                
                // Check if we just completed accumulation - if so, skip old replacement logic
                // because streamingContent already contains the correct clean content
                var wasAccumulating = RequestContext.Get("AccumulatedContent") != null;
                
                if (!wasAccumulating)
                {
                    // Only use old replacement logic if we weren't in accumulation mode
                    // This ensures we don't accidentally replace a small last chunk with full content
                    var cleanMainContent = RequestContext.Get("CleanMainContent") as string;
                    if (!string.IsNullOrEmpty(cleanMainContent))
                    {
                        // Safety check: avoid replacing small chunk with much larger content
                        var currentChunkLength = partialMessage.Response?.Length ?? 0;
                        var cleanContentLength = cleanMainContent.Length;
                        
                        // Only replace if suggestions were actually found (indicated by storedSuggestions)
                        // and clean content is reasonably sized relative to current chunk
                        if (currentChunkLength == 0 || cleanContentLength <= currentChunkLength * 2)
                        {
                            partialMessage.Response = cleanMainContent;
                            Logger.LogDebug($"[GodChatGAgent][ChatMessageCallbackAsync] Replaced response with clean content. Current: {currentChunkLength}, Clean: {cleanContentLength}");
                        }
                        else
                        {
                            Logger.LogWarning($"[GodChatGAgent][ChatMessageCallbackAsync] Skipped replacing response to avoid duplication. Current: {currentChunkLength}, Clean: {cleanContentLength}");
                        }
                    }
                }
                else
                {
                    Logger.LogInformation($"[ACCUMULATION_FILTER] Skipped old replacement logic - using accumulation result");
                }
            }
        }

        // Check if this is a voice chat and handle real-time voice synthesis
        Logger.LogDebug($"[ChatMessageCallbackAsync] MessageId: '{contextDto.MessageId}', ResponseContent: '{chatContent.ResponseContent}'");
        
        if (!contextDto.MessageId.IsNullOrWhiteSpace())
        {
            var messageData = JsonConvert.DeserializeObject<Dictionary<string, object>>(contextDto.MessageId);
            var isStreamingVoiceChat = messageData.ContainsKey("IsVoiceChat") && (bool)messageData["IsVoiceChat"];
            
            Logger.LogDebug($"[ChatMessageCallbackAsync] IsVoiceChat: {isStreamingVoiceChat}, HasResponseContent: {!string.IsNullOrEmpty(chatContent.ResponseContent)}");

            if (isStreamingVoiceChat && !string.IsNullOrEmpty(chatContent.ResponseContent))
            {
                Logger.LogDebug($"[ChatMessageCallbackAsync] Entering voice chat processing logic");
                
                // Safe type conversion to handle both int and long from JSON deserialization
                var voiceLanguageValue = messageData.GetValueOrDefault("VoiceLanguage", 0);
                var voiceLanguage = (VoiceLanguageEnum)Convert.ToInt32(voiceLanguageValue);
                
                Logger.LogDebug($"[ChatMessageCallbackAsync] VoiceLanguage: {voiceLanguage}, ChatId: {contextDto.ChatId}");
                
                // Get or create text accumulator for this chat session
                if (!VoiceTextAccumulators.ContainsKey(contextDto.ChatId))
                {
                    VoiceTextAccumulators[contextDto.ChatId] = new StringBuilder();
                    Logger.LogDebug($"[ChatMessageCallbackAsync] Created new text accumulator for chat: {contextDto.ChatId}");
                }
                else
                {
                    Logger.LogDebug($"[ChatMessageCallbackAsync] Using existing text accumulator for chat: {contextDto.ChatId}");
                }
                
                var textAccumulator = VoiceTextAccumulators[contextDto.ChatId];
                
                // Filter out empty or whitespace-only content to avoid unnecessary accumulation
                if (!string.IsNullOrWhiteSpace(chatContent.ResponseContent))
                {
                    textAccumulator.Append(chatContent.ResponseContent);
                    Logger.LogDebug($"[ChatMessageCallbackAsync] Appended text: '{chatContent.ResponseContent}', IsLastChunk: {chatContent.IsLastChunk}");
                }
                else
                {
                    Logger.LogDebug($"[ChatMessageCallbackAsync] Skipped whitespace content, IsLastChunk: {chatContent.IsLastChunk}");
                }
                
                // Check for complete sentences in accumulated text
                var accumulatedText = textAccumulator.ToString();
                Logger.LogDebug($"[ChatMessageCallbackAsync] Total accumulated text: '{accumulatedText}'");
                
                var completeSentence = ExtractCompleteSentence(accumulatedText, textAccumulator, chatContent.IsLastChunk);
                
                Logger.LogDebug($"[ChatMessageCallbackAsync] ExtractCompleteSentence result: '{completeSentence}'");
                
                if (!string.IsNullOrEmpty(completeSentence))
                {
                    try
                    {
                        // Clean text for speech synthesis (remove markdown and math formulas)
                        var cleanedText = CleanTextForSpeech(completeSentence, voiceLanguage);
                        
                        // Skip synthesis if cleaned text has no meaningful content
                        var hasMeaningful = HasMeaningfulContent(cleanedText);
                        
                        if (hasMeaningful)
                        {
                            try
                            {
                                // Synthesize voice for cleaned sentence
                                var voiceResult = await _speechService.TextToSpeechWithMetadataAsync(cleanedText, voiceLanguage);
                                
                                partialMessage.AudioData = voiceResult.AudioData;
                                partialMessage.AudioMetadata = voiceResult.Metadata;
                            }
                            catch (Exception ex)
                            {
                                Logger.LogError(ex, $"Voice synthesis failed for text: '{cleanedText}'");
                            }
                        }
                    }
                    catch (Exception ex)
                    {
                        Logger.LogError(ex,
                            $"[GodChatGAgent][ChatMessageCallbackAsync] Voice synthesis failed for sentence: {completeSentence}");
                    }
                }
                else
                {
                    Logger.LogDebug($"[ChatMessageCallbackAsync] No complete sentence extracted from accumulated text: '{textAccumulator.ToString()}'");
                }
                
                // Clean up accumulator if this is the last chunk
                if (chatContent.IsLastChunk)
                {
                    // Clean up accumulator for this chat session
                    // Note: Final sentence processing is already handled in ExtractCompleteSentence method
                    VoiceTextAccumulators.Remove(contextDto.ChatId);
                }
            }
        }

        if (contextDto.MessageId.IsNullOrWhiteSpace())
        {
            await PublishAsync(partialMessage);
        }
        else
        {
            await PushMessageToClientAsync(partialMessage);
        }
        
        // Clean up RequestContext when processing is complete (last chunk)
        if (chatContent.IsLastChunk)
        {
            RequestContext.Remove("CleanMainContent");
            RequestContext.Remove("ConversationSuggestions");
            RequestContext.Remove("IsFilteringSuggestions");
            RequestContext.Remove("IsAccumulatingForSuggestions");
            RequestContext.Remove("AccumulatedContent");
            Logger.LogDebug($"[GodChatGAgent][ChatMessageCallbackAsync] Cleaned up RequestContext for completed request");
        }
    }

    public async Task<List<ChatMessage>?> ChatWithHistory(Guid sessionId, string systemLLM, string content, string chatId,
        ExecutionPromptSettings promptSettings = null, bool isHttpRequest = false, string? region = null)
    {
        Logger.LogDebug($"[GodChatGAgent][ChatWithHistory] {sessionId.ToString()} content:{content} start.");
        var sw = new Stopwatch();
        sw.Start();
        var history = State.ChatHistory;
        if (history.IsNullOrEmpty())
        {
            return new List<ChatMessage>();
        }

        var configuration = GetConfiguration();
        var llm = await configuration.GetSystemLLM();
        var streamingModeEnabled = await configuration.GetStreamingModeEnabled();
        
        var aiAgentStatusProxy = await GetProxyByRegionAsync(region);
        
        var settings = promptSettings ?? new ExecutionPromptSettings();
        settings.Temperature = "0.9";
        
        var aiChatContextDto = CreateAIChatContext(sessionId, llm, streamingModeEnabled, content, chatId, promptSettings, isHttpRequest, region);
        var response = await aiAgentStatusProxy.ChatWithHistory(content,  State.ChatHistory, settings, aiChatContextDto);
        sw.Stop();
        Logger.LogDebug($"[GodChatGAgent][ChatWithHistory] {sessionId.ToString()}, response:{JsonConvert.SerializeObject(response)} - step4,time use:{sw.ElapsedMilliseconds}");
        return response;
    }

    private async Task PushMessageToClientAsync(ResponseStreamGodChat chatMessage)
    {
        var streamId = StreamId.Create(AevatarOptions!.StreamNamespace, this.GetPrimaryKey());
        Logger.LogDebug(
            $"[GodChatGAgent][PushMessageToClientAsync] sessionId {this.GetPrimaryKey().ToString()}, namespace {AevatarOptions!.StreamNamespace}, streamId {streamId.ToString()}");
        var stream = StreamProvider.GetStream<ResponseStreamGodChat>(streamId);
        await stream.OnNextAsync(chatMessage);
    }

    public Task<List<ChatMessage>> GetChatMessageAsync()
    {
        Logger.LogDebug(
            $"[ChatGAgentManager][GetSessionMessageListAsync] - session:ID {this.GetPrimaryKey().ToString()} ,message={JsonConvert.SerializeObject(State.ChatHistory)}");
        return Task.FromResult(State.ChatHistory);
    }

    public Task<List<ChatMessageWithMetaDto>> GetChatMessageWithMetaAsync()
    {
        Logger.LogDebug(
            $"[GodChatGAgent][GetChatMessageWithMetaAsync] - sessionId: {this.GetPrimaryKey()}, messageCount: {State.ChatHistory.Count}, metaCount: {State.ChatMessageMetas.Count}");
        
        var result = new List<ChatMessageWithMetaDto>();
        
        // Combine ChatHistory with ChatMessageMetas
        for (int i = 0; i < State.ChatHistory.Count; i++)
        {
            var message = State.ChatHistory[i];
            var meta = i < State.ChatMessageMetas.Count ? State.ChatMessageMetas[i] : null;
            
            result.Add(ChatMessageWithMetaDto.Create(message, meta));
        }
        
        Logger.LogDebug(
            $"[GodChatGAgent][GetChatMessageWithMetaAsync] - sessionId: {this.GetPrimaryKey()}, returned {result.Count} messages with metadata");
        
        return Task.FromResult(result);
    }

    public Task<DateTime?> GetFirstChatTimeAsync()
    {
        return Task.FromResult(State.FirstChatTime);
    }

    public Task<DateTime?> GetLastChatTimeAsync()
    {
        return Task.FromResult(State.LastChatTime);
    }

    protected override async Task OnAIGAgentActivateAsync(CancellationToken cancellationToken)
    {
    }

    protected sealed override void AIGAgentTransitionState(GodChatState state,
        StateLogEventBase<GodChatEventLog> @event)
    {
        base.AIGAgentTransitionState(state, @event);

        switch (@event)
        {
            case UpdateUserProfileGodChatEventLog updateUserProfileGodChatEventLog:
                if (state.UserProfile == null)
                {
                    state.UserProfile = new UserProfile();
                }

                state.UserProfile.Gender = updateUserProfileGodChatEventLog.Gender;
                state.UserProfile.BirthDate = updateUserProfileGodChatEventLog.BirthDate;
                state.UserProfile.BirthPlace = updateUserProfileGodChatEventLog.BirthPlace;
                state.UserProfile.FullName = updateUserProfileGodChatEventLog.FullName;
                break;
            case RenameChatTitleEventLog renameChatTitleEventLog:
                state.Title = renameChatTitleEventLog.Title;
                break;
            case SetChatManagerGuidEventLog setChatManagerGuidEventLog:
                state.ChatManagerGuid = setChatManagerGuidEventLog.ChatManagerGuid;
                break;
            case SetAIAgentIdLogEvent setAiAgentIdLogEvent:
                state.AIAgentIds = setAiAgentIdLogEvent.AIAgentIds;
                break;
            case UpdateRegionProxiesLogEvent updateRegionProxiesLogEvent:
                foreach (var regionProxy in updateRegionProxiesLogEvent.RegionProxies)
                {
                    if (state.RegionProxies == null)
                    {
                        state.RegionProxies = new Dictionary<string, List<Guid>>();
                    }

                    state.RegionProxies[regionProxy.Key] = regionProxy.Value;
                }
                break;
            case UpdateChatTimeEventLog updateChatTimeEventLog:
                if (state.FirstChatTime == null)
                {
                    state.FirstChatTime = updateChatTimeEventLog.ChatTime;
                }
                state.LastChatTime = updateChatTimeEventLog.ChatTime;
                break;
             case AddChatMessageMetasLogEvent addChatMessageMetasLogEvent:
                    if (addChatMessageMetasLogEvent.ChatMessageMetas != null && addChatMessageMetasLogEvent.ChatMessageMetas.Any())
                    {
                        // Calculate the starting index for new metadata based on current ChatHistory count
                        // minus the number of new metadata items we're adding
                        int newMetadataCount = addChatMessageMetasLogEvent.ChatMessageMetas.Count;
                        int targetStartIndex = Math.Max(0, state.ChatHistory.Count - newMetadataCount);
                        
                        // Ensure we have enough default metadata up to the target start index
                        while (state.ChatMessageMetas.Count < targetStartIndex)
                        {
                            state.ChatMessageMetas.Add(new ChatMessageMeta
                            {
                                IsVoiceMessage = false,
                                VoiceLanguage = VoiceLanguageEnum.English,
                                VoiceParseSuccess = true,
                                VoiceParseErrorMessage = null,
                                VoiceDurationSeconds = 0.0
                            });
                        }
                        
                        // Add the new metadata
                        foreach (var meta in addChatMessageMetasLogEvent.ChatMessageMetas)
                        {
                            state.ChatMessageMetas.Add(meta);
                        }
                    }
                    
                    // Final sync: ensure ChatMessageMetas matches ChatHistory count
                    while (state.ChatMessageMetas.Count < state.ChatHistory.Count)
                    {
                        state.ChatMessageMetas.Add(new ChatMessageMeta
                        {
                            IsVoiceMessage = false,
                            VoiceLanguage = VoiceLanguageEnum.English,
                            VoiceParseSuccess = true,
                            VoiceParseErrorMessage = null,
                            VoiceDurationSeconds = 0.0
                        });
                    }

                    break;            
            }
    }

    private IConfigurationGAgent GetConfiguration()
    {
        return GrainFactory.GetGrain<IConfigurationGAgent>(CommonHelper.GetSessionManagerConfigurationId());
    }

    /// <summary>
    /// Checks if the text contains meaningful content (letters or Chinese characters)
    /// </summary>
    /// <param name="text">Text to check</param>
    /// <returns>True if text contains meaningful content, false otherwise</returns>
    private static bool HasMeaningfulContent(string text)
    {
        if (string.IsNullOrEmpty(text))
            return false;
        
        // Remove all punctuation and check if there's actual content
        var cleanText = ChatRegexPatterns.NonWordChars.Replace(text, "");
        var result = cleanText.Length > 0; // At least one letter or Chinese character
        
        return result;
    }

    /// <summary>
    /// Extracts complete sentences from accumulated text and removes them from the accumulator
    /// </summary>
    /// <param name="accumulatedText">The full accumulated text</param>
    /// <param name="textAccumulator">The accumulator to update</param>
    /// <param name="isLastChunk">Whether this is the last chunk of the stream</param>
    /// <returns>Complete sentence if found, otherwise null</returns>
    private string ExtractCompleteSentence(string accumulatedText, StringBuilder textAccumulator, bool isLastChunk = false)
    {
        Logger.LogDebug($"[ExtractCompleteSentence] Input: '{accumulatedText}', isLastChunk: {isLastChunk}");
        
        if (string.IsNullOrEmpty(accumulatedText))
        {
            Logger.LogDebug("[ExtractCompleteSentence] Returning null - empty input");
            return null;
        }

        var hasMeaningfulContent = HasMeaningfulContent(accumulatedText);
        Logger.LogDebug($"[ExtractCompleteSentence] HasMeaningfulContent: {hasMeaningfulContent}");

        // Enhanced logic: return any non-empty text when isLastChunk = true
        if (isLastChunk)
        {
            var trimmedText = accumulatedText.Trim();
            if (!string.IsNullOrEmpty(trimmedText))
            {
                textAccumulator.Clear();
                return trimmedText;
            }
        }

        // Special handling for short text: return directly if meaningful and <= 6 characters
        if (accumulatedText.Length <= 6 && hasMeaningfulContent)
        {
            var shortText = accumulatedText.Trim();
            textAccumulator.Clear();
            return shortText;
        }

        var extractIndex = -1;
        
        // Look for complete sentence endings
        for (var i = accumulatedText.Length - 1; i >= 0; i--)
        {
            if (VoiceChatConstants.SentenceEnders.Contains(accumulatedText[i]))
            {
                // Only check if there's meaningful content, no length restriction
                var potentialSentence = accumulatedText.Substring(0, i + 1);
                if (HasMeaningfulContent(potentialSentence))
                {
                    extractIndex = i;
                    break;
                }
            }
        }

        if (extractIndex == -1)
            return null;

        // Extract complete sentence
        var completeSentence = accumulatedText.Substring(0, extractIndex + 1).Trim();
        if (string.IsNullOrEmpty(completeSentence))
            return null;

        // Remove processed text from accumulator
        var remainingText = accumulatedText.Substring(extractIndex + 1);
        textAccumulator.Clear();
        textAccumulator.Append(remainingText);

        return completeSentence;
    }

    /// <summary>
    /// Cleans text for speech synthesis by removing markdown syntax and emojis
    /// </summary>
    /// <param name="text">Text to clean</param>
    /// <param name="language">Language for text replacement</param>
    /// <returns>Clean text suitable for speech synthesis</returns>
    private string CleanTextForSpeech(string text, VoiceLanguageEnum language = VoiceLanguageEnum.English)
    {
        if (string.IsNullOrEmpty(text))
            return text;

        var cleanText = text;

        // Remove markdown links but keep link text
        cleanText = ChatRegexPatterns.MarkdownLink.Replace(cleanText, "$1");

        // Remove bold and italic formatting
        cleanText = ChatRegexPatterns.MarkdownBold.Replace(cleanText, "$1");
        cleanText = ChatRegexPatterns.MarkdownItalic.Replace(cleanText, "$1");

        // Remove strikethrough formatting
        cleanText = ChatRegexPatterns.MarkdownStrikethrough.Replace(cleanText, "$1");

        // Remove header formatting
        cleanText = ChatRegexPatterns.MarkdownHeader.Replace(cleanText, "$1");

        // Replace code blocks with speech-friendly text
        cleanText = ChatRegexPatterns.MarkdownCodeBlock.Replace(cleanText, language == VoiceLanguageEnum.Chinese ? "代码块" : "code block");

        // Remove inline code formatting but keep content
        cleanText = ChatRegexPatterns.MarkdownInlineCode.Replace(cleanText, "$1");

        // Remove table formatting
        cleanText = ChatRegexPatterns.MarkdownTable.Replace(cleanText, " ");

        // Remove emojis completely (they don't speech-synthesize well)
        cleanText = ChatRegexPatterns.Emoji.Replace(cleanText, "");

        // Remove multiple spaces and special markdown symbols
        cleanText = cleanText.Replace("**", "")
                             .Replace("__", "")
                             .Replace("~~", "")
                             .Replace("---", "")
                             .Replace("***", "")
                             .Replace("===", "")
                             .Replace("```", "")
                             .Replace(">>>", "")
                             .Replace("<<<", "");

        // Remove excessive whitespace
        cleanText = ChatRegexPatterns.WhitespaceNormalize.Replace(cleanText, " ").Trim();

        return cleanText;
    }

    public async Task<Tuple<string, string>> ChatWithSessionAsync(Guid sessionId, string sysmLLM, string content,
        ExecutionPromptSettings promptSettings = null)
    {
        var title = "";
        if (State.Title.IsNullOrEmpty())
        {
            // var titleList = await ChatWithHistory(content);
            // title = titleList is { Count: > 0 }
            //     ? titleList[0].Content!
            //     : string.Join(" ", content.Split(" ").Take(4));
            // Take first 4 words and limit total length to 100 characters
            title = string.Join(" ", content.Split(" ").Take(4));
            if (title.Length > 100)
            {
                title = title.Substring(0, 100);
            }

            RaiseEvent(new RenameChatTitleEventLog()
            {
                Title = title
            });

            await ConfirmEvents();

            IChatManagerGAgent chatManagerGAgent =
                GrainFactory.GetGrain<IChatManagerGAgent>((Guid)State.ChatManagerGuid);
            await chatManagerGAgent.RenameChatTitleAsync(new RenameChatTitleEvent()
            {
                SessionId = sessionId,
                Title = title
            });
        }

        var configuration = GetConfiguration();
        var response = await GodChatAsync(await configuration.GetSystemLLM(), content, promptSettings);
        return new Tuple<string, string>(response, title);
    }

    private string GetCustomPrompt()
    {
        return $"The current UTC time is: {DateTime.UtcNow}. Please answer all questions based on this UTC time.";
    }

    public async Task<string> GodVoiceStreamChatAsync(Guid sessionId, string llm, bool streamingModeEnabled,
        string message,
        string chatId, ExecutionPromptSettings? promptSettings = null, bool isHttpRequest = false,
        string? region = null, VoiceLanguageEnum voiceLanguage = VoiceLanguageEnum.English,
        double voiceDurationSeconds = 0.0, bool addToHistory = true)
    {
        Logger.LogDebug(
            $"[GodChatGAgent][GodVoiceStreamChatAsync] {sessionId.ToString()} start with message: {message}, language: {voiceLanguage}");

        // Step 1: Get configuration and system message (same as GodStreamChatAsync)
        var configuration = GetConfiguration();
        var sysMessage = await configuration.GetPrompt();

        // Step 2: Initialize LLM if needed (same as GodStreamChatAsync)
        await LLMInitializedAsync(llm, streamingModeEnabled, sysMessage);

        // Step 3: Create voice chat context with voice-specific metadata
        var aiChatContextDto = CreateVoiceChatContext(sessionId, llm, streamingModeEnabled, message, chatId, 
            promptSettings, isHttpRequest, region, voiceLanguage, voiceDurationSeconds);

        // Step 4: Get AI proxy and start streaming chat (same as GodStreamChatAsync)
        var aiAgentStatusProxy = await GetProxyByRegionAsync(region);
        if (aiAgentStatusProxy != null)
        {
            Logger.LogDebug(
                $"[GodChatGAgent][GodVoiceStreamChatAsync] agent {aiAgentStatusProxy.GetPrimaryKey().ToString()}, session {sessionId.ToString()}, chat {chatId}");
            
            // Set default temperature for voice chat
            var settings = promptSettings ?? new ExecutionPromptSettings();
            settings.Temperature = "0.9";
            
            // Start streaming with voice context
            var promptMsg = message;
            switch (voiceLanguage)
            {
                case  VoiceLanguageEnum.English:
                    promptMsg += ".Requirement: Please reply in English.";
                    break;
                case VoiceLanguageEnum.Chinese:
                    promptMsg += ".Requirement: Please reply in Chinese.";
                    break;
                case VoiceLanguageEnum.Spanish:
                    promptMsg += ".Requirement: Please reply in Spanish.";
                    break;
                case VoiceLanguageEnum.Unset:
                    break;
                default:
                    break;
            }
            Logger.LogDebug($"[GodChatGAgent][GodVoiceStreamChatAsync] promptMsg: {promptMsg}");

            var result = await aiAgentStatusProxy.PromptWithStreamAsync(promptMsg, State.ChatHistory, settings,
                context: aiChatContextDto);
            if (!result)
            {
                Logger.LogError($"[GodChatGAgent][GodVoiceStreamChatAsync] Failed to initiate voice streaming response. {this.GetPrimaryKey().ToString()}");
            }

            if (!addToHistory)
            {
                return string.Empty;
            }

            var userVoiceMeta = new ChatMessageMeta
            {
                IsVoiceMessage = true,
                VoiceLanguage = voiceLanguage,
                VoiceParseSuccess = true,
                VoiceParseErrorMessage = null,
                VoiceDurationSeconds = voiceDurationSeconds
            };

            RaiseEvent(new AddChatHistoryLogEvent
            {
                ChatList = new List<ChatMessage>()
                {
                    new ChatMessage
                    {
                        ChatRole = ChatRole.User,
                        Content = message
                    }
                }
            });
                
            RaiseEvent(new AddChatMessageMetasLogEvent
            {
                ChatMessageMetas = new List<ChatMessageMeta> { userVoiceMeta }
            });

            await ConfirmEvents();
        }
        else
        {
            Logger.LogDebug(
                $"[GodChatGAgent][GodVoiceStreamChatAsync] fallback to history agent, session {sessionId.ToString()}, chat {chatId}");
            // Fallback to non-streaming chat if no proxy available
            await ChatAsync(message, promptSettings, aiChatContextDto);
        }

        // Voice synthesis and streaming handled in ChatMessageCallbackAsync
        return string.Empty;
    }

    /// <summary>
    /// Parse AI response to extract main content and conversation suggestions
    /// </summary>
    /// <param name="fullResponse">Complete AI response text</param>
    /// <returns>Tuple of (main content, list of suggestions)</returns>
    private (string mainContent, List<string> suggestions) ParseResponseWithSuggestions(string fullResponse)
    {
        if (string.IsNullOrEmpty(fullResponse))
        {
            return (fullResponse, new List<string>());
        }

        // Pattern to match conversation suggestions block using precompiled regex
        var match = ChatRegexPatterns.ConversationSuggestionsBlock.Match(fullResponse);
        
        if (match.Success)
        {
            // Extract main content by removing everything from the start of [SUGGESTIONS] to the end
            var suggestionStartIndex = fullResponse.IndexOf("[SUGGESTIONS]", StringComparison.OrdinalIgnoreCase);
            var mainContent = suggestionStartIndex > 0 
                ? fullResponse.Substring(0, suggestionStartIndex).Trim()
                : "";
                
            var suggestionSection = match.Groups[1].Value;
            var suggestions = ExtractNumberedItems(suggestionSection);
            
            Logger.LogDebug($"[GodChatGAgent][ParseResponseWithSuggestions] Extracted {suggestions.Count} suggestions from response");
            return (mainContent, suggestions);
        }
        
        Logger.LogDebug("[GodChatGAgent][ParseResponseWithSuggestions] No suggestions found in response");
        return (fullResponse, new List<string>());
    }

    /// <summary>
    /// Extract numbered items from text (e.g., "1. item", "2. item", etc.)
    /// </summary>
    /// <param name="text">Text containing numbered items</param>
    /// <returns>List of extracted items</returns>
    private List<string> ExtractNumberedItems(string text)
    {
        var items = new List<string>();
        if (string.IsNullOrEmpty(text))
        {
            return items;
        }
        
        var lines = text.Split('\n', StringSplitOptions.RemoveEmptyEntries);
        
        foreach (var line in lines)
        {
            var trimmedLine = line.Trim();
            // Match numbered items like "1. content" or "1) content" using precompiled regex
            var match = ChatRegexPatterns.NumberedItem.Match(trimmedLine);
            if (match.Success)
            {
                var item = match.Groups[1].Value.Trim();
                if (!string.IsNullOrEmpty(item))
                {
                    items.Add(item);
                }
            }
        }
        
        Logger.LogDebug($"[GodChatGAgent][ExtractNumberedItems] Extracted {items.Count} numbered items");
        return items;
    }
}<|MERGE_RESOLUTION|>--- conflicted
+++ resolved
@@ -1054,15 +1054,6 @@
         {
             // Check for complete or partial [SUGGESTIONS] marker to handle ALL possible cross-chunk splits
             // Including extreme cases like chunk ending with just "["
-<<<<<<< HEAD
-            shouldStartAccumulating = streamingContent.Contains("[SUGGESTIONS]", StringComparison.OrdinalIgnoreCase) ||
-                                     streamingContent.Contains("[SUGGES", StringComparison.OrdinalIgnoreCase) ||
-                                     streamingContent.Contains("[SUGGEST", StringComparison.OrdinalIgnoreCase) ||
-                                     streamingContent.Contains("[SUGGESTION", StringComparison.OrdinalIgnoreCase) ||
-                                     streamingContent.Contains("[S", StringComparison.OrdinalIgnoreCase) ||
-                                     streamingContent.Contains("[\"", StringComparison.OrdinalIgnoreCase) ||  // JSON format with quote
-                                     (streamingContent.EndsWith("[") && streamingContent.Length > 10); // Ending with just [
-=======
             bool contains_suggestions = streamingContent.Contains("[SUGGESTIONS]", StringComparison.OrdinalIgnoreCase);
             bool contains_sugges = streamingContent.Contains("[SUGGES", StringComparison.OrdinalIgnoreCase);
             bool contains_suggest = streamingContent.Contains("[SUGGEST", StringComparison.OrdinalIgnoreCase);
@@ -1075,17 +1066,13 @@
                                      contains_suggestion || contains_s || contains_quote || ends_bracket;
             
             Logger.LogInformation($"[DETECTION_DEBUG] Detection results - Full:[SUGGESTIONS]: {contains_suggestions}, [SUGGES: {contains_sugges}, [SUGGEST: {contains_suggest}, [SUGGESTION: {contains_suggestion}, [S: {contains_s}, [\": {contains_quote}, ends[: {ends_bracket} => ShouldStart: {shouldStartAccumulating}");
->>>>>>> deb89e42
             
             if (shouldStartAccumulating && !isAlreadyAccumulating)
             {
                 RequestContext.Set("IsAccumulatingForSuggestions", true);
                 RequestContext.Set("AccumulatedContent", streamingContent);
                 Logger.LogInformation($"[ACCUMULATION_FILTER] Started accumulating. Initial chunk length: {streamingContent.Length}");
-<<<<<<< HEAD
-=======
                 Logger.LogInformation($"[ACCUMULATION_STATE] STARTED - Setting streamingContent to empty string");
->>>>>>> deb89e42
                 streamingContent = ""; // Don't send this chunk to frontend
                 Logger.LogDebug($"[GodChatGAgent][ChatMessageCallbackAsync] Started accumulating content due to suggestion marker");
             }
@@ -1095,10 +1082,7 @@
                 var existingContent = RequestContext.Get("AccumulatedContent") as string ?? "";
                 RequestContext.Set("AccumulatedContent", existingContent + streamingContent);
                 Logger.LogInformation($"[ACCUMULATION_FILTER] Continuing accumulation. Chunk length: {streamingContent.Length}, Total length: {(existingContent + streamingContent).Length}");
-<<<<<<< HEAD
-=======
                 Logger.LogInformation($"[ACCUMULATION_STATE] CONTINUING - Chunk preview: \"{streamingContent.Substring(0, Math.Min(30, streamingContent.Length))}{(streamingContent.Length > 30 ? "..." : "")}\"");
->>>>>>> deb89e42
                 
                 if (chatContent.IsLastChunk)
                 {
