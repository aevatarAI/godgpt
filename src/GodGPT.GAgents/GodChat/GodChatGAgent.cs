--- conflicted
+++ resolved
@@ -32,18 +32,13 @@
     private static readonly Dictionary<string, List<string>> RegionToLLMsMap = new Dictionary<string, List<string>>()
     {
         //"SkyLark-Pro-250415"
-<<<<<<< HEAD
         { "CN", new List<string> { "BytePlusDeepSeekV3" } },
         { "DEFAULT", new List<string>() { "OpenAILast", "OpenAI" } }
-=======
-        { "CN", new List<string> { "BytePlusDeepSeekV3"} },
-        { "DEFAULT", new List<string>() {  "OpenAILast", "OpenAI",  }}
->>>>>>> 8906a5be
     };
 
     private static readonly TimeSpan RequestRecoveryDelay = TimeSpan.FromSeconds(600);
     private const string DefaultRegion = "DEFAULT";
-<<<<<<< HEAD
+    private const string ProxyGPTModelName = "HyperEcho";
     private readonly ISpeechService _speechService;
     
     // Dictionary to maintain text accumulator for voice chat sessions
@@ -68,9 +63,6 @@
     {
         _speechService = speechService;
     }
-=======
-    private const string ProxyGPTModelName = "HyperEcho";
->>>>>>> 8906a5be
 
     protected override async Task ChatPerformConfigAsync(ChatConfigDto configuration)
     {
@@ -153,12 +145,7 @@
         ExecutionPromptSettings promptSettings = null, bool isHttpRequest = false, string? region = null)
     {
         Logger.LogDebug($"[GodChatGAgent][StreamChatWithSession] {sessionId.ToString()} start.");
-<<<<<<< HEAD
-        var userQuotaGrain =
-            GrainFactory.GetGrain<IUserQuotaGrain>(CommonHelper.GetUserQuotaGAgentId(State.ChatManagerGuid));
-=======
         var userQuotaGAgent = GrainFactory.GetGrain<IUserQuotaGAgent>(State.ChatManagerGuid);
->>>>>>> 8906a5be
         var actionResultDto =
             await userQuotaGAgent.ExecuteActionAsync(sessionId.ToString(), State.ChatManagerGuid.ToString());
         if (!actionResultDto.Success)
@@ -544,15 +531,15 @@
                         }
                     }
                 });
+
+                RaiseEvent(new UpdateChatTimeEventLog
+                {
+                    ChatTime = DateTime.UtcNow
+                });
                 
                 RaiseEvent(new AddChatMessageMetasLogEvent
                 {
                     ChatMessageMetas = new List<ChatMessageMeta>()
-                });
-
-                RaiseEvent(new UpdateChatTimeEventLog
-                {
-                    ChatTime = DateTime.UtcNow
                 });
 
                 await ConfirmEvents();
@@ -884,18 +871,15 @@
                     }
                 }
             });
-<<<<<<< HEAD
+
+            RaiseEvent(new UpdateChatTimeEventLog
+            {
+                ChatTime = DateTime.UtcNow
+            });
             
             RaiseEvent(new AddChatMessageMetasLogEvent
             {
                 ChatMessageMetas = new List<ChatMessageMeta>()
-=======
-            await ConfirmEvents();
-
-            RaiseEvent(new UpdateChatTimeEventLog
-            {
-                ChatTime = DateTime.UtcNow
->>>>>>> 8906a5be
             });
 
             await ConfirmEvents();
@@ -1122,7 +1106,13 @@
 
                     State.RegionProxies[regionProxy.Key] = regionProxy.Value;
                 }
-
+                break;
+            case UpdateChatTimeEventLog updateChatTimeEventLog:
+                if (State.FirstChatTime == null)
+                {
+                    State.FirstChatTime = updateChatTimeEventLog.ChatTime;
+                }
+                State.LastChatTime = updateChatTimeEventLog.ChatTime;
                 break;
             case AddChatMessageMetasLogEvent addChatMessageMetasLogEvent:
                 if (addChatMessageMetasLogEvent.ChatMessageMetas != null && addChatMessageMetasLogEvent.ChatMessageMetas.Any())
@@ -1166,13 +1156,6 @@
                 }
 
                 break;
-            case UpdateChatTimeEventLog updateChatTimeEventLog:
-                if (State.FirstChatTime == null)
-                {
-                    State.FirstChatTime = updateChatTimeEventLog.ChatTime;
-                }
-                State.LastChatTime = updateChatTimeEventLog.ChatTime;
-                break;
         }
     }
 
@@ -1334,7 +1317,11 @@
         return new Tuple<string, string>(response, title);
     }
 
-<<<<<<< HEAD
+    private string GetCustomPrompt()
+    {
+        return $"The current UTC time is: {DateTime.UtcNow}. Please answer all questions based on this UTC time.";
+    }
+
     public async Task<string> GodVoiceStreamChatAsync(Guid sessionId, string llm, bool streamingModeEnabled,
         string message,
         string chatId, ExecutionPromptSettings? promptSettings = null, bool isHttpRequest = false,
@@ -1415,10 +1402,5 @@
 
         // Voice synthesis and streaming handled in ChatMessageCallbackAsync
         return string.Empty;
-=======
-    private string GetCustomPrompt()
-    {
-        return $"The current UTC time is: {DateTime.UtcNow}. Please answer all questions based on this UTC time.";
->>>>>>> 8906a5be
     }
 }