--- conflicted
+++ resolved
@@ -609,11 +609,11 @@
                 }
             }
 
-<<<<<<< HEAD
-            // Add conversation suggestions prompt for text chat only
-            string enhancedMessage = $"{timePrompt}\n\n{message}";
+            // User message without additional prefixes (timestamp now in system prompt)
+            string enhancedMessage = message;
             Logger.LogDebug(
-                $"[GodChatGAgent][GodStreamChatAsync] Added session timestamp to message. IsVoiceChat: {isPromptVoiceChat}");
+                $"[GodChatGAgent][GodStreamChatAsync] Processing message. IsVoiceChat: {isPromptVoiceChat}");
+            
             if (!isPromptVoiceChat)
             {
                 var language = GodGPTLanguageHelper.GetGodGPTLanguageFromContext();
@@ -629,20 +629,8 @@
                         $"[GodChatGAgent][GodStreamChatAsync] {sessionId} Added calendar prompt for text chat");
                     Logger.LogDebug($"[GodChatGAgent][GodStreamChatAsync] {sessionId} enhancedMessage: {enhancedMessage}");
                 }
-                else
-                {
-                    enhancedMessage = message + ChatPrompts.ConversationSuggestionsPrompt;
-                    Logger.LogDebug(
-                        $"[GodChatGAgent][GodStreamChatAsync] {sessionId} Added conversation suggestions prompt for text chat");
-                }
-            }
-=======
-            // User message without additional prefixes (timestamp now in system prompt)
-            string enhancedMessage = message;
-            Logger.LogDebug(
-                $"[GodChatGAgent][GodStreamChatAsync] Processing message. IsVoiceChat: {isPromptVoiceChat}");
->>>>>>> 5997a0da
-
+            }
+            
             var settings = promptSettings ?? new ExecutionPromptSettings();
             settings.Temperature = "0.9";
             var result = await aiAgentStatusProxy.PromptWithStreamAsync(enhancedMessage, State.ChatHistory, settings,
