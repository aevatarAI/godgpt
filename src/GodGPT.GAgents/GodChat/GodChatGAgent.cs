--- conflicted
+++ resolved
@@ -510,12 +510,8 @@
         await LLMInitializedAsync(llm, streamingModeEnabled, sysMessage);
 
         var aiChatContextDto =
-<<<<<<< HEAD
             CreateAIChatContext(sessionId, llm, streamingModeEnabled, message, chatId, promptSettings, isHttpRequest,
-                region);
-=======
-            CreateAIChatContext(sessionId, llm, streamingModeEnabled, message, chatId, promptSettings, isHttpRequest, region, images);
->>>>>>> 8fa91abe
+                region, images);
 
         var aiAgentStatusProxy = await GetProxyByRegionAsync(region);
         if (aiAgentStatusProxy != null)
@@ -602,11 +598,7 @@
             aiChatContextDto.MessageId = JsonConvert.SerializeObject(new Dictionary<string, object>()
             {
                 { "IsHttpRequest", true }, { "LLM", llm }, { "StreamingModeEnabled", streamingModeEnabled },
-<<<<<<< HEAD
-                { "Message", message }, { "Region", region }
-=======
-                { "Message", message }, {"Region", region}, {"Images", images}
->>>>>>> 8fa91abe
+                { "Message", message }, {"Region", region }, {"Images", images}
             });
         }
 
