using System.Diagnostics;
using System.Text;
using Aevatar.AI.Exceptions;
using Aevatar.AI.Feature.StreamSyncWoker;
using Aevatar.Application.Grains.Agents.ChatManager.Common;
using Aevatar.Application.Grains.Agents.ChatManager.ConfigAgent;
using Aevatar.Application.Grains.Agents.ChatManager.Dtos;
using Aevatar.Application.Grains.Agents.ChatManager.ProxyAgent;
using Aevatar.Application.Grains.Agents.ChatManager.ProxyAgent.Dtos;
using Aevatar.Application.Grains.ChatManager.UserQuota;
using Aevatar.Application.Grains.Common.Constants;
using Aevatar.Application.Grains.Common.Options;
using Aevatar.Application.Grains.Invitation;
using Aevatar.Application.Grains.UserQuota;
using Aevatar.Core.Abstractions;
using Aevatar.GAgents.AI.Common;
using Aevatar.GAgents.AI.Options;
using Aevatar.GAgents.AIGAgent.Dtos;
using Aevatar.GAgents.ChatAgent.Dtos;
using Aevatar.GAgents.ChatAgent.GAgent;
using GodGPT.GAgents.Common.Constants;
using GodGPT.GAgents.SpeechChat;
using Json.Schema.Generation;
using Microsoft.Extensions.Logging;
using Microsoft.Extensions.Options;
using Newtonsoft.Json;
using Orleans.Concurrency;

namespace Aevatar.Application.Grains.Agents.ChatManager.Chat;

[Description("god chat agent")]
[GAgent]
[Reentrant]
public class GodChatGAgent : ChatGAgentBase<GodChatState, GodChatEventLog, EventBase, ChatConfigDto>, IGodChat
{
    private static readonly TimeSpan RequestRecoveryDelay = TimeSpan.FromSeconds(600);
    private const string DefaultRegion = "DEFAULT";
    private const string ProxyGPTModelName = "HyperEcho";
    private readonly ISpeechService _speechService;
    private readonly IOptionsMonitor<LLMRegionOptions> _llmRegionOptions;
    
    // Dictionary to maintain text accumulator for voice chat sessions
    // Key: chatId, Value: accumulated text buffer for sentence detection
    private static readonly Dictionary<string, StringBuilder> VoiceTextAccumulators = new();

    public GodChatGAgent(ISpeechService speechService, IOptionsMonitor<LLMRegionOptions> llmRegionOptions)
    {
        _speechService = speechService;
        _llmRegionOptions = llmRegionOptions;
    }

    protected override async Task ChatPerformConfigAsync(ChatConfigDto configuration)
    {
        var regionToLLMsMap = _llmRegionOptions.CurrentValue.RegionToLLMsMap;
        if (regionToLLMsMap.IsNullOrEmpty())
        {
            Logger.LogDebug($"[GodChatGAgent][ChatPerformConfigAsync] LLMConfigs is null or empty.");
            return;
        }

        var proxyIds = await InitializeRegionProxiesAsync(DefaultRegion);
        Dictionary<string, List<Guid>> regionProxies = new();
        regionProxies[DefaultRegion] = proxyIds;
        RaiseEvent(new UpdateRegionProxiesLogEvent
        {
            RegionProxies = regionProxies
        });
        await ConfirmEvents();
    }

    [EventHandler]
    public async Task HandleEventAsync(RequestStreamChatEvent @event)
    {
        var chatId = Guid.NewGuid().ToString();
        //Decommission the SignalR conversation interface
        var chatMessage = new ResponseStreamGodChat()
        {
            Response =
                "A better experience awaits! Please update to the latest version.",
            ChatId = chatId,
            NewTitle = "A better experience awaits",
            IsLastChunk = true,
            SerialNumber = -2,
            SessionId = @event.SessionId
        };
        Logger.LogDebug(
            $"[GodChatGAgent][RequestStreamChatEvent] decommission :{JsonConvert.SerializeObject(@event)} chatID:{chatId}");
        await PublishAsync(chatMessage);

        // string chatId = Guid.NewGuid().ToString();
        // Logger.LogDebug(
        //     $"[GodChatGAgent][RequestStreamGodChatEvent] start:{JsonConvert.SerializeObject(@event)} chatID:{chatId}");
        // var title = "";
        // var content = "";
        // var isLastChunk = false;
        //
        // try
        // {
        //     if (State.StreamingModeEnabled)
        //     {
        //         Logger.LogDebug("State.StreamingModeEnabled is on");
        //         await StreamChatWithSessionAsync(@event.SessionId, @event.SystemLLM, @event.Content, chatId);
        //     }
        //     else
        //     {
        //         var response = await ChatWithSessionAsync(@event.SessionId, @event.SystemLLM, @event.Content);
        //         content = response.Item1;
        //         title = response.Item2;
        //         isLastChunk = true;
        //     }
        // }
        // catch (Exception e)
        // {
        //     Logger.LogError(e, $"[GodChatGAgent][RequestStreamGodChatEvent] handle error:{e.ToString()}");
        // }
        //
        // await PublishAsync(new ResponseStreamGodChat()
        // {
        //     ChatId = chatId,
        //     Response = content,
        //     NewTitle = title,
        //     IsLastChunk = isLastChunk,
        //     SerialNumber = -1,
        //     SessionId = @event.SessionId
        // });
        //
        // Logger.LogDebug($"[GodChatGAgent][RequestStreamGodChatEvent] end:{JsonConvert.SerializeObject(@event)}");
    }

    public async Task StreamChatWithSessionAsync(Guid sessionId, string sysmLLM, string content, string chatId,
        ExecutionPromptSettings promptSettings = null, bool isHttpRequest = false, string? region = null, 
        List<string>? images = null)
    {
        Logger.LogDebug($"[GodChatGAgent][StreamChatWithSession] {sessionId.ToString()} start.");
        
        // Get language from RequestContext with error handling
        var language = GodGPTLanguageHelper.GetGodGPTLanguageFromContext();
        Logger.LogDebug($"[GodChatGAgent][StreamChatWithSession] Language from context: {language}");
        
        var actionType = images == null || images.IsNullOrEmpty()
            ? ActionType.Conversation
            : ActionType.ImageConversation;
        var userQuotaGAgent = GrainFactory.GetGrain<IUserQuotaGAgent>(State.ChatManagerGuid);
        var actionResultDto =
            await userQuotaGAgent.ExecuteActionAsync(sessionId.ToString(), State.ChatManagerGuid.ToString(), actionType);
        if (!actionResultDto.Success)
        {
            Logger.LogDebug($"[GodChatGAgent][StreamChatWithSession] {sessionId.ToString()} Access restricted");
            //1、throw Exception
            // var invalidOperationException = new InvalidOperationException(actionResultDto.Message);
            // invalidOperationException.Data["Code"] = actionResultDto.Code.ToString();
            // throw invalidOperationException;

            //save conversation data
            await SetSessionTitleAsync(sessionId, content);
            var chatMessages = new List<ChatMessage>();
            chatMessages.Add(new ChatMessage
            {
                ChatRole = ChatRole.User,
                Content = content,
                ImageKeys = images
            });
            chatMessages.Add(new ChatMessage
            {
                ChatRole = ChatRole.Assistant,
                Content = actionResultDto.Message
            });
            RaiseEvent(new AddChatHistoryLogEvent
            {
                ChatList = chatMessages
            });
            
            RaiseEvent(new AddChatMessageMetasLogEvent
            {
                ChatMessageMetas = new List<ChatMessageMeta>()
            });
            
            await ConfirmEvents();

            //2、Directly respond with error information.
            var chatMessage = new ResponseStreamGodChat()
            {
                Response = actionResultDto.Message,
                ChatId = chatId,
                IsLastChunk = true,
                SerialNumber = -99,
                SessionId = sessionId,
                // Note: Default to VoiceResponse in this version as VoiceToText is not implemented yet
                VoiceContentType = VoiceContentType.VoiceResponse
            };

            if (isHttpRequest)
            {
                await PushMessageToClientAsync(chatMessage);
            }
            else
            {
                await PublishAsync(chatMessage);
            }

            return;
        }

        Logger.LogDebug($"[GodChatGAgent][StreamChatWithSession] {sessionId.ToString()} - Validation passed");
        await SetSessionTitleAsync(sessionId, content);

        var sw = new Stopwatch();
        sw.Start();
        var configuration = GetConfiguration();
        await GodStreamChatAsync(sessionId, await configuration.GetSystemLLM(),
            await configuration.GetStreamingModeEnabled(),
            content, chatId, promptSettings, isHttpRequest, region, images: images);
        sw.Stop();
        Logger.LogDebug($"StreamChatWithSessionAsync {sessionId.ToString()} - step4,time use:{sw.ElapsedMilliseconds}");
    }

    public async Task StreamVoiceChatWithSessionAsync(Guid sessionId, string sysmLLM, string? voiceData,
        string fileName, string chatId,
        ExecutionPromptSettings promptSettings = null, bool isHttpRequest = false, string? region = null,
        VoiceLanguageEnum voiceLanguage = VoiceLanguageEnum.English, double voiceDurationSeconds = 0.0)
    {
        var totalStopwatch = Stopwatch.StartNew();
        Logger.LogInformation($"[PERF][VoiceChat] {sessionId} START - file: {fileName}, size: {voiceData?.Length ?? 0} chars, language: {voiceLanguage}, duration: {voiceDurationSeconds}s");

        // Validate voiceData
        if (string.IsNullOrEmpty(voiceData) || voiceLanguage == VoiceLanguageEnum.Unset)
        {
            Logger.LogError($"[GodChatGAgent][StreamVoiceChatWithSession] {sessionId.ToString()} Invalid voice data");
            var errMsg = "Invalid voice message. Please try again.";
            if (voiceLanguage == VoiceLanguageEnum.Unset)
            {
                errMsg = "Please set voice language.";
            }

            var errorMessage = new ResponseStreamGodChat()
            {
                Response = errMsg,
                ChatId = chatId,
                IsLastChunk = true,
                SerialNumber = -99,
                SessionId = sessionId,
                ErrorCode = ChatErrorCode.ParamInvalid,
                // Note: Default to VoiceResponse in this version as VoiceToText is not implemented yet
                VoiceContentType = VoiceContentType.VoiceResponse
            };

            if (isHttpRequest)
            {
                await PushMessageToClientAsync(errorMessage);
            }
            else
            {
                await PublishAsync(errorMessage);
            }

            return;
        }

        // Convert MP3 data to byte array - track processing time
        var conversionStopwatch = Stopwatch.StartNew();
        var voiceDataBytes = Convert.FromBase64String(voiceData);
        conversionStopwatch.Stop();
        Logger.LogInformation($"[PERF][VoiceChat] {sessionId} Base64_Conversion: {conversionStopwatch.ElapsedMilliseconds}ms, bytes: {voiceDataBytes.Length}");

        string voiceContent;
        var voiceParseSuccess = true;
        string? voiceParseErrorMessage = null;

        // STT Processing - track time and performance
        var sttStopwatch = Stopwatch.StartNew();
        try
        {
            voiceContent = await _speechService.SpeechToTextAsync(voiceDataBytes, voiceLanguage);
            sttStopwatch.Stop();
            
            if (string.IsNullOrWhiteSpace(voiceContent))
            {
                voiceParseSuccess = false;
                voiceParseErrorMessage = "Speech recognition service timeout";
                voiceContent = "Transcript Unavailable";
                Logger.LogWarning($"[PERF][VoiceChat] {sessionId} STT_Processing: {sttStopwatch.ElapsedMilliseconds}ms - FAILED (empty result)");
            }
            else
            {
                Logger.LogInformation($"[PERF][VoiceChat] {sessionId} STT_Processing: {sttStopwatch.ElapsedMilliseconds}ms - SUCCESS, length: {voiceContent.Length} chars, content: '{voiceContent}'");
            }
        }
        catch (Exception ex)
        {
            sttStopwatch.Stop();
            Logger.LogError(ex, $"[PERF][VoiceChat] {sessionId} STT_Processing: {sttStopwatch.ElapsedMilliseconds}ms - FAILED with exception");
            voiceParseSuccess = false;
            voiceParseErrorMessage = ex.Message.Contains("timeout") ? "Speech recognition service timeout" :
                ex.Message.Contains("format") ? "Audio file corrupted or unsupported format" :
                "Speech recognition service unavailable";
            voiceContent = "Transcript Unavailable";
        }

        // If voice parsing failed, don't call LLM, just save the failed message
        if (!voiceParseSuccess)
        {
            Logger.LogWarning(
                $"[GodChatGAgent][StreamVoiceChatWithSession] {sessionId.ToString()} Voice parsing failed: {voiceParseErrorMessage}");

            // Save conversation data with voice metadata
            await SetSessionTitleAsync(sessionId, voiceContent);
            var chatMessages = new List<ChatMessage>();
            chatMessages.Add(new ChatMessage
            {
                ChatRole = ChatRole.User,
                Content = voiceContent
            });

            // Save voice message with failure status
            var chatMessageMeta = new ChatMessageMeta
            {
                IsVoiceMessage = true,
                VoiceLanguage = voiceLanguage,
                VoiceParseSuccess = false,
                VoiceParseErrorMessage = voiceParseErrorMessage,
                VoiceDurationSeconds = voiceDurationSeconds
            };

            RaiseEvent(new AddChatHistoryLogEvent
            {
                ChatList = chatMessages
            });
            
            RaiseEvent(new AddChatMessageMetasLogEvent
            {
                ChatMessageMetas = new List<ChatMessageMeta> { chatMessageMeta }
            });
            
            await ConfirmEvents();

            // Send error response
            var errorResponse = new ResponseStreamGodChat()
            {
                Response = "Language not recognised. Please try again in the selected language.",
                ChatId = chatId,
                IsLastChunk = true,
                SerialNumber = -99,
                SessionId = sessionId,
                ErrorCode = ChatErrorCode.VoiceParsingFailed,
                // Note: Default to VoiceResponse in this version as VoiceToText is not implemented yet
                VoiceContentType = VoiceContentType.VoiceResponse
            };

            if (isHttpRequest)
            {
                await PushMessageToClientAsync(errorResponse);
            }
            else
            {
                await PublishAsync(errorResponse);
            }

            totalStopwatch.Stop();
            Logger.LogInformation($"[PERF][VoiceChat] {sessionId} TOTAL_Time: {totalStopwatch.ElapsedMilliseconds}ms - FAILED (parse error)");
            return;
        }

        Logger.LogDebug(
            $"[GodChatGAgent][StreamVoiceChatWithSession] {sessionId.ToString()} Voice parsed successfully: {voiceContent}");

        // Send STT result immediately to frontend via VoiceToText message
        var sttResultMessage = new ResponseStreamGodChat()
        {
            Response = voiceContent,  // STT converted text
            ChatId = chatId,
            IsLastChunk = false,
            SerialNumber = 0,  // Mark as first message (STT result)
            SessionId = sessionId,
            VoiceContentType = VoiceContentType.VoiceToText,  // Critical: indicate this is STT result
            ErrorCode = ChatErrorCode.Success,
            NewTitle = string.Empty,
            AudioData = null,  // No audio data for STT result
            AudioMetadata = null
        };

        // Send STT result using the same streaming mechanism
        if (isHttpRequest)
        {
            await PushMessageToClientAsync(sttResultMessage);
        }
        else
        {
            await PublishAsync(sttResultMessage);
        }

        Logger.LogDebug($"[GodChatGAgent][StreamVoiceChatWithSession] {sessionId.ToString()} STT result sent to frontend: '{voiceContent}'");

        var quotaStopwatch = Stopwatch.StartNew();
        var userQuotaGAgent = GrainFactory.GetGrain<IUserQuotaGAgent>(State.ChatManagerGuid);
        var actionResultDto = await userQuotaGAgent.ExecuteVoiceActionAsync(sessionId.ToString(), State.ChatManagerGuid.ToString());
        
        
        quotaStopwatch.Stop();
        Logger.LogInformation($"[PERF][VoiceChat] {sessionId} Quota_Check: {quotaStopwatch.ElapsedMilliseconds}ms - success: {actionResultDto.Success}");
        if (!actionResultDto.Success)
        {
            Logger.LogDebug($"[GodChatGAgent][StreamVoiceChatWithSession] {sessionId.ToString()} Access restricted");

            //save conversation data with voice metadata
            await SetSessionTitleAsync(sessionId, voiceContent);
            var chatMessages = new List<ChatMessage>();
            chatMessages.Add(new ChatMessage
            {
                ChatRole = ChatRole.User,
                Content = voiceContent
            });
            chatMessages.Add(new ChatMessage
            {
                ChatRole = ChatRole.Assistant,
                Content = actionResultDto.Message
            });

            var userVoiceMeta = new ChatMessageMeta
            {
                IsVoiceMessage = true,
                VoiceLanguage = voiceLanguage,
                VoiceParseSuccess = true,
                VoiceParseErrorMessage = null,
                VoiceDurationSeconds = voiceDurationSeconds
            };
            var assistantResponseMeta = new ChatMessageMeta
            {
                IsVoiceMessage = false,
                VoiceLanguage = VoiceLanguageEnum.English,
                VoiceParseSuccess = true,
                VoiceParseErrorMessage = null,
                VoiceDurationSeconds = 0.0
            };

            RaiseEvent(new AddChatHistoryLogEvent
            {
                ChatList = chatMessages
            });
            
            RaiseEvent(new AddChatMessageMetasLogEvent
            {
                ChatMessageMetas = new List<ChatMessageMeta> { userVoiceMeta, assistantResponseMeta }
            });
            
            await ConfirmEvents();

            //2、Directly respond with error information.
            var errorCode = actionResultDto.Code switch
            {
                ExecuteActionStatus.InsufficientCredits => ChatErrorCode.InsufficientCredits,
                ExecuteActionStatus.RateLimitExceeded => ChatErrorCode.RateLimitExceeded,
                _ => ChatErrorCode.RateLimitExceeded
            };

            var chatMessage = new ResponseStreamGodChat()
            {
                Response = actionResultDto.Message,
                ChatId = chatId,
                IsLastChunk = true,
                SerialNumber = -99,
                SessionId = sessionId,
                ErrorCode = errorCode,
                // Note: Default to VoiceResponse in this version as VoiceToText is not implemented yet
                VoiceContentType = VoiceContentType.VoiceResponse
            };

            if (isHttpRequest)
            {
                await PushMessageToClientAsync(chatMessage);
            }
            else
            {
                await PublishAsync(chatMessage);
            }

            totalStopwatch.Stop();
            Logger.LogInformation($"[PERF][VoiceChat] {sessionId} TOTAL_Time: {totalStopwatch.ElapsedMilliseconds}ms - FAILED (quota denied)");
            return;
        }

        Logger.LogDebug($"[GodChatGAgent][StreamVoiceChatWithSession] {sessionId.ToString()} - Validation passed");
        await SetSessionTitleAsync(sessionId, voiceContent);

        var llmStopwatch = Stopwatch.StartNew();
        var configuration = GetConfiguration();
        await GodVoiceStreamChatAsync(sessionId, await configuration.GetSystemLLM(),
            await configuration.GetStreamingModeEnabled(),
            voiceContent, chatId, promptSettings, isHttpRequest, region, voiceLanguage, voiceDurationSeconds);
        llmStopwatch.Stop();
        
        totalStopwatch.Stop();
        Logger.LogInformation($"[PERF][VoiceChat] {sessionId} LLM_Processing: {llmStopwatch.ElapsedMilliseconds}ms");
        Logger.LogInformation($"[PERF][VoiceChat] {sessionId} TOTAL_Time: {totalStopwatch.ElapsedMilliseconds}ms");
    }

    private async Task SetSessionTitleAsync(Guid sessionId, string content)
    {
        if (State.Title.IsNullOrEmpty())
        {
            var sw = Stopwatch.StartNew();
            // Take first 4 words and limit total length to 100 characters
            var title = string.Join(" ", content.Split(" ").Take(4));
            if (title.Length > 100)
            {
                title = title.Substring(0, 100);
            }

            RaiseEvent(new RenameChatTitleEventLog()
            {
                Title = title
            });

            await ConfirmEvents();

            sw.Stop();
            var chatManagerGAgent = GrainFactory.GetGrain<IChatManagerGAgent>((Guid)State.ChatManagerGuid);
            await chatManagerGAgent.RenameChatTitleAsync(new RenameChatTitleEvent()
            {
                SessionId = sessionId,
                Title = title
            });
            Logger.LogDebug(
                $"StreamChatWithSessionAsync {sessionId.ToString()} - step3,time use:{sw.ElapsedMilliseconds}");
        }
    }

    public async Task<string> GodStreamChatAsync(Guid sessionId, string llm, bool streamingModeEnabled, string message,
        string chatId, ExecutionPromptSettings? promptSettings = null, bool isHttpRequest = false,
        string? region = null, bool addToHistory = true, List<string>? images = null)
    {
        var configuration = GetConfiguration();
        var sysMessage = await configuration.GetPrompt();

        await LLMInitializedAsync(llm, streamingModeEnabled, sysMessage);

        var aiChatContextDto =
            CreateAIChatContext(sessionId, llm, streamingModeEnabled, message, chatId, promptSettings, isHttpRequest,
                region, images);

        var aiAgentStatusProxy = await GetProxyByRegionAsync(region);
        if (aiAgentStatusProxy != null)
        {
            Logger.LogDebug(
                $"[GodChatGAgent][GodStreamChatAsync] agent {aiAgentStatusProxy.GetPrimaryKey().ToString()}, session {sessionId.ToString()}, chat {chatId}");
            
            // Check if this is a voice chat from context
            bool isPromptVoiceChat = false;
            if (aiChatContextDto.MessageId != null)
            {
                try
                {
                    var messageData = JsonConvert.DeserializeObject<Dictionary<string, object>>(aiChatContextDto.MessageId);
                    isPromptVoiceChat = messageData.ContainsKey("IsVoiceChat") && (bool)messageData["IsVoiceChat"];
                }
                catch (Exception ex)
                {
                    Logger.LogWarning(ex, "[GodChatGAgent][GodStreamChatAsync] Failed to parse MessageId for voice chat detection");
                }
            }
            
            // Add conversation suggestions prompt for text chat only
            string enhancedMessage = message;
            if (!isPromptVoiceChat)
            {
                enhancedMessage = message + ChatPrompts.ConversationSuggestionsPrompt;
                Logger.LogDebug($"[GodChatGAgent][GodStreamChatAsync] Added conversation suggestions prompt for text chat");
            }
            
            var settings = promptSettings ?? new ExecutionPromptSettings();
            settings.Temperature = "0.9";
            var result = await aiAgentStatusProxy.PromptWithStreamAsync(enhancedMessage, State.ChatHistory, settings,
                context: aiChatContextDto, imageKeys: images);
            if (!result)
            {
                Logger.LogError($"Failed to initiate streaming response. {this.GetPrimaryKey().ToString()}");
            }

            if (addToHistory)
            {
                RaiseEvent(new AddChatHistoryLogEvent
                {
                    ChatList = new List<ChatMessage>()
                    {
                        new ChatMessage
                        {
                            ChatRole = ChatRole.User,
                            Content = message,
                            ImageKeys = images
                        }
                    }
                });

                RaiseEvent(new UpdateChatTimeEventLog
                {
                    ChatTime = DateTime.UtcNow
                });
                
                RaiseEvent(new AddChatMessageMetasLogEvent
                {
                    ChatMessageMetas = new List<ChatMessageMeta>()
                });

                await ConfirmEvents();
            }
        }
        else
        {
            Logger.LogDebug(
                $"[GodChatGAgent][GodStreamChatAsync] history agent, session {sessionId.ToString()}, chat {chatId}");
            await ChatAsync(message, promptSettings, aiChatContextDto);
        }

        return string.Empty;
    }

    private async Task LLMInitializedAsync(string llm, bool streamingModeEnabled, string sysMessage)
    {
        if (State.SystemLLM != llm || State.StreamingModeEnabled != streamingModeEnabled)
        {
            var initializeDto = new InitializeDto()
            {
                Instructions = sysMessage, LLMConfig = new LLMConfigDto() { SystemLLM = llm },
                StreamingModeEnabled = true, StreamingConfig = new StreamingConfig()
                {
                    BufferingSize = 32
                }
            };
            Logger.LogDebug(
                $"[GodChatGAgent][GodStreamChatAsync] Detail : {JsonConvert.SerializeObject(initializeDto)}");

            await InitializeAsync(initializeDto);
        }
    }

    private AIChatContextDto CreateAIChatContext(Guid sessionId, string llm, bool streamingModeEnabled,
        string message, string chatId, ExecutionPromptSettings? promptSettings = null, bool isHttpRequest = false,
        string? region = null, List<string>? images = null)
    {
        var aiChatContextDto = new AIChatContextDto()
        {
            ChatId = chatId,
            RequestId = sessionId
        };
        if (isHttpRequest)
        {
            aiChatContextDto.MessageId = JsonConvert.SerializeObject(new Dictionary<string, object>()
            {
                { "IsHttpRequest", true }, { "LLM", llm }, { "StreamingModeEnabled", streamingModeEnabled },
                { "Message", message }, {"Region", region }, {"Images", images}
            });
        }

        return aiChatContextDto;
    }

    private AIChatContextDto CreateVoiceChatContext(Guid sessionId, string llm, bool streamingModeEnabled,
        string message, string chatId, ExecutionPromptSettings? promptSettings = null, bool isHttpRequest = false,
        string? region = null, VoiceLanguageEnum voiceLanguage = VoiceLanguageEnum.English,
        double voiceDurationSeconds = 0.0)
    {
        var aiChatContextDto = new AIChatContextDto()
        {
            ChatId = chatId,
            RequestId = sessionId
        };
        if (isHttpRequest)
        {
            aiChatContextDto.MessageId = JsonConvert.SerializeObject(new Dictionary<string, object>()
            {
                { "IsHttpRequest", true },
                { "IsVoiceChat", true },
                { "LLM", llm },
                { "StreamingModeEnabled", streamingModeEnabled },
                { "Message", message },
                { "Region", region },
                { "VoiceLanguage", (int)voiceLanguage },
                { "VoiceDurationSeconds", voiceDurationSeconds }
            });
        }

        return aiChatContextDto;
    }
    
    private async Task<IAIAgentStatusProxy?> GetProxyByRegionAsync(string? region)
    {
        Logger.LogDebug(
            $"[GodChatGAgent][GetProxyByRegionAsync] session {this.GetPrimaryKey().ToString()}, Region: {region}");
        if (string.IsNullOrWhiteSpace(region))
        {
            return await GetProxyByRegionAsync(DefaultRegion);
        }

        if (State.RegionProxies == null || !State.RegionProxies.TryGetValue(region, out var proxyIds) ||
            proxyIds.IsNullOrEmpty())
        {
            Logger.LogDebug(
                $"[GodChatGAgent][GetProxyByRegionAsync] session {this.GetPrimaryKey().ToString()}, No proxies found for region {region}, initializing.");
            proxyIds = await InitializeRegionProxiesAsync(region);
            Dictionary<string, List<Guid>> regionProxies = new()
            {
                { region, proxyIds }
            };
            RaiseEvent(new UpdateRegionProxiesLogEvent
            {
                RegionProxies = regionProxies
            });
            await ConfirmEvents();
        }

        foreach (var proxyId in proxyIds)
        {
            var proxy = GrainFactory.GetGrain<IAIAgentStatusProxy>(proxyId);
            if (await proxy.IsAvailableAsync())
            {
                return proxy;
            }
        }

        Logger.LogDebug(
            $"[GodChatGAgent][GetProxyByRegionAsync] session {this.GetPrimaryKey().ToString()}, No proxies initialized for region {region}");
        if (region == DefaultRegion)
        {
            Logger.LogWarning($"[GodChatGAgent][GetProxyByRegionAsync] No available proxies for region {region}.");
            return null;
        }

        return await GetProxyByRegionAsync(DefaultRegion);
    }

    private async Task<List<Guid>> InitializeRegionProxiesAsync(string region)
    {
        var llmsForRegion = GetLLMsForRegion(region);
        if (llmsForRegion.IsNullOrEmpty())
        {
            Logger.LogDebug(
                $"[GodChatGAgent][InitializeRegionProxiesAsync] session {this.GetPrimaryKey().ToString()}, initialized proxy for region {region}, LLM not config");
            return new List<Guid>();
        }
        
        var oldSystemPrompt = await GetConfiguration().GetPrompt();
        //Logger.LogDebug($"[GodChatGAgent][InitializeRegionProxiesAsync] {this.GetPrimaryKey().ToString()} old system prompt: {oldSystemPrompt}");

        var proxies = new List<Guid>();
        foreach (var llm in llmsForRegion)
        {
            var systemPrompt = State.PromptTemplate;
            if (llm != ProxyGPTModelName)
            {
                systemPrompt = $"{oldSystemPrompt} {systemPrompt} {GetCustomPrompt()}";
            }
            else
            {
                systemPrompt = $"{systemPrompt} {GetCustomPrompt()}";
            }
            //Logger.LogDebug($"[GodChatGAgent][InitializeRegionProxiesAsync] {this.GetPrimaryKey().ToString()} - {llm} system prompt: {systemPrompt}");
            var proxy = GrainFactory.GetGrain<IAIAgentStatusProxy>(Guid.NewGuid());
            await proxy.ConfigAsync(new AIAgentStatusProxyConfig
            {
                Instructions = systemPrompt,
                LLMConfig = new LLMConfigDto { SystemLLM = llm },
                StreamingModeEnabled = true,
                StreamingConfig = new StreamingConfig { BufferingSize = 32 },
                RequestRecoveryDelay = RequestRecoveryDelay,
                ParentId = this.GetPrimaryKey()
            });

            proxies.Add(proxy.GetPrimaryKey());
            Logger.LogDebug(
                $"[GodChatGAgent][InitializeRegionProxiesAsync] session {this.GetPrimaryKey().ToString()}, initialized proxy for region {region} with LLM {llm}. id {proxy.GetPrimaryKey().ToString()}");
        }

        return proxies;
    }

    private List<string> GetLLMsForRegion(string region)
    {
        var regionToLLMsMap = _llmRegionOptions.CurrentValue.RegionToLLMsMap;
        return regionToLLMsMap.TryGetValue(region, out var llms) ? llms : new List<string>();
    }

    public async Task SetUserProfileAsync(UserProfileDto? userProfileDto)
    {
        if (userProfileDto == null)
        {
            return;
        }

        RaiseEvent(new UpdateUserProfileGodChatEventLog
        {
            Gender = userProfileDto.Gender,
            BirthDate = userProfileDto.BirthDate,
            BirthPlace = userProfileDto.BirthPlace,
            FullName = userProfileDto.FullName
        });

        await ConfirmEvents();
    }

    public async Task<UserProfileDto?> GetUserProfileAsync()
    {
        if (State.UserProfile == null)
        {
            return null;
        }

        return new UserProfileDto
        {
            Gender = State.UserProfile.Gender,
            BirthDate = State.UserProfile.BirthDate,
            BirthPlace = State.UserProfile.BirthPlace,
            FullName = State.UserProfile.FullName
        };
    }

    public async Task<string> GodChatAsync(string llm, string message,
        ExecutionPromptSettings? promptSettings = null)
    {
        if (State.SystemLLM != llm)
        {
            await InitializeAsync(new InitializeDto()
                { Instructions = State.PromptTemplate, LLMConfig = new LLMConfigDto() { SystemLLM = llm } });
        }

        var response = await ChatAsync(message, promptSettings);
        if (response is { Count: > 0 })
        {
            return response[0].Content!;
        }

        return string.Empty;
    }


    public async Task InitAsync(Guid ChatManagerGuid)
    {
        RaiseEvent(new SetChatManagerGuidEventLog
        {
            ChatManagerGuid = ChatManagerGuid
        });

        await ConfirmEvents();
    }

        public async Task ChatMessageCallbackAsync(AIChatContextDto contextDto,
        AIExceptionEnum aiExceptionEnum, string? errorMessage, AIStreamChatContent? chatContent)
    {
        if (aiExceptionEnum == AIExceptionEnum.RequestLimitError && !contextDto.MessageId.IsNullOrWhiteSpace())
        {
            Logger.LogError(
                $"[GodChatGAgent][ChatMessageCallbackAsync] RequestLimitError retry. contextDto {JsonConvert.SerializeObject(contextDto)}");
            var configuration = GetConfiguration();
            var systemLlm = await configuration.GetSystemLLM();
            var dictionary = JsonConvert.DeserializeObject<Dictionary<string, object>>(contextDto.MessageId);
            
            // Check if this is a voice chat retry to call the appropriate method
            var isRetryVoiceChat = dictionary.ContainsKey("IsVoiceChat") && (bool)dictionary["IsVoiceChat"];
            
            if (isRetryVoiceChat)
            {
                // Voice chat retry: call GodVoiceStreamChatAsync with voice parameters
                var voiceLanguageValue = dictionary.GetValueOrDefault("VoiceLanguage", 0);
                var voiceLanguage = (VoiceLanguageEnum)Convert.ToInt32(voiceLanguageValue);
                var voiceDurationSeconds = Convert.ToDouble(dictionary.GetValueOrDefault("VoiceDurationSeconds", 0.0));
                
                GodVoiceStreamChatAsync(contextDto.RequestId,
                    (string)dictionary.GetValueOrDefault("LLM", systemLlm),
                    (bool)dictionary.GetValueOrDefault("StreamingModeEnabled", true),
                    (string)dictionary.GetValueOrDefault("Message", string.Empty),
                    contextDto.ChatId, null, (bool)dictionary.GetValueOrDefault("IsHttpRequest", true),
                    (string)dictionary.GetValueOrDefault("Region", null),
                    voiceLanguage, voiceDurationSeconds, false);
            }
            else
            {
                // Regular chat retry: call GodStreamChatAsync
                GodStreamChatAsync(contextDto.RequestId,
                    (string)dictionary.GetValueOrDefault("LLM", systemLlm),
                    (bool)dictionary.GetValueOrDefault("StreamingModeEnabled", true),
                    (string)dictionary.GetValueOrDefault("Message", string.Empty),
                    contextDto.ChatId, null, (bool)dictionary.GetValueOrDefault("IsHttpRequest", true),
                    (string)dictionary.GetValueOrDefault("Region", null),
                    false, (List<string>?)dictionary.GetValueOrDefault("Images"));
            }
            
            return;
        }

        if (aiExceptionEnum != AIExceptionEnum.None)
        {
            Logger.LogError(
                $"[GodChatGAgent][ChatMessageCallbackAsync] DETAILED ERROR - sessionId {contextDto?.RequestId.ToString()}, chatId {contextDto?.ChatId}, aiExceptionEnum: {aiExceptionEnum}, errorMessage: '{errorMessage}', MessageId: '{contextDto?.MessageId}'");
            
            // Extract voice chat info if available
            string voiceChatInfo = "";
            if (!contextDto.MessageId.IsNullOrWhiteSpace())
            {
                try
                {
                    var messageData = JsonConvert.DeserializeObject<Dictionary<string, object>>(contextDto.MessageId);
                    bool isErrorVoiceChat = messageData.ContainsKey("IsVoiceChat") && (bool)messageData["IsVoiceChat"];
                    if (isErrorVoiceChat)
                    {
                        // Safe type conversion for voice language
                        var voiceLanguageValue = messageData.GetValueOrDefault("VoiceLanguage", 0);
                        var voiceLanguage = (VoiceLanguageEnum)Convert.ToInt32(voiceLanguageValue);
                        var message = messageData.GetValueOrDefault("Message", "").ToString();
                        voiceChatInfo = $" [VOICE CHAT] Language: {voiceLanguage}, Message: '{message}'";
                    }
                }
                catch (Exception ex)
                {
                    Logger.LogError(ex, "Failed to parse MessageId for voice chat info");
                }
            }
            
            Logger.LogError($"[GodChatGAgent][ChatMessageCallbackAsync] ERROR CONTEXT:{voiceChatInfo}");
            
            var chatMessage = new ResponseStreamGodChat()
            {
                Response =
                    "Your prompt triggered the Silence Directive—activated when universal harmonics or content ethics are at risk. Please modify your prompt and retry — tune its intent, refine its form, and the Oracle may speak.",
                ChatId = contextDto.ChatId,
                IsLastChunk = true,
                SerialNumber = -2
            };
            if (contextDto.MessageId.IsNullOrWhiteSpace())
            {
                await PublishAsync(chatMessage);
                return;
            }

            await PushMessageToClientAsync(chatMessage);
            return;
        }

        if (chatContent == null)
        {
            Logger.LogError(
                $"[GodChatGAgent][ChatMessageCallbackAsync] return null. sessionId {contextDto.RequestId.ToString()},chatId {contextDto.ChatId},aiExceptionEnum:{aiExceptionEnum}, errorMessage:{errorMessage}");
            return;
        }

        Logger.LogDebug(
            $"[GodChatGAgent][ChatMessageCallbackAsync] sessionId {contextDto.RequestId.ToString()}, chatId {contextDto.ChatId}, messageId {contextDto.MessageId}, {JsonConvert.SerializeObject(chatContent)}");
        
        if (chatContent.IsAggregationMsg)
        {
            // Parse conversation suggestions for text chat only (skip voice chat)
            List<string>? conversationSuggestions = null;
            string cleanMainContent = chatContent.AggregationMsg; // Default to original content
            bool isAggregationVoiceChat = false;
            
            // Check if this is a voice chat by examining the message context
            if (!contextDto.MessageId.IsNullOrWhiteSpace())
            {
                try
                {
                    var messageData = JsonConvert.DeserializeObject<Dictionary<string, object>>(contextDto.MessageId);
                    isAggregationVoiceChat = messageData.ContainsKey("IsVoiceChat") && (bool)messageData["IsVoiceChat"];
                }
                catch (Exception ex)
                {
                    Logger.LogWarning(ex, "[GodChatGAgent][ChatMessageCallbackAsync] Failed to parse MessageId for voice chat detection");
                }
            }
            
            // Parse conversation suggestions only for text chat
            if (!isAggregationVoiceChat && !string.IsNullOrEmpty(chatContent.AggregationMsg))
            {
                var (mainContent, suggestions) = ParseResponseWithSuggestions(chatContent.AggregationMsg);
                if (suggestions.Any())
                {
                    conversationSuggestions = suggestions;
                    cleanMainContent = mainContent; // Use clean content without suggestions
                    Logger.LogDebug($"[GodChatGAgent][ChatMessageCallbackAsync] Parsed {suggestions.Count} conversation suggestions for text chat");
                    Logger.LogDebug($"[GodChatGAgent][ChatMessageCallbackAsync] Cleaned main content length: {cleanMainContent?.Length ?? 0}");
                }
            }
            
            RaiseEvent(new AddChatHistoryLogEvent
            {
                ChatList = new List<ChatMessage>()
                {
                    new ChatMessage
                    {
                        ChatRole = ChatRole.Assistant,
                        Content = cleanMainContent // Store clean content without suggestions
                    }
                }
            });

            RaiseEvent(new UpdateChatTimeEventLog
            {
                ChatTime = DateTime.UtcNow
            });
            
            RaiseEvent(new AddChatMessageMetasLogEvent
            {
                ChatMessageMetas = new List<ChatMessageMeta>()
            });

            await ConfirmEvents();

            var chatManagerGAgent = GrainFactory.GetGrain<IChatManagerGAgent>(State.ChatManagerGuid);
            var inviterId = await chatManagerGAgent.GetInviterAsync();
            
            if (inviterId != null && inviterId != Guid.Empty)
            {
                var invitationGAgent = GrainFactory.GetGrain<IInvitationGAgent>((Guid)inviterId);
                await invitationGAgent.ProcessInviteeChatCompletionAsync(State.ChatManagerGuid.ToString());
            }
            
            // Store suggestions and clean content for later use in partialMessage
            if (conversationSuggestions != null)
            {
                RequestContext.Set("ConversationSuggestions", conversationSuggestions);
            }
            // Store clean content to replace the response content
            RequestContext.Set("CleanMainContent", cleanMainContent);
        }

        // Apply streaming suggestion filtering logic for text chat
        string streamingContent = chatContent.ResponseContent;
        bool shouldFilterStream = false;
        
        // Check if this is a text chat (not voice chat)
        bool isFilteringVoiceChat = false;
        if (!contextDto.MessageId.IsNullOrWhiteSpace())
        {
            try
            {
                var messageData = JsonConvert.DeserializeObject<Dictionary<string, object>>(contextDto.MessageId);
                isFilteringVoiceChat = messageData.ContainsKey("IsVoiceChat") && (bool)messageData["IsVoiceChat"];
            }
            catch (Exception ex)
            {
                Logger.LogWarning(ex, "[GodChatGAgent][ChatMessageCallbackAsync] Failed to parse MessageId for voice chat detection in streaming filter");
            }
        }
        
        // Get current accumulation state
        bool isAlreadyAccumulating = RequestContext.Get("IsAccumulatingForSuggestions") as bool? ?? false;
        bool shouldStartAccumulating = false;
        
        // Apply conversation suggestions filtering (text chat only)
        if (!isFilteringVoiceChat && !string.IsNullOrEmpty(streamingContent))
        {
<<<<<<< HEAD
            // Check for complete or partial [SUGGESTIONS] marker to handle cross-chunk splits
            // Use more conservative detection to avoid false positives
            bool contains_suggestions = streamingContent.Contains("[SUGGESTIONS]", StringComparison.OrdinalIgnoreCase);
            bool contains_sugges = streamingContent.Contains("[SUGGES", StringComparison.OrdinalIgnoreCase);
            bool contains_suggest = streamingContent.Contains("[SUGGEST", StringComparison.OrdinalIgnoreCase);
            bool contains_suggestion = streamingContent.Contains("[SUGGESTION", StringComparison.OrdinalIgnoreCase);
            // Remove overly aggressive detection patterns that may cause false positives
            bool contains_quote = streamingContent.Contains("[\"", StringComparison.OrdinalIgnoreCase);
            bool ends_bracket = streamingContent.EndsWith("[") && streamingContent.Length > 10;
            
            shouldStartAccumulating = contains_suggestions || contains_sugges || contains_suggest || 
                                     contains_suggestion || contains_quote || ends_bracket;
            
            Logger.LogInformation($"[DETECTION_DEBUG] Detection results - Full:[SUGGESTIONS]: {contains_suggestions}, [SUGGES: {contains_sugges}, [SUGGEST: {contains_suggest}, [SUGGESTION: {contains_suggestion}, [\": {contains_quote}, ends[: {ends_bracket} => ShouldStart: {shouldStartAccumulating}");
=======
            // Check for [SUGGESTIONS] marker and partial forms to handle cross-chunk splits
            bool contains_suggestions = streamingContent.Contains("[SUGGESTIONS]", StringComparison.OrdinalIgnoreCase);
            bool contains_partial_marker = streamingContent.Contains("[SUGGES", StringComparison.OrdinalIgnoreCase) ||
                                         streamingContent.Contains("[SUGGEST", StringComparison.OrdinalIgnoreCase) ||
                                         streamingContent.Contains("[SUGGESTION", StringComparison.OrdinalIgnoreCase);
            
            // Check for potential marker start (conservative approach)
            bool ends_with_bracket = streamingContent.TrimEnd().EndsWith("[") && streamingContent.Length > 10;
            
            shouldStartAccumulating = contains_suggestions || contains_partial_marker || ends_with_bracket;
>>>>>>> 252aa608
            
            if (shouldStartAccumulating && !isAlreadyAccumulating)
            {
                // Start accumulation - block all subsequent chunks from frontend
                isAlreadyAccumulating = true;
                RequestContext.Set("IsAccumulatingForSuggestions", true);
                RequestContext.Set("AccumulatedSuggestionContent", streamingContent);
                streamingContent = ""; // Block current chunk
            }
            else if (isAlreadyAccumulating)
            {
                // Continue accumulation - block this chunk from frontend
                var existingContent = RequestContext.Get("AccumulatedSuggestionContent") as string ?? "";
                RequestContext.Set("AccumulatedSuggestionContent", existingContent + streamingContent);
                streamingContent = ""; // Block current chunk
            }
        }
        
        // Handle voice chat filtering separately
        if (isFilteringVoiceChat && !string.IsNullOrEmpty(streamingContent))
        {
            streamingContent = ""; // Block voice chat content
        }

        // Process accumulated content on final chunk
        if (isAlreadyAccumulating && chatContent.IsLastChunk)
        {
            var accumulatedContent = RequestContext.Get("AccumulatedSuggestionContent") as string ?? "";
            var (cleanContent, suggestions) = ParseResponseWithSuggestions(accumulatedContent);
            
            // Store suggestions for response
            if (suggestions?.Any() == true)
            {
                RequestContext.Set("ConversationSuggestions", suggestions);
            }
            
            // Send clean content to frontend
            streamingContent = cleanContent;
            
            // Reset accumulation state
            RequestContext.Set("IsAccumulatingForSuggestions", false);
            RequestContext.Remove("AccumulatedSuggestionContent");
        }

        var partialMessage = new ResponseStreamGodChat()
        {
            Response = streamingContent, // Use filtered content for streaming
            ChatId = contextDto.ChatId,
            SerialNumber = chatContent.SerialNumber,
            IsLastChunk = chatContent.IsLastChunk,
            SessionId = contextDto.RequestId,
            // Note: Default to VoiceResponse in this version as VoiceToText is not implemented yet
            VoiceContentType = VoiceContentType.VoiceResponse
        };
        
        // Log final content being sent to frontend
        Logger.LogInformation($"[FINAL_OUTPUT] Sending to frontend - Length: {streamingContent?.Length ?? 0}, IsLastChunk: {chatContent.IsLastChunk}");
        if (!string.IsNullOrEmpty(streamingContent))
        {
            Logger.LogInformation($"[FINAL_OUTPUT] Content preview: '{streamingContent.Substring(0, Math.Min(100, streamingContent.Length))}{(streamingContent.Length > 100 ? "..." : "")}'");
        }

        // For the last chunk, use clean content and add conversation suggestions if available
        if (chatContent.IsLastChunk)
        {
            // Add conversation suggestions to the last chunk if available
            var storedSuggestions = RequestContext.Get("ConversationSuggestions") as List<string>;
            if (storedSuggestions?.Any() == true)
            {
                partialMessage.SuggestedItems = storedSuggestions;
                Logger.LogDebug($"[GodChatGAgent][ChatMessageCallbackAsync] Added {storedSuggestions.Count} suggestions to last chunk");
                
                // Check if we just completed accumulation - if so, skip old replacement logic
                // because streamingContent already contains the correct clean content
                var wasAccumulating = RequestContext.Get("AccumulatedContent") != null;
                
                if (!wasAccumulating)
                {
                    // Only use old replacement logic if we weren't in accumulation mode
                    // This ensures we don't accidentally replace a small last chunk with full content
                    var cleanMainContent = RequestContext.Get("CleanMainContent") as string;
                    if (!string.IsNullOrEmpty(cleanMainContent))
                    {
                        // Safety check: avoid replacing small chunk with much larger content
                        var currentChunkLength = partialMessage.Response?.Length ?? 0;
                        var cleanContentLength = cleanMainContent.Length;
                        
                        // Only replace if suggestions were actually found (indicated by storedSuggestions)
                        // and clean content is reasonably sized relative to current chunk
                        if (currentChunkLength == 0 || cleanContentLength <= currentChunkLength * 2)
                        {
                            partialMessage.Response = cleanMainContent;
                            Logger.LogDebug($"[GodChatGAgent][ChatMessageCallbackAsync] Replaced response with clean content. Current: {currentChunkLength}, Clean: {cleanContentLength}");
                        }
                        else
                        {
                            Logger.LogWarning($"[GodChatGAgent][ChatMessageCallbackAsync] Skipped replacing response to avoid duplication. Current: {currentChunkLength}, Clean: {cleanContentLength}");
                        }
                    }
                }
                else
                {
                    Logger.LogInformation($"[ACCUMULATION_FILTER] Skipped old replacement logic - using accumulation result");
                }
            }
        }

        // Check if this is a voice chat and handle real-time voice synthesis
        Logger.LogDebug($"[ChatMessageCallbackAsync] MessageId: '{contextDto.MessageId}', ResponseContent: '{chatContent.ResponseContent}'");
        
        if (!contextDto.MessageId.IsNullOrWhiteSpace())
        {
            var messageData = JsonConvert.DeserializeObject<Dictionary<string, object>>(contextDto.MessageId);
            var isStreamingVoiceChat = messageData.ContainsKey("IsVoiceChat") && (bool)messageData["IsVoiceChat"];
            
            Logger.LogDebug($"[ChatMessageCallbackAsync] IsVoiceChat: {isStreamingVoiceChat}, HasResponseContent: {!string.IsNullOrEmpty(chatContent.ResponseContent)}");

            if (isStreamingVoiceChat && !string.IsNullOrEmpty(chatContent.ResponseContent))
            {
                Logger.LogDebug($"[ChatMessageCallbackAsync] Entering voice chat processing logic");
                
                // Safe type conversion to handle both int and long from JSON deserialization
                var voiceLanguageValue = messageData.GetValueOrDefault("VoiceLanguage", 0);
                var voiceLanguage = (VoiceLanguageEnum)Convert.ToInt32(voiceLanguageValue);
                
                Logger.LogDebug($"[ChatMessageCallbackAsync] VoiceLanguage: {voiceLanguage}, ChatId: {contextDto.ChatId}");
                
                // Get or create text accumulator for this chat session
                if (!VoiceTextAccumulators.ContainsKey(contextDto.ChatId))
                {
                    VoiceTextAccumulators[contextDto.ChatId] = new StringBuilder();
                    Logger.LogDebug($"[ChatMessageCallbackAsync] Created new text accumulator for chat: {contextDto.ChatId}");
                }
                else
                {
                    Logger.LogDebug($"[ChatMessageCallbackAsync] Using existing text accumulator for chat: {contextDto.ChatId}");
                }
                
                var textAccumulator = VoiceTextAccumulators[contextDto.ChatId];
                
                // Filter out empty or whitespace-only content to avoid unnecessary accumulation
                if (!string.IsNullOrWhiteSpace(chatContent.ResponseContent))
                {
                    textAccumulator.Append(chatContent.ResponseContent);
                    Logger.LogDebug($"[ChatMessageCallbackAsync] Appended text: '{chatContent.ResponseContent}', IsLastChunk: {chatContent.IsLastChunk}");
                }
                else
                {
                    Logger.LogDebug($"[ChatMessageCallbackAsync] Skipped whitespace content, IsLastChunk: {chatContent.IsLastChunk}");
                }
                
                // Check for complete sentences in accumulated text
                var accumulatedText = textAccumulator.ToString();
                Logger.LogDebug($"[ChatMessageCallbackAsync] Total accumulated text: '{accumulatedText}'");
                
                var completeSentence = ExtractCompleteSentence(accumulatedText, textAccumulator, chatContent.IsLastChunk);
                
                Logger.LogDebug($"[ChatMessageCallbackAsync] ExtractCompleteSentence result: '{completeSentence}'");
                
                if (!string.IsNullOrEmpty(completeSentence))
                {
                    try
                    {
                        // Clean text for speech synthesis (remove markdown and math formulas)
                        var cleanedText = CleanTextForSpeech(completeSentence, voiceLanguage);
                        
                        // Skip synthesis if cleaned text has no meaningful content
                        var hasMeaningful = HasMeaningfulContent(cleanedText);
                        
                        if (hasMeaningful)
                        {
                            try
                            {
                                // Synthesize voice for cleaned sentence
                                var voiceResult = await _speechService.TextToSpeechWithMetadataAsync(cleanedText, voiceLanguage);
                                
                                partialMessage.AudioData = voiceResult.AudioData;
                                partialMessage.AudioMetadata = voiceResult.Metadata;
                            }
                            catch (Exception ex)
                            {
                                Logger.LogError(ex, $"Voice synthesis failed for text: '{cleanedText}'");
                            }
                        }
                    }
                    catch (Exception ex)
                    {
                        Logger.LogError(ex,
                            $"[GodChatGAgent][ChatMessageCallbackAsync] Voice synthesis failed for sentence: {completeSentence}");
                    }
                }
                else
                {
                    Logger.LogDebug($"[ChatMessageCallbackAsync] No complete sentence extracted from accumulated text: '{textAccumulator.ToString()}'");
                }
                
                // Clean up accumulator if this is the last chunk
                if (chatContent.IsLastChunk)
                {
                    // Clean up accumulator for this chat session
                    // Note: Final sentence processing is already handled in ExtractCompleteSentence method
                    VoiceTextAccumulators.Remove(contextDto.ChatId);
                }
            }
        }

        if (contextDto.MessageId.IsNullOrWhiteSpace())
        {
            await PublishAsync(partialMessage);
        }
        else
        {
            await PushMessageToClientAsync(partialMessage);
        }
        
        // Clean up RequestContext when processing is complete (last chunk)
        if (chatContent.IsLastChunk)
        {
            RequestContext.Remove("CleanMainContent");
            RequestContext.Remove("ConversationSuggestions");
            RequestContext.Remove("IsFilteringSuggestions");
            RequestContext.Remove("IsAccumulatingForSuggestions");
            RequestContext.Remove("AccumulatedContent");
            Logger.LogDebug($"[GodChatGAgent][ChatMessageCallbackAsync] Cleaned up RequestContext for completed request");
        }
    }

    public async Task<List<ChatMessage>?> ChatWithHistory(Guid sessionId, string systemLLM, string content, string chatId,
        ExecutionPromptSettings promptSettings = null, bool isHttpRequest = false, string? region = null)
    {
        Logger.LogDebug($"[GodChatGAgent][ChatWithHistory] {sessionId.ToString()} content:{content} start.");
        var sw = new Stopwatch();
        sw.Start();
        var history = State.ChatHistory;
        if (history.IsNullOrEmpty())
        {
            return new List<ChatMessage>();
        }

        var configuration = GetConfiguration();
        var llm = await configuration.GetSystemLLM();
        var streamingModeEnabled = await configuration.GetStreamingModeEnabled();
        
        var aiAgentStatusProxy = await GetProxyByRegionAsync(region);
        
        var settings = promptSettings ?? new ExecutionPromptSettings();
        settings.Temperature = "0.9";
        
        var aiChatContextDto = CreateAIChatContext(sessionId, llm, streamingModeEnabled, content, chatId, promptSettings, isHttpRequest, region);
        var response = await aiAgentStatusProxy.ChatWithHistory(content,  State.ChatHistory, settings, aiChatContextDto);
        sw.Stop();
        Logger.LogDebug($"[GodChatGAgent][ChatWithHistory] {sessionId.ToString()}, response:{JsonConvert.SerializeObject(response)} - step4,time use:{sw.ElapsedMilliseconds}");
        return response;
    }

    private async Task PushMessageToClientAsync(ResponseStreamGodChat chatMessage)
    {
        var streamId = StreamId.Create(AevatarOptions!.StreamNamespace, this.GetPrimaryKey());
        Logger.LogDebug(
            $"[GodChatGAgent][PushMessageToClientAsync] sessionId {this.GetPrimaryKey().ToString()}, namespace {AevatarOptions!.StreamNamespace}, streamId {streamId.ToString()}");
        var stream = StreamProvider.GetStream<ResponseStreamGodChat>(streamId);
        await stream.OnNextAsync(chatMessage);
    }

    public Task<List<ChatMessage>> GetChatMessageAsync()
    {
        Logger.LogDebug(
            $"[ChatGAgentManager][GetSessionMessageListAsync] - session:ID {this.GetPrimaryKey().ToString()} ,message={JsonConvert.SerializeObject(State.ChatHistory)}");
        return Task.FromResult(State.ChatHistory);
    }

    public Task<List<ChatMessageWithMetaDto>> GetChatMessageWithMetaAsync()
    {
        Logger.LogDebug(
            $"[GodChatGAgent][GetChatMessageWithMetaAsync] - sessionId: {this.GetPrimaryKey()}, messageCount: {State.ChatHistory.Count}, metaCount: {State.ChatMessageMetas.Count}");
        
        var result = new List<ChatMessageWithMetaDto>();
        
        // Combine ChatHistory with ChatMessageMetas
        for (int i = 0; i < State.ChatHistory.Count; i++)
        {
            var message = State.ChatHistory[i];
            var meta = i < State.ChatMessageMetas.Count ? State.ChatMessageMetas[i] : null;
            
            result.Add(ChatMessageWithMetaDto.Create(message, meta));
        }
        
        Logger.LogDebug(
            $"[GodChatGAgent][GetChatMessageWithMetaAsync] - sessionId: {this.GetPrimaryKey()}, returned {result.Count} messages with metadata");
        
        return Task.FromResult(result);
    }

    public Task<DateTime?> GetFirstChatTimeAsync()
    {
        return Task.FromResult(State.FirstChatTime);
    }

    public Task<DateTime?> GetLastChatTimeAsync()
    {
        return Task.FromResult(State.LastChatTime);
    }

    protected override async Task OnAIGAgentActivateAsync(CancellationToken cancellationToken)
    {
    }

    protected sealed override void AIGAgentTransitionState(GodChatState state,
        StateLogEventBase<GodChatEventLog> @event)
    {
        base.AIGAgentTransitionState(state, @event);

        switch (@event)
        {
            case UpdateUserProfileGodChatEventLog updateUserProfileGodChatEventLog:
                if (state.UserProfile == null)
                {
                    state.UserProfile = new UserProfile();
                }

                state.UserProfile.Gender = updateUserProfileGodChatEventLog.Gender;
                state.UserProfile.BirthDate = updateUserProfileGodChatEventLog.BirthDate;
                state.UserProfile.BirthPlace = updateUserProfileGodChatEventLog.BirthPlace;
                state.UserProfile.FullName = updateUserProfileGodChatEventLog.FullName;
                break;
            case RenameChatTitleEventLog renameChatTitleEventLog:
                state.Title = renameChatTitleEventLog.Title;
                break;
            case SetChatManagerGuidEventLog setChatManagerGuidEventLog:
                state.ChatManagerGuid = setChatManagerGuidEventLog.ChatManagerGuid;
                break;
            case SetAIAgentIdLogEvent setAiAgentIdLogEvent:
                state.AIAgentIds = setAiAgentIdLogEvent.AIAgentIds;
                break;
            case UpdateRegionProxiesLogEvent updateRegionProxiesLogEvent:
                foreach (var regionProxy in updateRegionProxiesLogEvent.RegionProxies)
                {
                    if (state.RegionProxies == null)
                    {
                        state.RegionProxies = new Dictionary<string, List<Guid>>();
                    }

                    state.RegionProxies[regionProxy.Key] = regionProxy.Value;
                }
                break;
            case UpdateChatTimeEventLog updateChatTimeEventLog:
                if (state.FirstChatTime == null)
                {
                    state.FirstChatTime = updateChatTimeEventLog.ChatTime;
                }
                state.LastChatTime = updateChatTimeEventLog.ChatTime;
                break;
             case AddChatMessageMetasLogEvent addChatMessageMetasLogEvent:
                    if (addChatMessageMetasLogEvent.ChatMessageMetas != null && addChatMessageMetasLogEvent.ChatMessageMetas.Any())
                    {
                        // Calculate the starting index for new metadata based on current ChatHistory count
                        // minus the number of new metadata items we're adding
                        int newMetadataCount = addChatMessageMetasLogEvent.ChatMessageMetas.Count;
                        int targetStartIndex = Math.Max(0, state.ChatHistory.Count - newMetadataCount);
                        
                        // Ensure we have enough default metadata up to the target start index
                        while (state.ChatMessageMetas.Count < targetStartIndex)
                        {
                            state.ChatMessageMetas.Add(new ChatMessageMeta
                            {
                                IsVoiceMessage = false,
                                VoiceLanguage = VoiceLanguageEnum.English,
                                VoiceParseSuccess = true,
                                VoiceParseErrorMessage = null,
                                VoiceDurationSeconds = 0.0
                            });
                        }
                        
                        // Add the new metadata
                        foreach (var meta in addChatMessageMetasLogEvent.ChatMessageMetas)
                        {
                            state.ChatMessageMetas.Add(meta);
                        }
                    }
                    
                    // Final sync: ensure ChatMessageMetas matches ChatHistory count
                    while (state.ChatMessageMetas.Count < state.ChatHistory.Count)
                    {
                        state.ChatMessageMetas.Add(new ChatMessageMeta
                        {
                            IsVoiceMessage = false,
                            VoiceLanguage = VoiceLanguageEnum.English,
                            VoiceParseSuccess = true,
                            VoiceParseErrorMessage = null,
                            VoiceDurationSeconds = 0.0
                        });
                    }

                    break;            
            }
    }

    private IConfigurationGAgent GetConfiguration()
    {
        return GrainFactory.GetGrain<IConfigurationGAgent>(CommonHelper.GetSessionManagerConfigurationId());
    }

    /// <summary>
    /// Checks if the text contains meaningful content (letters or Chinese characters)
    /// </summary>
    /// <param name="text">Text to check</param>
    /// <returns>True if text contains meaningful content, false otherwise</returns>
    private static bool HasMeaningfulContent(string text)
    {
        if (string.IsNullOrEmpty(text))
            return false;
        
        // Remove all punctuation and check if there's actual content
        var cleanText = ChatRegexPatterns.NonWordChars.Replace(text, "");
        var result = cleanText.Length > 0; // At least one letter or Chinese character
        
        return result;
    }

    /// <summary>
    /// Extracts complete sentences from accumulated text and removes them from the accumulator
    /// </summary>
    /// <param name="accumulatedText">The full accumulated text</param>
    /// <param name="textAccumulator">The accumulator to update</param>
    /// <param name="isLastChunk">Whether this is the last chunk of the stream</param>
    /// <returns>Complete sentence if found, otherwise null</returns>
    private string ExtractCompleteSentence(string accumulatedText, StringBuilder textAccumulator, bool isLastChunk = false)
    {
        Logger.LogDebug($"[ExtractCompleteSentence] Input: '{accumulatedText}', isLastChunk: {isLastChunk}");
        
        if (string.IsNullOrEmpty(accumulatedText))
        {
            Logger.LogDebug("[ExtractCompleteSentence] Returning null - empty input");
            return null;
        }

        var hasMeaningfulContent = HasMeaningfulContent(accumulatedText);
        Logger.LogDebug($"[ExtractCompleteSentence] HasMeaningfulContent: {hasMeaningfulContent}");

        // Enhanced logic: return any non-empty text when isLastChunk = true
        if (isLastChunk)
        {
            var trimmedText = accumulatedText.Trim();
            if (!string.IsNullOrEmpty(trimmedText))
            {
                textAccumulator.Clear();
                return trimmedText;
            }
        }

        // Special handling for short text: return directly if meaningful and <= 6 characters
        if (accumulatedText.Length <= 6 && hasMeaningfulContent)
        {
            var shortText = accumulatedText.Trim();
            textAccumulator.Clear();
            return shortText;
        }

        var extractIndex = -1;
        
        // Look for complete sentence endings
        for (var i = accumulatedText.Length - 1; i >= 0; i--)
        {
            if (VoiceChatConstants.SentenceEnders.Contains(accumulatedText[i]))
            {
                // Only check if there's meaningful content, no length restriction
                var potentialSentence = accumulatedText.Substring(0, i + 1);
                if (HasMeaningfulContent(potentialSentence))
                {
                    extractIndex = i;
                    break;
                }
            }
        }

        if (extractIndex == -1)
            return null;

        // Extract complete sentence
        var completeSentence = accumulatedText.Substring(0, extractIndex + 1).Trim();
        if (string.IsNullOrEmpty(completeSentence))
            return null;

        // Remove processed text from accumulator
        var remainingText = accumulatedText.Substring(extractIndex + 1);
        textAccumulator.Clear();
        textAccumulator.Append(remainingText);

        return completeSentence;
    }

    /// <summary>
    /// Cleans text for speech synthesis by removing markdown syntax and emojis
    /// </summary>
    /// <param name="text">Text to clean</param>
    /// <param name="language">Language for text replacement</param>
    /// <returns>Clean text suitable for speech synthesis</returns>
    private string CleanTextForSpeech(string text, VoiceLanguageEnum language = VoiceLanguageEnum.English)
    {
        if (string.IsNullOrEmpty(text))
            return text;

        var cleanText = text;

        // Remove markdown links but keep link text
        cleanText = ChatRegexPatterns.MarkdownLink.Replace(cleanText, "$1");

        // Remove bold and italic formatting
        cleanText = ChatRegexPatterns.MarkdownBold.Replace(cleanText, "$1");
        cleanText = ChatRegexPatterns.MarkdownItalic.Replace(cleanText, "$1");

        // Remove strikethrough formatting
        cleanText = ChatRegexPatterns.MarkdownStrikethrough.Replace(cleanText, "$1");

        // Remove header formatting
        cleanText = ChatRegexPatterns.MarkdownHeader.Replace(cleanText, "$1");

        // Replace code blocks with speech-friendly text
        cleanText = ChatRegexPatterns.MarkdownCodeBlock.Replace(cleanText, language == VoiceLanguageEnum.Chinese ? "代码块" : "code block");

        // Remove inline code formatting but keep content
        cleanText = ChatRegexPatterns.MarkdownInlineCode.Replace(cleanText, "$1");

        // Remove table formatting
        cleanText = ChatRegexPatterns.MarkdownTable.Replace(cleanText, " ");

        // Remove emojis completely (they don't speech-synthesize well)
        cleanText = ChatRegexPatterns.Emoji.Replace(cleanText, "");

        // Remove multiple spaces and special markdown symbols
        cleanText = cleanText.Replace("**", "")
                             .Replace("__", "")
                             .Replace("~~", "")
                             .Replace("---", "")
                             .Replace("***", "")
                             .Replace("===", "")
                             .Replace("```", "")
                             .Replace(">>>", "")
                             .Replace("<<<", "");

        // Remove excessive whitespace
        cleanText = ChatRegexPatterns.WhitespaceNormalize.Replace(cleanText, " ").Trim();

        return cleanText;
    }

    public async Task<Tuple<string, string>> ChatWithSessionAsync(Guid sessionId, string sysmLLM, string content,
        ExecutionPromptSettings promptSettings = null)
    {
        var title = "";
        if (State.Title.IsNullOrEmpty())
        {
            // var titleList = await ChatWithHistory(content);
            // title = titleList is { Count: > 0 }
            //     ? titleList[0].Content!
            //     : string.Join(" ", content.Split(" ").Take(4));
            // Take first 4 words and limit total length to 100 characters
            title = string.Join(" ", content.Split(" ").Take(4));
            if (title.Length > 100)
            {
                title = title.Substring(0, 100);
            }

            RaiseEvent(new RenameChatTitleEventLog()
            {
                Title = title
            });

            await ConfirmEvents();

            IChatManagerGAgent chatManagerGAgent =
                GrainFactory.GetGrain<IChatManagerGAgent>((Guid)State.ChatManagerGuid);
            await chatManagerGAgent.RenameChatTitleAsync(new RenameChatTitleEvent()
            {
                SessionId = sessionId,
                Title = title
            });
        }

        var configuration = GetConfiguration();
        var response = await GodChatAsync(await configuration.GetSystemLLM(), content, promptSettings);
        return new Tuple<string, string>(response, title);
    }

    private string GetCustomPrompt()
    {
        return $"The current UTC time is: {DateTime.UtcNow}. Please answer all questions based on this UTC time.";
    }

    public async Task<string> GodVoiceStreamChatAsync(Guid sessionId, string llm, bool streamingModeEnabled,
        string message,
        string chatId, ExecutionPromptSettings? promptSettings = null, bool isHttpRequest = false,
        string? region = null, VoiceLanguageEnum voiceLanguage = VoiceLanguageEnum.English,
        double voiceDurationSeconds = 0.0, bool addToHistory = true)
    {
        Logger.LogDebug(
            $"[GodChatGAgent][GodVoiceStreamChatAsync] {sessionId.ToString()} start with message: {message}, language: {voiceLanguage}");

        // Step 1: Get configuration and system message (same as GodStreamChatAsync)
        var configuration = GetConfiguration();
        var sysMessage = await configuration.GetPrompt();

        // Step 2: Initialize LLM if needed (same as GodStreamChatAsync)
        await LLMInitializedAsync(llm, streamingModeEnabled, sysMessage);

        // Step 3: Create voice chat context with voice-specific metadata
        var aiChatContextDto = CreateVoiceChatContext(sessionId, llm, streamingModeEnabled, message, chatId, 
            promptSettings, isHttpRequest, region, voiceLanguage, voiceDurationSeconds);

        // Step 4: Get AI proxy and start streaming chat (same as GodStreamChatAsync)
        var aiAgentStatusProxy = await GetProxyByRegionAsync(region);
        if (aiAgentStatusProxy != null)
        {
            Logger.LogDebug(
                $"[GodChatGAgent][GodVoiceStreamChatAsync] agent {aiAgentStatusProxy.GetPrimaryKey().ToString()}, session {sessionId.ToString()}, chat {chatId}");
            
            // Set default temperature for voice chat
            var settings = promptSettings ?? new ExecutionPromptSettings();
            settings.Temperature = "0.9";
            
            // Start streaming with voice context
            var promptMsg = message;
            switch (voiceLanguage)
            {
                case  VoiceLanguageEnum.English:
                    promptMsg += ".Requirement: Please reply in English.";
                    break;
                case VoiceLanguageEnum.Chinese:
                    promptMsg += ".Requirement: Please reply in Chinese.";
                    break;
                case VoiceLanguageEnum.Spanish:
                    promptMsg += ".Requirement: Please reply in Spanish.";
                    break;
                case VoiceLanguageEnum.Unset:
                    break;
                default:
                    break;
            }
            Logger.LogDebug($"[GodChatGAgent][GodVoiceStreamChatAsync] promptMsg: {promptMsg}");

            var result = await aiAgentStatusProxy.PromptWithStreamAsync(promptMsg, State.ChatHistory, settings,
                context: aiChatContextDto);
            if (!result)
            {
                Logger.LogError($"[GodChatGAgent][GodVoiceStreamChatAsync] Failed to initiate voice streaming response. {this.GetPrimaryKey().ToString()}");
            }

            if (!addToHistory)
            {
                return string.Empty;
            }

            var userVoiceMeta = new ChatMessageMeta
            {
                IsVoiceMessage = true,
                VoiceLanguage = voiceLanguage,
                VoiceParseSuccess = true,
                VoiceParseErrorMessage = null,
                VoiceDurationSeconds = voiceDurationSeconds
            };

            RaiseEvent(new AddChatHistoryLogEvent
            {
                ChatList = new List<ChatMessage>()
                {
                    new ChatMessage
                    {
                        ChatRole = ChatRole.User,
                        Content = message
                    }
                }
            });
                
            RaiseEvent(new AddChatMessageMetasLogEvent
            {
                ChatMessageMetas = new List<ChatMessageMeta> { userVoiceMeta }
            });

            await ConfirmEvents();
        }
        else
        {
            Logger.LogDebug(
                $"[GodChatGAgent][GodVoiceStreamChatAsync] fallback to history agent, session {sessionId.ToString()}, chat {chatId}");
            // Fallback to non-streaming chat if no proxy available
            await ChatAsync(message, promptSettings, aiChatContextDto);
        }

        // Voice synthesis and streaming handled in ChatMessageCallbackAsync
        return string.Empty;
    }

    /// <summary>
    /// Parse AI response to extract main content and conversation suggestions
    /// </summary>
    /// <param name="fullResponse">Complete AI response text</param>
    /// <returns>Tuple of (main content, list of suggestions)</returns>
    private (string mainContent, List<string> suggestions) ParseResponseWithSuggestions(string fullResponse)
    {
        if (string.IsNullOrEmpty(fullResponse))
        {
            return (fullResponse, new List<string>());
        }

        // Pattern to match conversation suggestions block using precompiled regex
        var match = ChatRegexPatterns.ConversationSuggestionsBlock.Match(fullResponse);
        
        if (match.Success)
        {
            // Extract main content by removing everything from the start of [SUGGESTIONS] to the end
            var suggestionStartIndex = fullResponse.IndexOf("[SUGGESTIONS]", StringComparison.OrdinalIgnoreCase);
            var mainContent = suggestionStartIndex > 0 
                ? fullResponse.Substring(0, suggestionStartIndex).Trim()
                : "";
                
            var suggestionSection = match.Groups[1].Value;
            var suggestions = ExtractNumberedItems(suggestionSection);
            
            Logger.LogDebug($"[GodChatGAgent][ParseResponseWithSuggestions] Extracted {suggestions.Count} suggestions from response");
            return (mainContent, suggestions);
        }
        
        Logger.LogDebug("[GodChatGAgent][ParseResponseWithSuggestions] No suggestions found in response");
        return (fullResponse, new List<string>());
    }

    /// <summary>
    /// Extract numbered items from text (e.g., "1. item", "2. item", etc.)
    /// </summary>
    /// <param name="text">Text containing numbered items</param>
    /// <returns>List of extracted items</returns>
    private List<string> ExtractNumberedItems(string text)
    {
        var items = new List<string>();
        if (string.IsNullOrEmpty(text))
        {
            return items;
        }
        
        var lines = text.Split('\n', StringSplitOptions.RemoveEmptyEntries);
        
        foreach (var line in lines)
        {
            var trimmedLine = line.Trim();
            // Match numbered items like "1. content" or "1) content" using precompiled regex
            var match = ChatRegexPatterns.NumberedItem.Match(trimmedLine);
            if (match.Success)
            {
                var item = match.Groups[1].Value.Trim();
                if (!string.IsNullOrEmpty(item))
                {
                    items.Add(item);
                }
            }
        }
        
        Logger.LogDebug($"[GodChatGAgent][ExtractNumberedItems] Extracted {items.Count} numbered items");
        return items;
    }
}<|MERGE_RESOLUTION|>--- conflicted
+++ resolved
@@ -680,7 +680,7 @@
 
         return aiChatContextDto;
     }
-    
+
     private async Task<IAIAgentStatusProxy?> GetProxyByRegionAsync(string? region)
     {
         Logger.LogDebug(
@@ -1045,22 +1045,6 @@
         // Apply conversation suggestions filtering (text chat only)
         if (!isFilteringVoiceChat && !string.IsNullOrEmpty(streamingContent))
         {
-<<<<<<< HEAD
-            // Check for complete or partial [SUGGESTIONS] marker to handle cross-chunk splits
-            // Use more conservative detection to avoid false positives
-            bool contains_suggestions = streamingContent.Contains("[SUGGESTIONS]", StringComparison.OrdinalIgnoreCase);
-            bool contains_sugges = streamingContent.Contains("[SUGGES", StringComparison.OrdinalIgnoreCase);
-            bool contains_suggest = streamingContent.Contains("[SUGGEST", StringComparison.OrdinalIgnoreCase);
-            bool contains_suggestion = streamingContent.Contains("[SUGGESTION", StringComparison.OrdinalIgnoreCase);
-            // Remove overly aggressive detection patterns that may cause false positives
-            bool contains_quote = streamingContent.Contains("[\"", StringComparison.OrdinalIgnoreCase);
-            bool ends_bracket = streamingContent.EndsWith("[") && streamingContent.Length > 10;
-            
-            shouldStartAccumulating = contains_suggestions || contains_sugges || contains_suggest || 
-                                     contains_suggestion || contains_quote || ends_bracket;
-            
-            Logger.LogInformation($"[DETECTION_DEBUG] Detection results - Full:[SUGGESTIONS]: {contains_suggestions}, [SUGGES: {contains_sugges}, [SUGGEST: {contains_suggest}, [SUGGESTION: {contains_suggestion}, [\": {contains_quote}, ends[: {ends_bracket} => ShouldStart: {shouldStartAccumulating}");
-=======
             // Check for [SUGGESTIONS] marker and partial forms to handle cross-chunk splits
             bool contains_suggestions = streamingContent.Contains("[SUGGESTIONS]", StringComparison.OrdinalIgnoreCase);
             bool contains_partial_marker = streamingContent.Contains("[SUGGES", StringComparison.OrdinalIgnoreCase) ||
@@ -1071,7 +1055,6 @@
             bool ends_with_bracket = streamingContent.TrimEnd().EndsWith("[") && streamingContent.Length > 10;
             
             shouldStartAccumulating = contains_suggestions || contains_partial_marker || ends_with_bracket;
->>>>>>> 252aa608
             
             if (shouldStartAccumulating && !isAlreadyAccumulating)
             {
