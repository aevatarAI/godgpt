using System.Diagnostics;
using System.Text;
using Aevatar.AI.Exceptions;
using Aevatar.AI.Feature.StreamSyncWoker;
using Aevatar.Application.Grains.Agents.ChatManager.Common;
using Aevatar.Application.Grains.Agents.ChatManager.ConfigAgent;
using Aevatar.Application.Grains.Agents.ChatManager.Dtos;
using Aevatar.Application.Grains.Agents.ChatManager.ProxyAgent;
using Aevatar.Application.Grains.Agents.ChatManager.ProxyAgent.Dtos;
using Aevatar.Application.Grains.Agents.ChatManager.ProxyAgent.GEvents;
using Aevatar.Application.Grains.ChatManager.UserQuota;
using Aevatar.Application.Grains.Common.Constants;
using Aevatar.Application.Grains.Common.Options;
using Aevatar.Application.Grains.Common.Service;
using Aevatar.Application.Grains.GodChat.Dtos;
using Aevatar.Application.Grains.GoogleAuth;
using Aevatar.Application.Grains.GoogleAuth.Dtos;
using Aevatar.Application.Grains.Invitation;
using Aevatar.Application.Grains.UserInfo;
using Aevatar.Application.Grains.UserQuota;
using Aevatar.Core.Abstractions;
using Aevatar.GAgents.AI.Common;
using Aevatar.GAgents.AI.Options;
using Aevatar.GAgents.AIGAgent.Dtos;
using Aevatar.GAgents.ChatAgent.Dtos;
using GodGPT.GAgents.Common.Constants;
using GodGPT.GAgents.SpeechChat;
using Json.Schema.Generation;
using Microsoft.Extensions.Logging;
using Microsoft.Extensions.Options;
using Newtonsoft.Json;
using Orleans.Concurrency;
using Aevatar.Core;
using Microsoft.Extensions.DependencyInjection;
using Volo.Abp.BlobStoring;
using Volo.Abp.Threading;

namespace Aevatar.Application.Grains.Agents.ChatManager.Chat;

[Description("god chat agent")]
[GAgent]
[Reentrant]
public class GodChatGAgent : GAgentBase<GodChatState, GodChatEventLog, EventBase, ChatConfigDto>, IGodChat
{
    private static readonly TimeSpan RequestRecoveryDelay = TimeSpan.FromSeconds(600);
    private const string DefaultRegion = "DEFAULT";
    private const string CNDefaultRegion = "CN";
    private const string CNConsoleRegion = "CNCONSOLE";
    private const string ConsoleRegion = "CONSOLE";
    private const string LocalBackupModel = "OpenAI";
    private const string DailyGuide = $"###{SessionGuiderConstants.DailyGuide}###";

    private readonly ISpeechService _speechService;
    private readonly IOptionsMonitor<LLMRegionOptions> _llmRegionOptions;
    private readonly ILocalizationService _localizationService;

    // Dictionary to maintain text accumulator for voice chat sessions
    // Key: chatId, Value: accumulated text buffer for sentence detection
    private static readonly Dictionary<string, StringBuilder> VoiceTextAccumulators = new();
    
    // Instance variables for suggestion filtering state management
    // These persist across chunk processing within the same grain instance
    private bool _isAccumulatingForSuggestions = false;
    private string _accumulatedSuggestionContent = "";

    public GodChatGAgent(ISpeechService speechService, IOptionsMonitor<LLMRegionOptions> llmRegionOptions,ILocalizationService localizationService)
    {
        _speechService = speechService;
        _llmRegionOptions = llmRegionOptions;
        _localizationService = localizationService;

    }

    protected override async Task PerformConfigAsync(ChatConfigDto configuration)
    {
        var stopwatch = Stopwatch.StartNew();
        Logger.LogDebug($"[GodChatGAgent][PerformConfigAsync] Start - SessionId: {this.GetPrimaryKey()}");
        
        var regionToLLMsMap = _llmRegionOptions.CurrentValue.RegionToLLMsMap;
        if (regionToLLMsMap.IsNullOrEmpty())
        {
            Logger.LogDebug($"[GodChatGAgent][PerformConfigAsync] LLMConfigs is null or empty.");
            return;
        }
        var isCN = GodGPTLanguageHelper.CheckClientIsCNFromContext();
        var defaultRegion = DefaultRegion;
        if (isCN)
        {
            defaultRegion = CNDefaultRegion;
        }
        Logger.LogDebug(
            $"[GodChatGAgent][InitializeRegionProxiesAsync] session {this.GetPrimaryKey().ToString()},isCN:{isCN}, region:{defaultRegion}");

        var proxyIds = await InitializeRegionProxiesAsync(defaultRegion, configuration.Instructions);
        
        Dictionary<string, List<Guid>> regionProxies = new();
        regionProxies[defaultRegion] = proxyIds;
        
        // Optimize: Use combined event to reduce RaiseEvent calls from 3 to 1
        var maxHistoryCount = configuration.MaxHistoryCount;
        if (maxHistoryCount > 100)
        {
            maxHistoryCount = 100;
        }

        if (maxHistoryCount == 0)
        {
            maxHistoryCount = 10;
        }
        
        RaiseEvent(new PerformConfigCombinedEventLog
        {
            Region = defaultRegion,
            ProxyIds = proxyIds,
            PromptTemplate = configuration.Instructions,
            MaxHistoryCount = maxHistoryCount
        });

        await ConfirmEvents();
        
        stopwatch.Stop();
        Logger.LogDebug($"[GodChatGAgent][PerformConfigAsync] End - Total Duration: {stopwatch.ElapsedMilliseconds}ms, SessionId: {this.GetPrimaryKey()}");
    }

    public override Task<string> GetDescriptionAsync()
    {
        throw new NotImplementedException();
    }

    [EventHandler]
    public async Task HandleEventAsync(RequestStreamChatEvent @event)
    {
        var chatId = Guid.NewGuid().ToString();
        //Decommission the SignalR conversation interface
        var chatMessage = new ResponseStreamGodChat()
        {
            Response =
                "A better experience awaits! Please update to the latest version.",
            ChatId = chatId,
            NewTitle = "A better experience awaits",
            IsLastChunk = true,
            SerialNumber = -2,
            SessionId = @event.SessionId
        };
        Logger.LogDebug(
            $"[GodChatGAgent][RequestStreamChatEvent] decommission :{JsonConvert.SerializeObject(@event)} chatID:{chatId}");
        await PublishAsync(chatMessage);
    }

    [EventHandler]
    public async Task HandleEventAsync(UpdateProxyInitStatusGEvent @event)
    {
        var stopwatch = Stopwatch.StartNew();
        Logger.LogDebug($"[GodChatGAgent][HandleEventAsync][UpdateProxyInitStatusGEvent] Start - SessionId: {this.GetPrimaryKey()}, ProxyId: {@event.ProxyId}, Status: {@event.Status}");
        
        // Update the proxy initialization status
        RaiseEvent(new UpdateProxyInitStatusLogEvent
        {
            ProxyId = @event.ProxyId,
            Status = @event.Status
        });
        await ConfirmEvents();
        
        stopwatch.Stop();
        Logger.LogDebug($"[GodChatGAgent][HandleEventAsync][UpdateProxyInitStatusGEvent] End - Duration: {stopwatch.ElapsedMilliseconds}ms, Status updated to: {@event.Status} for proxy: {@event.ProxyId}");
    }
    
    public async Task StartStreamChatAsync(StartStreamChatInput input)
    {
        Guid sessionId = input.SessionId;
        string sysmLLM = input.SysmLLM; 
        string content = input.Content;
        string chatId = input.ChatId;
        ExecutionPromptSettings promptSettings = input.PromptSettings;
        bool isHttpRequest = input.IsHttpRequest;
        string? region = input.region;
        List<string>? images = input.images;
        string? context = input.Context;
        
        var totalStopwatch = Stopwatch.StartNew();
        Logger.LogDebug($"[GodChatGAgent][StartStreamChatAsync] {sessionId.ToString()} start. region:{region}");
        bool hasContext = !string.IsNullOrEmpty(context);
        Logger.LogDebug($"[GodChatGAgent][StartStreamChatAsync] hasContext:{hasContext}");

        // Get language from RequestContext with error handling
        var language = GodGPTLanguageHelper.GetGodGPTLanguageFromContext();
        Logger.LogDebug($"[GodChatGAgent][StartStreamChatAsync] Language from context: {language}");
        
        // Merge context and content for LLM processing
        var originalContent = content; // Keep original for title generation
        if (!string.IsNullOrEmpty(context))
        {
            // Merge context with content, adding context as quoted reference
            content = $"[User's reference]: {context}\n\n[User's message]: {content}";
            Logger.LogDebug($"[GodChatGAgent][StreamChatWithSession] Context merged. Original length: {originalContent.Length}, Final length: {content.Length}");
        }

        var actionType = images == null || images.IsNullOrEmpty()
            ? ActionType.Conversation
            : ActionType.ImageConversation;
        
        var userQuotaGAgent = GrainFactory.GetGrain<IUserQuotaGAgent>(State.ChatManagerGuid);
        var actionResultDto =
            await userQuotaGAgent.ExecuteActionAsync(sessionId.ToString(), State.ChatManagerGuid.ToString(), actionType);
        if (!actionResultDto.Success)
        {
            Logger.LogDebug($"[GodChatGAgent][StartStreamChatAsync] {sessionId.ToString()} Access restricted");
            //1、throw Exception
            // var invalidOperationException = new InvalidOperationException(actionResultDto.Message);
            // invalidOperationException.Data["Code"] = actionResultDto.Code.ToString();
            // throw invalidOperationException;

            //save conversation data
            await SetSessionTitleAsync(sessionId, originalContent);
            var chatMessages = new List<ChatMessage>();
            chatMessages.Add(new ChatMessage
            {
                ChatRole = ChatRole.User,
                Content = originalContent, // Store original content, not merged
                ImageKeys = images
            });
            chatMessages.Add(new ChatMessage
            {
                ChatRole = ChatRole.Assistant,
                Content = actionResultDto.Message
            });
            RaiseEvent(new GodAddChatHistoryLogEvent
            {
                ChatList = chatMessages
            });
            
            // Create meta with context for user message
            var userMessageMeta = new ChatMessageMeta
            {
                IsVoiceMessage = false,
                VoiceLanguage = VoiceLanguageEnum.English,
                VoiceParseSuccess = true,
                VoiceParseErrorMessage = null,
                VoiceDurationSeconds = 0.0,
                Context = context  // Store context if provided
            };
            
            RaiseEvent(new AddChatMessageMetasLogEvent
            {
                ChatMessageMetas = new List<ChatMessageMeta>() { userMessageMeta }
            });
            
            await ConfirmEvents();

            //2、Directly respond with error information.
            var chatMessage = new ResponseStreamGodChat()
            {
                Response = actionResultDto.Message,
                ChatId = chatId,
                IsLastChunk = true,
                SerialNumber = -99,
                SessionId = sessionId,
                // Note: Default to VoiceResponse in this version as VoiceToText is not implemented yet
                VoiceContentType = VoiceContentType.VoiceResponse
            };

            if (isHttpRequest)
            {
                await PushMessageToClientAsync(chatMessage);
            }
            else
            {
                await PublishAsync(chatMessage);
            }

            return;
        }

        Logger.LogDebug($"[GodChatGAgent][StartStreamChatAsync] {sessionId.ToString()} - Validation passed");
        
        await SetSessionTitleAsync(sessionId, originalContent);
        var configuration = GetConfiguration();
        // Use merged content (with context) for LLM call, but pass originalContent for storage
        await GodStreamChatAsync(sessionId, await configuration.GetSystemLLM(),
            await configuration.GetStreamingModeEnabled(),
            content, chatId, promptSettings, isHttpRequest, region, images: images, 
            userLocalTime: input.UserLocalTime, userTimeZoneId: input.UserTimeZoneId, context: context,
            originalUserMessage: originalContent);
        
        totalStopwatch.Stop();
        Logger.LogDebug($"[GodChatGAgent][StartStreamChatAsync] TOTAL_Time - Duration: {totalStopwatch.ElapsedMilliseconds}ms, SessionId: {sessionId}");
    }

    public async Task StreamChatWithSessionAsync(Guid sessionId, string sysmLLM, string content, string chatId,
        ExecutionPromptSettings promptSettings = null, bool isHttpRequest = false, string? region = null, 
        List<string>? images = null, string? context = null)
    {
        Logger.LogDebug($"[GodChatGAgent][StreamChatWithSessionAsync] start: {sessionId.ToString()}");
        await StartStreamChatAsync(new StartStreamChatInput
        {
            SessionId = sessionId,
            SysmLLM = sysmLLM,
            Content = content,
            ChatId = chatId,
            PromptSettings = promptSettings,
            IsHttpRequest = isHttpRequest,
            region = region,
            images = images,
            Context = context
        });
    }

    public async Task StreamVoiceChatWithSessionAsync(Guid sessionId, string sysmLLM, string? voiceData,
        string fileName, string chatId,
        ExecutionPromptSettings promptSettings = null, bool isHttpRequest = false, string? region = null,
        VoiceLanguageEnum voiceLanguage = VoiceLanguageEnum.English, double voiceDurationSeconds = 0.0)
    {
        var totalStopwatch = Stopwatch.StartNew();
        Logger.LogInformation($"[PERF][VoiceChat] {sessionId} START - file: {fileName}, size: {voiceData?.Length ?? 0} chars, language: {voiceLanguage}, duration: {voiceDurationSeconds}s");
        var language = GodGPTLanguageHelper.GetGodGPTLanguageFromContext();

        // Validate voiceData
        if (string.IsNullOrEmpty(voiceData) || voiceLanguage == VoiceLanguageEnum.Unset)
        {
            Logger.LogError($"[GodChatGAgent][StreamVoiceChatWithSession] {sessionId.ToString()} Invalid voice data");
            var errMsg = _localizationService.GetLocalizedException(ExceptionMessageKeys.InvalidVoiceMessage,language);
            if (voiceLanguage == VoiceLanguageEnum.Unset)
            {
                errMsg = _localizationService.GetLocalizedException(ExceptionMessageKeys.UnSetVoiceLanguage,language);
            }

            var errorMessage = new ResponseStreamGodChat()
            {
                Response = errMsg,
                ChatId = chatId,
                IsLastChunk = true,
                SerialNumber = -99,
                SessionId = sessionId,
                ErrorCode = ChatErrorCode.ParamInvalid,
                // Note: Default to VoiceResponse in this version as VoiceToText is not implemented yet
                VoiceContentType = VoiceContentType.VoiceResponse
            };

            if (isHttpRequest)
            {
                await PushMessageToClientAsync(errorMessage);
            }
            else
            {
                await PublishAsync(errorMessage);
            }

            return;
        }

        // Convert MP3 data to byte array - track processing time
        var conversionStopwatch = Stopwatch.StartNew();
        var voiceDataBytes = Convert.FromBase64String(voiceData);
        conversionStopwatch.Stop();
        Logger.LogInformation($"[PERF][VoiceChat] {sessionId} Base64_Conversion: {conversionStopwatch.ElapsedMilliseconds}ms, bytes: {voiceDataBytes.Length}");

        string voiceContent;
        var voiceParseSuccess = true;
        string? voiceParseErrorMessage = null;

        // STT Processing - track time and performance
        var sttStopwatch = Stopwatch.StartNew();
        try
        {
            voiceContent = await _speechService.SpeechToTextAsync(voiceDataBytes, voiceLanguage);
            sttStopwatch.Stop();
            
            if (string.IsNullOrWhiteSpace(voiceContent))
            {
                voiceParseSuccess = false;
                voiceParseErrorMessage = _localizationService.GetLocalizedException(ExceptionMessageKeys.SpeechTimeout,language);
                voiceContent = _localizationService.GetLocalizedException(ExceptionMessageKeys.TranscriptUnavailable,language);
                Logger.LogWarning($"[PERF][VoiceChat] {sessionId} STT_Processing: {sttStopwatch.ElapsedMilliseconds}ms - FAILED (empty result)");
            }
            else
            {
                Logger.LogInformation($"[PERF][VoiceChat] {sessionId} STT_Processing: {sttStopwatch.ElapsedMilliseconds}ms - SUCCESS, length: {voiceContent.Length} chars, content: '{voiceContent}'");
            }
        }
        catch (Exception ex)
        {
            sttStopwatch.Stop();
            Logger.LogError(ex, $"[PERF][VoiceChat] {sessionId} STT_Processing: {sttStopwatch.ElapsedMilliseconds}ms - FAILED with exception");
            voiceParseSuccess = false;
            voiceParseErrorMessage = ex.Message.Contains("timeout") ? _localizationService.GetLocalizedException(ExceptionMessageKeys.SpeechTimeout,language) :
                ex.Message.Contains("format") ? _localizationService.GetLocalizedException(ExceptionMessageKeys.AudioFormatUnsupported,language) :
                _localizationService.GetLocalizedException(ExceptionMessageKeys.SpeechServiceUnavailable,language);
            voiceContent = _localizationService.GetLocalizedException(ExceptionMessageKeys.TranscriptUnavailable,language);
        }

        // If voice parsing failed, don't call LLM, just save the failed message
        if (!voiceParseSuccess)
        {
            Logger.LogWarning(
                $"[GodChatGAgent][StreamVoiceChatWithSession] {sessionId.ToString()} Voice parsing failed: {voiceParseErrorMessage}");

            // Save conversation data with voice metadata
            await SetSessionTitleAsync(sessionId, voiceContent);
            var chatMessages = new List<ChatMessage>();
            chatMessages.Add(new ChatMessage
            {
                ChatRole = ChatRole.User,
                Content = voiceContent
            });

            // Save voice message with failure status
            var chatMessageMeta = new ChatMessageMeta
            {
                IsVoiceMessage = true,
                VoiceLanguage = voiceLanguage,
                VoiceParseSuccess = false,
                VoiceParseErrorMessage = voiceParseErrorMessage,
                VoiceDurationSeconds = voiceDurationSeconds
            };

            RaiseEvent(new GodAddChatHistoryLogEvent
            {
                ChatList = chatMessages
            });
            
            RaiseEvent(new AddChatMessageMetasLogEvent
            {
                ChatMessageMetas = new List<ChatMessageMeta> { chatMessageMeta }
            });
            
            await ConfirmEvents();

            // Send error response
            var errorResponse = new ResponseStreamGodChat()
            {
                Response = _localizationService.GetLocalizedException(ExceptionMessageKeys.LanguageNotRecognised,language),
                ChatId = chatId,
                IsLastChunk = true,
                SerialNumber = -99,
                SessionId = sessionId,
                ErrorCode = ChatErrorCode.VoiceParsingFailed,
                // Note: Default to VoiceResponse in this version as VoiceToText is not implemented yet
                VoiceContentType = VoiceContentType.VoiceResponse
            };

            if (isHttpRequest)
            {
                await PushMessageToClientAsync(errorResponse);
            }
            else
            {
                await PublishAsync(errorResponse);
            }

            totalStopwatch.Stop();
            Logger.LogInformation($"[PERF][VoiceChat] {sessionId} TOTAL_Time: {totalStopwatch.ElapsedMilliseconds}ms - FAILED (parse error)");
            return;
        }

        Logger.LogDebug(
            $"[GodChatGAgent][StreamVoiceChatWithSession] {sessionId.ToString()} Voice parsed successfully: {voiceContent}");

        // Send STT result immediately to frontend via VoiceToText message
        var sttResultMessage = new ResponseStreamGodChat()
        {
            Response = voiceContent, // STT converted text
            ChatId = chatId,
            IsLastChunk = false,
            SerialNumber = 0, // Mark as first message (STT result)
            SessionId = sessionId,
            VoiceContentType = VoiceContentType.VoiceToText, // Critical: indicate this is STT result
            ErrorCode = ChatErrorCode.Success,
            NewTitle = string.Empty,
            AudioData = null, // No audio data for STT result
            AudioMetadata = null
        };

        // Send STT result using the same streaming mechanism

        if (isHttpRequest)
        {
            await PushMessageToClientAsync(sttResultMessage);
        }
        else
        {
            await PublishAsync(sttResultMessage);
        }

        Logger.LogDebug($"[GodChatGAgent][StreamVoiceChatWithSession] {sessionId.ToString()} STT result sent to frontend: '{voiceContent}'");

        var quotaStopwatch = Stopwatch.StartNew();
        var userQuotaGAgent = GrainFactory.GetGrain<IUserQuotaGAgent>(State.ChatManagerGuid);
        var actionResultDto = await userQuotaGAgent.ExecuteVoiceActionAsync(sessionId.ToString(), State.ChatManagerGuid.ToString());
        
        
        quotaStopwatch.Stop();
        Logger.LogInformation($"[PERF][VoiceChat] {sessionId} Quota_Check: {quotaStopwatch.ElapsedMilliseconds}ms - success: {actionResultDto.Success}");
        if (!actionResultDto.Success)
        {
            Logger.LogDebug($"[GodChatGAgent][StreamVoiceChatWithSession] {sessionId.ToString()} Access restricted");

            //save conversation data with voice metadata
            await SetSessionTitleAsync(sessionId, voiceContent);
            var chatMessages = new List<ChatMessage>();
            chatMessages.Add(new ChatMessage
            {
                ChatRole = ChatRole.User,
                Content = voiceContent
            });
            chatMessages.Add(new ChatMessage
            {
                ChatRole = ChatRole.Assistant,
                Content = actionResultDto.Message
            });

            var userVoiceMeta = new ChatMessageMeta
            {
                IsVoiceMessage = true,
                VoiceLanguage = voiceLanguage,
                VoiceParseSuccess = true,
                VoiceParseErrorMessage = null,
                VoiceDurationSeconds = voiceDurationSeconds
            };
            var assistantResponseMeta = new ChatMessageMeta
            {
                IsVoiceMessage = false,
                VoiceLanguage = VoiceLanguageEnum.English,
                VoiceParseSuccess = true,
                VoiceParseErrorMessage = null,
                VoiceDurationSeconds = 0.0
            };

            RaiseEvent(new GodAddChatHistoryLogEvent
            {
                ChatList = chatMessages
            });
            
            RaiseEvent(new AddChatMessageMetasLogEvent
            {
                ChatMessageMetas = new List<ChatMessageMeta> { userVoiceMeta, assistantResponseMeta }
            });
            
            await ConfirmEvents();

            //2、Directly respond with error information.
            var errorCode = actionResultDto.Code switch
            {
                ExecuteActionStatus.InsufficientCredits => ChatErrorCode.InsufficientCredits,
                ExecuteActionStatus.RateLimitExceeded => ChatErrorCode.RateLimitExceeded,
                _ => ChatErrorCode.RateLimitExceeded
            };

            var chatMessage = new ResponseStreamGodChat()
            {
                Response = actionResultDto.Message,
                ChatId = chatId,
                IsLastChunk = true,
                SerialNumber = -99,
                SessionId = sessionId,
                ErrorCode = errorCode,
                // Note: Default to VoiceResponse in this version as VoiceToText is not implemented yet
                VoiceContentType = VoiceContentType.VoiceResponse
            };

            if (isHttpRequest)
            {
                await PushMessageToClientAsync(chatMessage);
            }
            else
            {
                await PublishAsync(chatMessage);
            }

            totalStopwatch.Stop();
            Logger.LogInformation($"[PERF][VoiceChat] {sessionId} TOTAL_Time: {totalStopwatch.ElapsedMilliseconds}ms - FAILED (quota denied)");
            return;
        }

        Logger.LogDebug($"[GodChatGAgent][StreamVoiceChatWithSession] {sessionId.ToString()} - Validation passed");
        
        await SetSessionTitleAsync(sessionId, voiceContent);

        var llmStopwatch = Stopwatch.StartNew();
        var configuration = GetConfiguration();
        await GodVoiceStreamChatAsync(sessionId, await configuration.GetSystemLLM(),
            await configuration.GetStreamingModeEnabled(),
            voiceContent, chatId, promptSettings, isHttpRequest, region, voiceLanguage, voiceDurationSeconds);
        llmStopwatch.Stop();
        
        totalStopwatch.Stop();
        Logger.LogInformation($"[PERF][VoiceChat] {sessionId} LLM_Processing: {llmStopwatch.ElapsedMilliseconds}ms");
        Logger.LogInformation($"[PERF][VoiceChat] {sessionId} TOTAL_Time: {totalStopwatch.ElapsedMilliseconds}ms");
    }

    private async Task SetSessionTitleAsync(Guid sessionId, string content)
    {
        var totalStopwatch = Stopwatch.StartNew();
        if (State.Title.IsNullOrEmpty())
        {
            // Take first 4 words and limit total length to 100 characters
            var title = string.Join(" ", content.Split(" ").Take(4));
            if (title.Length > 100)
            {
                title = title.Substring(0, 100);
            }
            RaiseEvent(new RenameChatTitleEventLog()
            {
                Title = title
            });
            var chatManagerGAgent = GrainFactory.GetGrain<IChatManagerGAgent>((Guid)State.ChatManagerGuid);
            await chatManagerGAgent.RenameChatTitleAsync(new RenameChatTitleEvent()
            {
                SessionId = sessionId,
                Title = title
            });
            
            totalStopwatch.Stop();
            Logger.LogDebug($"[GodChatGAgent][SetSessionTitleAsync] TOTAL_Time - Duration: {totalStopwatch.ElapsedMilliseconds}ms, SessionId: {sessionId}");
        }
        else
        {
            totalStopwatch.Stop();
            Logger.LogDebug($"[GodChatGAgent][SetSessionTitleAsync] SKIP (title exists) - Duration: {totalStopwatch.ElapsedMilliseconds}ms, SessionId: {sessionId}");
        }
    }

    public async Task<string> GodStreamChatAsync(Guid sessionId, string llm, bool streamingModeEnabled, string message,
        string chatId, ExecutionPromptSettings? promptSettings = null, bool isHttpRequest = false,
        string? region = null, bool addToHistory = true, List<string>? images = null, DateTime? userLocalTime = null,
        string? userTimeZoneId = null, string? context = null, string? originalUserMessage = null)
    {
        var totalStopwatch = Stopwatch.StartNew();
        Logger.LogDebug(
            $"[GodChatGAgent][GodStreamChatAsync] agent start  session {sessionId.ToString()}, chat {chatId}, region {region}, hasContext:{!string.IsNullOrEmpty(context)}");
        
<<<<<<< HEAD
        var configuration = GetConfiguration();
        var sysMessage = await configuration.GetPrompt();
=======
        // Use originalUserMessage for storage if provided, otherwise use message
        var contentToStore = originalUserMessage ?? message;
>>>>>>> 62109084
        
        var aiChatContextDto =
            CreateAIChatContext(sessionId, llm, streamingModeEnabled, message, chatId, promptSettings, isHttpRequest,
                region, images);

        var aiAgentStatusProxy = await GetProxyByRegionAsync(region);

        if (aiAgentStatusProxy != null)
        {
            var proxyId = aiAgentStatusProxy.GetPrimaryKey();
            // Ensure proxy is initialized before proceeding
            await EnsureProxyInitializedAsync(proxyId, sessionId);
            
            Logger.LogDebug(
                $"[GodChatGAgent][GodStreamChatAsync] agent {aiAgentStatusProxy.GetPrimaryKey().ToString()}, session {sessionId.ToString()}, chat {chatId}");

            // Check if this is a voice chat from context
            bool isPromptVoiceChat = false;
            if (aiChatContextDto.MessageId != null)
            {
                try
                {
                    var messageData =
                        JsonConvert.DeserializeObject<Dictionary<string, object>>(aiChatContextDto.MessageId);
                    isPromptVoiceChat = messageData.ContainsKey("IsVoiceChat") && (bool)messageData["IsVoiceChat"];
                }
                catch (Exception ex)
                {
                    Logger.LogWarning(ex,
                        "[GodChatGAgent][GodStreamChatAsync] Failed to parse MessageId for voice chat detection");
                }
            }

            // User message without additional prefixes (timestamp now in system prompt)
            string enhancedMessage = message;
            Logger.LogDebug(
                $"[GodChatGAgent][GodStreamChatAsync] Processing message. IsVoiceChat: {isPromptVoiceChat}");
            
            if (!isPromptVoiceChat)
            {
                var language = GodGPTLanguageHelper.GetGodGPTLanguageFromContext();
                Logger.LogDebug($"[GodChatGAgent][GodStreamChatAsync] {sessionId} Language from context: {language}");
                var homeDosAndDontPromptMessage = _localizationService.GetLocalizedMessage(ExceptionMessageKeys.HomeDosAndDontPrompt,language);
                var chatPageMessageAfterSync = _localizationService.GetLocalizedMessage(ExceptionMessageKeys.ChatPageMessageAfterSync,language);
                Logger.LogDebug($"[GodChatGAgent][GodStreamChatAsync] {sessionId} homeDosAndDontPromptMessage: {homeDosAndDontPromptMessage}");
                Logger.LogDebug($"[GodChatGAgent][GodStreamChatAsync] {sessionId} message: {message}, {message == homeDosAndDontPromptMessage}");
                if (message.StartsWith(homeDosAndDontPromptMessage) || message.StartsWith(chatPageMessageAfterSync))
                {
                    enhancedMessage = await GenerateDailyRecommendationsAsync(language, userLocalTime, userTimeZoneId);
                    Logger.LogDebug($"[GodChatGAgent][GodStreamChatAsync] {sessionId} enhancedMessage: {enhancedMessage}");
                }
                
                enhancedMessage = enhancedMessage + ChatPrompts.ConversationSuggestionsPrompt;
                Logger.LogDebug(
                    $"[GodChatGAgent][GodStreamChatAsync] {sessionId} Added conversation suggestions prompt for text chat");
            }
            
            var settings = promptSettings ?? new ExecutionPromptSettings();
            settings.Temperature = "1.0";
            var result = await aiAgentStatusProxy.PromptWithStreamAsync(enhancedMessage, State.ChatHistory, settings,
                context: aiChatContextDto, imageKeys: images);
            if (!result)
            {
                Logger.LogError($"Failed to initiate streaming response. {this.GetPrimaryKey().ToString()}");
            }

            if (addToHistory)
            {
                var historyStopwatch = Stopwatch.StartNew();
                // Create meta with context for user message
                var userMessageMeta = new ChatMessageMeta
                {
                    IsVoiceMessage = false,
                    VoiceLanguage = VoiceLanguageEnum.English,
                    VoiceParseSuccess = true,
                    VoiceParseErrorMessage = null,
                    VoiceDurationSeconds = 0.0,
                    Context = context  // Store context if provided
                };
                
                // Optimize: Use combined event to reduce RaiseEvent calls from 3 to 1
                RaiseEvent(new GodStreamChatCombinedEventLog
                {
                    ChatList = new List<ChatMessage>()
                    {
                        new ChatMessage
                        {
                            ChatRole = ChatRole.User,
                            Content = contentToStore,  // Store original content, not merged
                            ImageKeys = images
                        }
                    },
                    ChatTime = DateTime.UtcNow,
                    ChatMessageMetas = new List<ChatMessageMeta>() { userMessageMeta }
                });

                historyStopwatch.Stop();
                Logger.LogDebug($"[GodChatGAgent][GodStreamChatAsync] Combined RaiseEvent - Duration: {historyStopwatch.ElapsedMilliseconds}ms, SessionId: {sessionId}");
            }
        }
        else
        {
            Logger.LogDebug(
                $"[GodChatGAgent][GodStreamChatAsync] history agent, session {sessionId.ToString()}, chat {chatId}");
        }

        totalStopwatch.Stop();
        Logger.LogDebug($"[GodChatGAgent][GodStreamChatAsync] TOTAL_Time - Duration: {totalStopwatch.ElapsedMilliseconds}ms, SessionId: {sessionId}");
        return string.Empty;
    }

    private AIChatContextDto CreateAIChatContext(Guid sessionId, string llm, bool streamingModeEnabled,
        string message, string chatId, ExecutionPromptSettings? promptSettings = null, bool isHttpRequest = false,
        string? region = null, List<string>? images = null)
    {
        var aiChatContextDto = new AIChatContextDto()
        {
            ChatId = chatId,
            RequestId = sessionId
        };
        if (isHttpRequest)
        {
            aiChatContextDto.MessageId = JsonConvert.SerializeObject(new Dictionary<string, object>()
            {
                { "IsHttpRequest", true }, { "LLM", llm }, { "StreamingModeEnabled", streamingModeEnabled },
                { "Message", message }, { "Region", region }, { "Images", images }
            });
        }

        return aiChatContextDto;
    }

    private AIChatContextDto CreateVoiceChatContext(Guid sessionId, string llm, bool streamingModeEnabled,
        string message, string chatId, ExecutionPromptSettings? promptSettings = null, bool isHttpRequest = false,
        string? region = null, VoiceLanguageEnum voiceLanguage = VoiceLanguageEnum.English,
        double voiceDurationSeconds = 0.0)
    {
        var aiChatContextDto = new AIChatContextDto()
        {
            ChatId = chatId,
            RequestId = sessionId
        };
        if (isHttpRequest)
        {
            aiChatContextDto.MessageId = JsonConvert.SerializeObject(new Dictionary<string, object>()
            {
                { "IsHttpRequest", true },
                { "IsVoiceChat", true },
                { "LLM", llm },
                { "StreamingModeEnabled", streamingModeEnabled },
                { "Message", message },
                { "Region", region },
                { "VoiceLanguage", (int)voiceLanguage },
                { "VoiceDurationSeconds", voiceDurationSeconds }
            });
        }

        return aiChatContextDto;
    }

    private async Task<IAIAgentStatusProxy?> GetProxyByRegionAsync(string? region)
    {
        var totalStopwatch = Stopwatch.StartNew();
        var isCN = GodGPTLanguageHelper.CheckClientIsCNFromContext();
        if (string.IsNullOrWhiteSpace(region))
        {
            region = isCN ? CNDefaultRegion : DefaultRegion;
        }
        else
        {
            if (region.Equals(ConsoleRegion) && isCN)
            {
                region = CNConsoleRegion;
            }
        }
        Logger.LogDebug(
            $"[GodChatGAgent][GetProxyByRegionAsync] session {this.GetPrimaryKey().ToString()},isCN:{isCN}, Region: {region}");

        if (State.RegionProxies == null || !State.RegionProxies.TryGetValue(region, out var proxyIds) ||
            proxyIds.IsNullOrEmpty())
        {
            Logger.LogDebug(
                $"[GodChatGAgent][GetProxyByRegionAsync] session {this.GetPrimaryKey().ToString()}, No proxies found for region {region}, initializing.");
            
            var initStopwatch = Stopwatch.StartNew();
            proxyIds = await InitializeRegionProxiesAsync(region);
            initStopwatch.Stop();
            Logger.LogDebug($"[GodChatGAgent][GetProxyByRegionAsync] InitializeRegionProxiesAsync - Duration: {initStopwatch.ElapsedMilliseconds}ms, SessionId: {this.GetPrimaryKey()}, Region: {region}");
            
            Dictionary<string, List<Guid>> regionProxies = new()
            {
                { region, proxyIds }
            };
            
            var eventStopwatch = Stopwatch.StartNew();
            RaiseEvent(new UpdateRegionProxiesLogEvent
            {
                RegionProxies = regionProxies
            });
            await ConfirmEvents();
            eventStopwatch.Stop();
            Logger.LogDebug($"[GodChatGAgent][GetProxyByRegionAsync] UpdateRegionProxiesEvent - Duration: {eventStopwatch.ElapsedMilliseconds}ms, SessionId: {this.GetPrimaryKey()}");
        }

        foreach (var proxyId in proxyIds)
        {
            var proxy = GrainFactory.GetGrain<IAIAgentStatusProxy>(proxyId);
            if (await proxy.IsAvailableAsync())
            {
                totalStopwatch.Stop();
                Logger.LogDebug($"[GodChatGAgent][GetProxyByRegionAsync] TOTAL_Time - Duration: {totalStopwatch.ElapsedMilliseconds}ms, SessionId: {this.GetPrimaryKey()}");
                return proxy;
            }
            Logger.LogDebug($"[GodChatGAgent][GetProxyByRegionAsync] ProxyCheck_Failed -, ProxyId: {proxyId}, SessionId: {this.GetPrimaryKey()}");
        }

        Logger.LogDebug(
            $"[GodChatGAgent][GetProxyByRegionAsync] session {this.GetPrimaryKey().ToString()}, No proxies initialized for region {region}");
        if (region == DefaultRegion || region == CNDefaultRegion)
        {
            totalStopwatch.Stop();
            Logger.LogDebug($"[GodChatGAgent][GetProxyByRegionAsync] TOTAL_Time (no proxies) - Duration: {totalStopwatch.ElapsedMilliseconds}ms, SessionId: {this.GetPrimaryKey()}");
            return null;
        }

        totalStopwatch.Stop();
        Logger.LogDebug($"[GodChatGAgent][GetProxyByRegionAsync] Recursive call to DefaultRegion - Duration: {totalStopwatch.ElapsedMilliseconds}ms, SessionId: {this.GetPrimaryKey()}");
        if (isCN)
        {
            return await GetProxyByRegionAsync(CNDefaultRegion);
        }
        return await GetProxyByRegionAsync(DefaultRegion);
    }

 private async Task<List<Guid>> InitializeRegionProxiesAsync(string region, string rolePrompts = "")
    {
        var stopwatch = Stopwatch.StartNew();
        var llmsForRegion = GetLLMsForRegion(region);
        Logger.LogDebug(
            $"[GodChatGAgent][InitializeRegionProxiesAsync] session {this.GetPrimaryKey().ToString()}, initialized proxy for region {region}, llmsForRegion: {JsonConvert.SerializeObject(llmsForRegion)}");

        if (llmsForRegion.IsNullOrEmpty())
        {
            stopwatch.Stop();
            Logger.LogDebug(
                $"[GodChatGAgent][InitializeRegionProxiesAsync] session {this.GetPrimaryKey().ToString()}, initialized proxy for region {region}, LLM not config Duration: {stopwatch.ElapsedMilliseconds}ms");
            return new List<Guid>();
        }
        
        var oldSystemPrompt = await GetConfiguration().GetPrompt();

        var proxies = new List<Guid>();
        var totalProxyStopwatch = Stopwatch.StartNew();
        foreach (var llm in llmsForRegion)
        {
            var systemPrompt = rolePrompts.IsNullOrWhiteSpace() ? State.PromptTemplate : rolePrompts;
            var isDailyGuide = systemPrompt == DailyGuide;
            if (isDailyGuide)
            {
                systemPrompt = @"Generate a personalized ""Today's Dos and Don'ts"" for the user based on their information and cosmological theories.";
            }
            else
            {
                // Add conversation suggestions prompt and timestamp to system prompt
                var dateInfo = $"Today's date is: {DateTime.UtcNow:yyyy-MM-dd}. Please use this date as reference for time-related questions.";
            
                if (llm != LocalBackupModel)
                {
                    systemPrompt = $"{systemPrompt}\n\n{ChatPrompts.ConversationSuggestionsPrompt}\n\n{dateInfo}";
                }
                else
                {
                    systemPrompt = $"{oldSystemPrompt} {systemPrompt}\n\n{ChatPrompts.ConversationSuggestionsPrompt}\n\n{dateInfo}";
                }
            }
            //Logger.LogDebug($"[GodChatGAgent][InitializeRegionProxiesAsync] {this.GetPrimaryKey().ToString()} - {llm} system prompt: {systemPrompt}");
            var proxy = GrainFactory.GetGrain<IAIAgentStatusProxy>(Guid.NewGuid());
            await proxy.ConfigAsync(new AIAgentStatusProxyConfig
            {
                Instructions = systemPrompt,
                LLMConfig = new LLMConfigDto { SystemLLM = llm },
                StreamingModeEnabled = true,
                StreamingConfig = new StreamingConfig { BufferingSize = 32 },
                RequestRecoveryDelay = RequestRecoveryDelay,
                ParentId = this.GetPrimaryKey()
            });
            await PublishAsync(proxy.GetGrainId(),new AIAgentStatusProxyInitializeGEvent()
            {
                InitializeDto = new InitializeDto()
                {
                    Instructions = systemPrompt,
                    LLMConfig = new LLMConfigDto { SystemLLM = llm },
                    StreamingModeEnabled = true,
                    StreamingConfig = new StreamingConfig { BufferingSize = 32 }
                }
            });
            RaiseEvent(new UpdateProxyInitStatusLogEvent
            {
                ProxyId = proxy.GetPrimaryKey(),
                Status = ProxyInitStatus.Initializing
            });
            await ConfirmEvents();
            Logger.LogDebug(
                $"[GodChatGAgent][InitializeRegionProxiesAsync] session {this.GetPrimaryKey().ToString()}, UpdateProxyInitStatusLogEvent status Initializing proxyId {proxy.GetPrimaryKey().ToString()}");
            proxies.Add(proxy.GetPrimaryKey());
            Logger.LogDebug(
                $"[GodChatGAgent][InitializeRegionProxiesAsync] session {this.GetPrimaryKey().ToString()}, initialized proxy for region {region} with LLM {llm}. id {proxy.GetPrimaryKey().ToString()}");
        }
        totalProxyStopwatch.Stop();
        stopwatch.Stop();
        Logger.LogDebug($"[GodChatGAgent][InitializeRegionProxiesAsync] End - Total Duration: {stopwatch.ElapsedMilliseconds}ms, ProxyCount: {proxies.Count}, TotalProxyTime: {totalProxyStopwatch.ElapsedMilliseconds}ms");
        return proxies;
    }

    private async Task PublishAsync<T>(GrainId grainId,T @event) where T : EventBase{
        var grainIdString = grainId.ToString();
        var streamId = StreamId.Create(AevatarOptions!.StreamNamespace, grainIdString);
        var stream = StreamProvider.GetStream<EventWrapperBase>(streamId);
        var eventWrapper = new EventWrapper<T>(@event, Guid.NewGuid(), this.GetGrainId());
        await stream.OnNextAsync(eventWrapper);
    }
    private List<string> GetLLMsForRegion(string region)
    {
        var regionToLLMsMap = _llmRegionOptions.CurrentValue.RegionToLLMsMap;
        Logger.LogDebug($"GetLLMsForRegion - regionToLLMsMap: {JsonConvert.SerializeObject(regionToLLMsMap)}");

        return regionToLLMsMap.TryGetValue(region, out var llms) ? llms : new List<string>();
    }

    /// <summary>
    /// Ensures that the specified proxy is initialized before proceeding with operations.
    /// This method implements retry logic with exponential backoff to wait for proxy initialization.
    /// </summary>
    /// <param name="proxyId">The ID of the proxy to check</param>
    /// <param name="sessionId">The session ID for logging purposes</param>
    /// <returns>Task that completes when proxy is initialized or throws exception on timeout</returns>
    /// <exception cref="Exception">Thrown when proxy is not initialized after maximum retries</exception>
    private async Task EnsureProxyInitializedAsync(Guid proxyId, Guid sessionId)
    {
        const int maxRetries = 10;
        const int retryDelayMs = 200;
        var retryCount = 0;
        ProxyInitStatus proxyInitStatus = ProxyInitStatus.NotInitialized;
        
        while (retryCount < maxRetries)
        {
            if (State.ProxyInitStatuses.IsNullOrEmpty() || !State.ProxyInitStatuses.TryGetValue(proxyId, out proxyInitStatus))
            {
                Logger.LogDebug($"[GodChatGAgent][EnsureProxyInitializedAsync] Historical data detected based on FirstChatTime, skipping proxy initialization check - ProxyId: {proxyId}, SessionId: {sessionId}");
                break;
            }

            if (proxyInitStatus != ProxyInitStatus.Initialized)
            {
                retryCount++;
                Logger.LogDebug($"[GodChatGAgent][EnsureProxyInitializedAsync] Proxy not initialized - ProxyId: {proxyId}, Status: {proxyInitStatus}, Retry: {retryCount}/{maxRetries}, SessionId: {sessionId}");
                
                if (retryCount >= maxRetries)
                {
                    throw new Exception($"proxy:{proxyId} Not initialized after {maxRetries} retries, status:{proxyInitStatus}");
                }
                
                await Task.Delay(retryDelayMs);
                continue;
            }
            
            // Proxy is initialized, break out of retry loop
            Logger.LogDebug($"[GodChatGAgent][EnsureProxyInitializedAsync] Proxy initialization check successful - ProxyId: {proxyId}, Status: {proxyInitStatus}, Retries: {retryCount}, SessionId: {sessionId}");
            break;
        }
    }

    /// <summary>
    /// Gets an initialized AI agent status proxy for the specified region.
    /// This method combines proxy retrieval and initialization checking into a single operation.
    /// </summary>
    /// <param name="region">The region to get the proxy for (null defaults to DefaultRegion)</param>
    /// <param name="sessionId">The session ID for logging purposes</param>
    /// <returns>An initialized AI agent status proxy, or null if no proxy is available</returns>
    /// <exception cref="Exception">Thrown when proxy is not initialized after maximum retries</exception>
    private async Task<IAIAgentStatusProxy?> GetInitializedProxyAsync(string? region, Guid sessionId)
    {
        var aiAgentStatusProxy = await GetProxyByRegionAsync(region);
        
        if (aiAgentStatusProxy != null)
        {
            var proxyId = aiAgentStatusProxy.GetPrimaryKey();
            await EnsureProxyInitializedAsync(proxyId, sessionId);
        }
        
        return aiAgentStatusProxy;
    }

    public async Task SetUserProfileAsync(UserProfileDto? userProfileDto)
    {
        if (userProfileDto == null)
        {
            return;
        }

        RaiseEvent(new UpdateUserProfileGodChatEventLog
        {
            Gender = userProfileDto.Gender,
            BirthDate = userProfileDto.BirthDate,
            BirthPlace = userProfileDto.BirthPlace,
            FullName = userProfileDto.FullName
        });

        await ConfirmEvents();
    }

    public async Task<UserProfileDto?> GetUserProfileAsync()
    {
        if (State.UserProfile == null)
        {
            return null;
        }

        return new UserProfileDto
        {
            Gender = State.UserProfile.Gender,
            BirthDate = State.UserProfile.BirthDate,
            BirthPlace = State.UserProfile.BirthPlace,
            FullName = State.UserProfile.FullName
        };
    }

    public async Task<string> GodChatAsync(string llm, string message,
        ExecutionPromptSettings? promptSettings = null)
    {
        throw new Exception("The method has expired");
    }


    public async Task InitAsync(Guid ChatManagerGuid)
    {
        Logger.LogDebug($"[GodChatGAgent][InitAsync] Start - SessionId: {this.GetPrimaryKey()}, ChatManagerGuid: {ChatManagerGuid}");
        
        RaiseEvent(new SetChatManagerGuidEventLog
        {
            ChatManagerGuid = ChatManagerGuid
        });

        Logger.LogDebug($"[GodChatGAgent][InitAsync] End -  SessionId: {this.GetPrimaryKey()}");
    }

    public async Task ChatMessageCallbackAsync(AIChatContextDto contextDto,
        AIExceptionEnum aiExceptionEnum, string? errorMessage, AIStreamChatContent? chatContent)
    {
        if (aiExceptionEnum == AIExceptionEnum.RequestLimitError && !contextDto.MessageId.IsNullOrWhiteSpace())
        {
            Logger.LogError(
                $"[GodChatGAgent][ChatMessageCallbackAsync] RequestLimitError retry. contextDto {JsonConvert.SerializeObject(contextDto)}");
            var configuration = GetConfiguration();
            var systemLlm = await configuration.GetSystemLLM();
            var dictionary = JsonConvert.DeserializeObject<Dictionary<string, object>>(contextDto.MessageId);
            
            // Check if this is a voice chat retry to call the appropriate method
            var isRetryVoiceChat = dictionary.ContainsKey("IsVoiceChat") && (bool)dictionary["IsVoiceChat"];

            if (isRetryVoiceChat)
            {
                // Voice chat retry: call GodVoiceStreamChatAsync with voice parameters
                var voiceLanguageValue = dictionary.GetValueOrDefault("VoiceLanguage", 0);
                var voiceLanguage = (VoiceLanguageEnum)Convert.ToInt32(voiceLanguageValue);
                var voiceDurationSeconds = Convert.ToDouble(dictionary.GetValueOrDefault("VoiceDurationSeconds", 0.0));

                GodVoiceStreamChatAsync(contextDto.RequestId,
                    (string)dictionary.GetValueOrDefault("LLM", systemLlm),
                    (bool)dictionary.GetValueOrDefault("StreamingModeEnabled", true),
                    (string)dictionary.GetValueOrDefault("Message", string.Empty),
                    contextDto.ChatId, null, (bool)dictionary.GetValueOrDefault("IsHttpRequest", true),
                    (string)dictionary.GetValueOrDefault("Region", null),
                    voiceLanguage, voiceDurationSeconds, false);
            }
            else
            {
                // Regular chat retry: call GodStreamChatAsync
                GodStreamChatAsync(contextDto.RequestId,
                    (string)dictionary.GetValueOrDefault("LLM", systemLlm),
                    (bool)dictionary.GetValueOrDefault("StreamingModeEnabled", true),
                    (string)dictionary.GetValueOrDefault("Message", string.Empty),
                    contextDto.ChatId, null, (bool)dictionary.GetValueOrDefault("IsHttpRequest", true),
                    (string)dictionary.GetValueOrDefault("Region", null),
                    false, (List<string>?)dictionary.GetValueOrDefault("Images"));
            }
            
            return;
        }

        if (aiExceptionEnum != AIExceptionEnum.None)
        {
            Logger.LogError(
                $"[GodChatGAgent][ChatMessageCallbackAsync] DETAILED ERROR - sessionId {contextDto?.RequestId.ToString()}, chatId {contextDto?.ChatId}, aiExceptionEnum: {aiExceptionEnum}, errorMessage: '{errorMessage}', MessageId: '{contextDto?.MessageId}'");
            
            // Extract voice chat info if available
            string voiceChatInfo = "";
            if (!contextDto.MessageId.IsNullOrWhiteSpace())
            {
                try
                {
                    var messageData = JsonConvert.DeserializeObject<Dictionary<string, object>>(contextDto.MessageId);
                    bool isErrorVoiceChat = messageData.ContainsKey("IsVoiceChat") && (bool)messageData["IsVoiceChat"];
                    if (isErrorVoiceChat)
                    {
                        // Safe type conversion for voice language
                        var voiceLanguageValue = messageData.GetValueOrDefault("VoiceLanguage", 0);
                        var voiceLanguage = (VoiceLanguageEnum)Convert.ToInt32(voiceLanguageValue);
                        var message = messageData.GetValueOrDefault("Message", "").ToString();
                        voiceChatInfo = $" [VOICE CHAT] Language: {voiceLanguage}, Message: '{message}'";
                    }
                }
                catch (Exception ex)
                {
                    Logger.LogError(ex, "Failed to parse MessageId for voice chat info");
                }
            }

            Logger.LogError($"[GodChatGAgent][ChatMessageCallbackAsync] ERROR CONTEXT:{voiceChatInfo}");

            var chatMessage = new ResponseStreamGodChat()
            {
                Response =
                    "Your prompt triggered the Silence Directive—activated when universal harmonics or content ethics are at risk. Please modify your prompt and retry — tune its intent, refine its form, and the Oracle may speak.",
                ChatId = contextDto.ChatId,
                IsLastChunk = true,
                SerialNumber = -2
            };
            if (contextDto.MessageId.IsNullOrWhiteSpace())
            {
                await PublishAsync(chatMessage);
                return;
            }

            await PushMessageToClientAsync(chatMessage);
            return;
        }

        if (chatContent == null)
        {
            Logger.LogError(
                $"[GodChatGAgent][ChatMessageCallbackAsync] return null. sessionId {contextDto.RequestId.ToString()},chatId {contextDto.ChatId},aiExceptionEnum:{aiExceptionEnum}, errorMessage:{errorMessage}");
            return;
        }

        Logger.LogDebug(
            $"[GodChatGAgent][ChatMessageCallbackAsync] sessionId {contextDto.RequestId.ToString()}, chatId {contextDto.ChatId}, messageId {contextDto.MessageId}, {JsonConvert.SerializeObject(chatContent)}");

        if (chatContent.IsAggregationMsg)
        {
            // Parse conversation suggestions for text chat only (skip voice chat)
            List<string>? conversationSuggestions = null;
            string cleanMainContent = chatContent.AggregationMsg; // Default to original content
            bool isAggregationVoiceChat = false;

            // Check if this is a voice chat by examining the message context
            if (!contextDto.MessageId.IsNullOrWhiteSpace())
            {
                try
                {
                    var messageData = JsonConvert.DeserializeObject<Dictionary<string, object>>(contextDto.MessageId);
                    isAggregationVoiceChat = messageData.ContainsKey("IsVoiceChat") && (bool)messageData["IsVoiceChat"];
                }
                catch (Exception ex)
                {
                    Logger.LogWarning(ex,
                        "[GodChatGAgent][ChatMessageCallbackAsync] Failed to parse MessageId for voice chat detection");
                }
            }

            // Parse conversation suggestions only for text chat
            if (!isAggregationVoiceChat && !string.IsNullOrEmpty(chatContent.AggregationMsg))
            {
                var (mainContent, suggestions) = ParseResponseWithSuggestions(chatContent.AggregationMsg);
                if (suggestions.Any())
                {
                    conversationSuggestions = suggestions;
                    cleanMainContent = mainContent; // Use clean content without suggestions
                    Logger.LogDebug(
                        $"[GodChatGAgent][ChatMessageCallbackAsync] Parsed {suggestions.Count} conversation suggestions for text chat");
                    Logger.LogDebug(
                        $"[GodChatGAgent][ChatMessageCallbackAsync] Cleaned main content length: {cleanMainContent?.Length ?? 0}");
                }
            }

            RaiseEvent(new GodAddChatHistoryLogEvent
            {
                ChatList = new List<ChatMessage>()
                {
                    new ChatMessage
                    {
                        ChatRole = ChatRole.Assistant,
                        Content = cleanMainContent // Store clean content without suggestions
                    }
                }
            });

            RaiseEvent(new UpdateChatTimeEventLog
            {
                ChatTime = DateTime.UtcNow
            });
            
            RaiseEvent(new AddChatMessageMetasLogEvent
            {
                ChatMessageMetas = new List<ChatMessageMeta>()
            });

            await ConfirmEvents();

            if (State.ChatManagerGuid != Guid.Empty)
            {
                var chatManagerGAgent = GrainFactory.GetGrain<IChatManagerGAgent>(State.ChatManagerGuid);
                var inviterId = await chatManagerGAgent.GetInviterAsync();
                if (inviterId != null && inviterId != Guid.Empty)
                {
                    var invitationGAgent = GrainFactory.GetGrain<IInvitationGAgent>((Guid)inviterId);
                    await invitationGAgent.ProcessInviteeChatCompletionAsync(State.ChatManagerGuid.ToString());
                }
            }

            // Store suggestions and clean content for later use in partialMessage
            if (conversationSuggestions != null)
            {
                RequestContext.Set("ConversationSuggestions", conversationSuggestions);
            }

            // Store clean content to replace the response content
            RequestContext.Set("CleanMainContent", cleanMainContent);
        }

        // Apply streaming suggestion filtering logic for text chat
        string streamingContent = chatContent.ResponseContent;
        bool shouldFilterStream = false;

        // Check if this is a text chat (not voice chat)
        bool isFilteringVoiceChat = false;
        if (!contextDto.MessageId.IsNullOrWhiteSpace())
        {
            try
            {
                var messageData = JsonConvert.DeserializeObject<Dictionary<string, object>>(contextDto.MessageId);
                isFilteringVoiceChat = messageData.ContainsKey("IsVoiceChat") && (bool)messageData["IsVoiceChat"];
            }
            catch (Exception ex)
            {
                Logger.LogWarning(ex,
                    "[GodChatGAgent][ChatMessageCallbackAsync] Failed to parse MessageId for voice chat detection in streaming filter");
            }
        }

        // Get current accumulation state from instance variables (reliable across chunks)
        bool shouldStartAccumulating = false;

        // Apply conversation suggestions filtering (text chat only)
        if (!isFilteringVoiceChat && !string.IsNullOrEmpty(streamingContent))
        {
            // Check for [SUGGESTIONS] marker and partial forms using optimized method
            bool contains_suggestions = streamingContent.Contains("[SUGGESTIONS]", StringComparison.OrdinalIgnoreCase);
            bool contains_partial_marker = IsPartialSuggestionsMarker(streamingContent.AsSpan());

            // Check for potential marker start (conservative approach)
            bool ends_with_bracket = streamingContent.TrimEnd().EndsWith("[") && streamingContent.Length > 10;

            shouldStartAccumulating = contains_suggestions || contains_partial_marker || ends_with_bracket;

            if (shouldStartAccumulating && !_isAccumulatingForSuggestions)
            {
                // Start accumulation - block all subsequent chunks from frontend
                _isAccumulatingForSuggestions = true;
                _accumulatedSuggestionContent = streamingContent;
                RequestContext.Set("AccumulatedContent", true); // Set accumulation flag
                streamingContent = ""; // Block current chunk
            }
            else if (_isAccumulatingForSuggestions)
            {
                // Continue accumulation - block this chunk from frontend
                _accumulatedSuggestionContent += streamingContent;
                streamingContent = ""; // Block current chunk
            }
        }

        // Process accumulated content on final chunk
        if (_isAccumulatingForSuggestions && chatContent.IsLastChunk)
        {
            var (cleanContent, suggestions) = ParseResponseWithSuggestions(_accumulatedSuggestionContent);

            // Store suggestions for response
            if (suggestions?.Any() == true)
            {
                RequestContext.Set("ConversationSuggestions", suggestions);
            }

            // Send clean content to frontend
            streamingContent = cleanContent;

            // Reset accumulation state
            _isAccumulatingForSuggestions = false;
            _accumulatedSuggestionContent = "";
            RequestContext.Remove("AccumulatedContent"); // Clean up accumulation flag
        }

        var partialMessage = new ResponseStreamGodChat()
        {
            Response = streamingContent, // Use filtered content for streaming
            ChatId = contextDto.ChatId,
            SerialNumber = chatContent.SerialNumber,
            IsLastChunk = chatContent.IsLastChunk,
            SessionId = contextDto.RequestId,
            // Note: Default to VoiceResponse in this version as VoiceToText is not implemented yet
            VoiceContentType = VoiceContentType.VoiceResponse
        };

        // Log final content being sent to frontend
        Logger.LogInformation(
            $"[FINAL_OUTPUT] Sending to frontend - Length: {streamingContent?.Length ?? 0}, IsLastChunk: {chatContent.IsLastChunk}");
        if (!string.IsNullOrEmpty(streamingContent))
        {
            Logger.LogInformation(
                $"[FINAL_OUTPUT] Content preview: '{streamingContent.Substring(0, Math.Min(100, streamingContent.Length))}{(streamingContent.Length > 100 ? "..." : "")}'");
        }

        // For the last chunk, use clean content and add conversation suggestions if available
        if (chatContent.IsLastChunk)
        {
            // Prioritize accumulation mechanism to prevent duplication
            if (_isAccumulatingForSuggestions)
            {
                Logger.LogDebug($"Using accumulation result, skipping old replacement logic");
                // streamingContent already contains the correct clean content from accumulation
                // Skip all old replacement logic to prevent duplication
            }
            else
            {
                // Add conversation suggestions to the last chunk if available
                var storedSuggestions = RequestContext.Get("ConversationSuggestions") as List<string>;
                if (storedSuggestions?.Any() == true)
                {
                    partialMessage.SuggestedItems = storedSuggestions;
                    Logger.LogDebug(
                        $"[GodChatGAgent][ChatMessageCallbackAsync] Added {storedSuggestions.Count} suggestions to last chunk");

                    var cleanMainContent = RequestContext.Get("CleanMainContent") as string;
                    if (!string.IsNullOrEmpty(cleanMainContent))
                    {
                        // Enhanced safety check to prevent duplication
                        var currentChunkLength = partialMessage.Response?.Length ?? 0;
                        var cleanContentLength = cleanMainContent.Length;

                        // Stricter conditions to prevent duplication
                        bool isSafeToReplace = currentChunkLength > 0 && // Never replace empty chunks
                                               cleanContentLength <= currentChunkLength * 1.5 && // Reduced ratio
                                               cleanContentLength <= 30 && // Strict absolute limit
                                               !cleanMainContent.Contains(partialMessage.Response ??
                                                                          "") && // No content overlap
                                               cleanContentLength <
                                               (partialMessage.Response?.Length ?? 0) + 20; // Size similarity check

                        if (isSafeToReplace)
                        {
                            partialMessage.Response = cleanMainContent;
                            Logger.LogDebug(
                                $"Replaced response with clean content. Current: {currentChunkLength}, Clean: {cleanContentLength}");
                        }
                        else
                        {
                            Logger.LogWarning(
                                $"Skipped replacing response to avoid duplication. Current: {currentChunkLength}, Clean: {cleanContentLength}");
                        }
                    }
                }
            }
        }

        // Check if this is a voice chat and handle real-time voice synthesis
        Logger.LogDebug(
            $"[ChatMessageCallbackAsync] MessageId: '{contextDto.MessageId}', ResponseContent: '{chatContent.ResponseContent}'");

        if (!contextDto.MessageId.IsNullOrWhiteSpace())
        {
            var messageData = JsonConvert.DeserializeObject<Dictionary<string, object>>(contextDto.MessageId);
            var isStreamingVoiceChat = messageData.ContainsKey("IsVoiceChat") && (bool)messageData["IsVoiceChat"];

            Logger.LogDebug(
                $"[ChatMessageCallbackAsync] IsVoiceChat: {isStreamingVoiceChat}, HasResponseContent: {!string.IsNullOrEmpty(chatContent.ResponseContent)}");

            if (isStreamingVoiceChat && !string.IsNullOrEmpty(chatContent.ResponseContent))
            {
                Logger.LogDebug($"[ChatMessageCallbackAsync] Entering voice chat processing logic");

                // Safe type conversion to handle both int and long from JSON deserialization
                var voiceLanguageValue = messageData.GetValueOrDefault("VoiceLanguage", 0);
                var voiceLanguage = (VoiceLanguageEnum)Convert.ToInt32(voiceLanguageValue);

                Logger.LogDebug(
                    $"[ChatMessageCallbackAsync] VoiceLanguage: {voiceLanguage}, ChatId: {contextDto.ChatId}");

                // Get or create text accumulator for this chat session
                if (!VoiceTextAccumulators.ContainsKey(contextDto.ChatId))
                {
                    VoiceTextAccumulators[contextDto.ChatId] = new StringBuilder();
                    Logger.LogDebug(
                        $"[ChatMessageCallbackAsync] Created new text accumulator for chat: {contextDto.ChatId}");
                }
                else
                {
                    Logger.LogDebug(
                        $"[ChatMessageCallbackAsync] Using existing text accumulator for chat: {contextDto.ChatId}");
                }

                var textAccumulator = VoiceTextAccumulators[contextDto.ChatId];

                // Filter out empty or whitespace-only content to avoid unnecessary accumulation
                if (!string.IsNullOrWhiteSpace(chatContent.ResponseContent))
                {
                    textAccumulator.Append(chatContent.ResponseContent);
                    Logger.LogDebug(
                        $"[ChatMessageCallbackAsync] Appended text: '{chatContent.ResponseContent}', IsLastChunk: {chatContent.IsLastChunk}");
                }
                else
                {
                    Logger.LogDebug(
                        $"[ChatMessageCallbackAsync] Skipped whitespace content, IsLastChunk: {chatContent.IsLastChunk}");
                }

                // Check for complete sentences in accumulated text
                var accumulatedText = textAccumulator.ToString();
                Logger.LogDebug($"[ChatMessageCallbackAsync] Total accumulated text: '{accumulatedText}'");

                var completeSentence =
                    ExtractCompleteSentence(accumulatedText, textAccumulator, chatContent.IsLastChunk);

                Logger.LogDebug($"[ChatMessageCallbackAsync] ExtractCompleteSentence result: '{completeSentence}'");

                if (!string.IsNullOrEmpty(completeSentence))
                {
                    try
                    {
                        // Clean text for speech synthesis (remove markdown and math formulas)
                        var cleanedText = CleanTextForSpeech(completeSentence, voiceLanguage);

                        // Skip synthesis if cleaned text has no meaningful content
                        var hasMeaningful = HasMeaningfulContent(cleanedText);

                        if (hasMeaningful)
                        {
                            try
                            {
                                // Synthesize voice for cleaned sentence
                                var voiceResult =
                                    await _speechService.TextToSpeechWithMetadataAsync(cleanedText, voiceLanguage);

                                partialMessage.AudioData = voiceResult.AudioData;
                                partialMessage.AudioMetadata = voiceResult.Metadata;
                            }
                            catch (Exception ex)
                            {
                                Logger.LogError(ex, $"Voice synthesis failed for text: '{cleanedText}'");
                            }
                        }
                    }
                    catch (Exception ex)
                    {
                        Logger.LogError(ex,
                            $"[GodChatGAgent][ChatMessageCallbackAsync] Voice synthesis failed for sentence: {completeSentence}");
                    }
                }
                else
                {
                    Logger.LogDebug(
                        $"[ChatMessageCallbackAsync] No complete sentence extracted from accumulated text: '{textAccumulator.ToString()}'");
                }

                // Clean up accumulator if this is the last chunk
                if (chatContent.IsLastChunk)
                {
                    // Clean up accumulator for this chat session
                    // Note: Final sentence processing is already handled in ExtractCompleteSentence method
                    VoiceTextAccumulators.Remove(contextDto.ChatId);
                }
            }
        }

        if (contextDto.MessageId.IsNullOrWhiteSpace())
        {
            await PublishAsync(partialMessage);
        }
        else
        {
            await PushMessageToClientAsync(partialMessage);
        }

        // Clean up RequestContext when processing is complete (last chunk)
        if (chatContent.IsLastChunk)
        {
            RequestContext.Remove("CleanMainContent");
            RequestContext.Remove("ConversationSuggestions");
            RequestContext.Remove("IsFilteringSuggestions");
            RequestContext.Remove("IsAccumulatingForSuggestions");
            RequestContext.Remove("AccumulatedContent");
            Logger.LogDebug(
                $"[GodChatGAgent][ChatMessageCallbackAsync] Cleaned up RequestContext for completed request");
        }
    }

    public async Task<List<ChatMessage>?> ChatWithHistory(Guid sessionId, string systemLLM, string content,
        string chatId,
        ExecutionPromptSettings promptSettings = null, bool isHttpRequest = false, string? region = null)
    {
        Logger.LogDebug($"[GodChatGAgent][ChatWithHistory] {sessionId.ToString()} content:{content} start.");
        var sw = new Stopwatch();
        sw.Start();
        var history = State.ChatHistory;
        if (history.IsNullOrEmpty())
        {
            return new List<ChatMessage>();
        }

        var configuration = GetConfiguration();
        var llm = await configuration.GetSystemLLM();
        var streamingModeEnabled = await configuration.GetStreamingModeEnabled();

        var aiAgentStatusProxy = await GetInitializedProxyAsync(region, sessionId);
        if (aiAgentStatusProxy == null)
        {
            Logger.LogError($"[GodChatGAgent][ChatWithHistory] No AIGAgent available. {sessionId.ToString()}");
            return new List<ChatMessage>();
        }

        var settings = promptSettings ?? new ExecutionPromptSettings();
        settings.Temperature = "1.0";

        var aiChatContextDto = CreateAIChatContext(sessionId, llm, streamingModeEnabled, content, chatId,
            promptSettings, isHttpRequest, region);
        var response = await aiAgentStatusProxy.ChatWithHistory(content, State.ChatHistory, settings, aiChatContextDto);
        sw.Stop();
        Logger.LogDebug(
            $"[GodChatGAgent][ChatWithHistory] {sessionId.ToString()}, response:{JsonConvert.SerializeObject(response)} - step4,time use:{sw.ElapsedMilliseconds}");
        return response;
    }
    
    public async Task<List<ChatMessage>?> ChatWithoutHistoryAsync(Guid sessionId, string systemLLM, string content, string chatId,
        ExecutionPromptSettings promptSettings = null, bool isHttpRequest = false, string? region = null)
    {
        Logger.LogDebug($"[GodChatGAgent][ChatWithUserId] {sessionId.ToString()} content:{content} start.");
        var sw = new Stopwatch();
        sw.Start();

        var configuration = GetConfiguration();
        var llm = await configuration.GetSystemLLM();
        var streamingModeEnabled = await configuration.GetStreamingModeEnabled();
        
        var aiAgentStatusProxy = await GetInitializedProxyAsync(region, sessionId);
        if (aiAgentStatusProxy == null)
        {
            Logger.LogError($"[GodChatGAgent][ChatWithHistory] No AIGAgent available. {sessionId.ToString()}");
            return new List<ChatMessage>();
        }

        var settings = promptSettings ?? new ExecutionPromptSettings();
        settings.Temperature = "1.0";
        
        var aiChatContextDto = CreateAIChatContext(sessionId, llm, streamingModeEnabled, content, chatId, promptSettings, isHttpRequest, region);
        var response = await aiAgentStatusProxy.ChatWithHistory(content,  State.ChatHistory, settings, aiChatContextDto);
        sw.Stop();
        Logger.LogDebug($"[GodChatGAgent][ChatWithUserId] {sessionId.ToString()}, response:{JsonConvert.SerializeObject(response)} - step4,time use:{sw.ElapsedMilliseconds}");
        return response;
    }

    private async Task PushMessageToClientAsync(ResponseStreamGodChat chatMessage)
    {
        var streamId = StreamId.Create(AevatarOptions!.StreamNamespace, this.GetPrimaryKey());
        Logger.LogDebug(
            $"[GodChatGAgent][PushMessageToClientAsync] sessionId {this.GetPrimaryKey().ToString()}, namespace {AevatarOptions!.StreamNamespace}, streamId {streamId.ToString()}");
        var stream = StreamProvider.GetStream<ResponseStreamGodChat>(streamId);
        await stream.OnNextAsync(chatMessage);
    }

    public Task<List<ChatMessage>> GetChatMessageAsync()
    {
        Logger.LogDebug(
            $"[ChatGAgentManager][GetSessionMessageListAsync] - session:ID {this.GetPrimaryKey().ToString()} ,message={JsonConvert.SerializeObject(State.ChatHistory)}");
        return Task.FromResult(State.ChatHistory);
    }

    public Task<List<ChatMessageWithMetaDto>> GetChatMessageWithMetaAsync()
    {
        Logger.LogDebug(
            $"[GodChatGAgent][GetChatMessageWithMetaAsync] - sessionId: {this.GetPrimaryKey()}, messageCount: {State.ChatHistory.Count}, metaCount: {State.ChatMessageMetas.Count}");

        var result = new List<ChatMessageWithMetaDto>();

        // Combine ChatHistory with ChatMessageMetas
        for (int i = 0; i < State.ChatHistory.Count; i++)
        {
            var message = State.ChatHistory[i];
            var meta = i < State.ChatMessageMetas.Count ? State.ChatMessageMetas[i] : null;

            result.Add(ChatMessageWithMetaDto.Create(message, meta));
        }

        Logger.LogDebug(
            $"[GodChatGAgent][GetChatMessageWithMetaAsync] - sessionId: {this.GetPrimaryKey()}, returned {result.Count} messages with metadata");

        return Task.FromResult(result);
    }

    public Task<DateTime?> GetFirstChatTimeAsync()
    {
        return Task.FromResult(State.FirstChatTime);
    }

    public Task<DateTime?> GetLastChatTimeAsync()
    {
        return Task.FromResult(State.LastChatTime);
    }
    
    protected sealed override void GAgentTransitionState(GodChatState state,
        StateLogEventBase<GodChatEventLog> @event)
    {
        switch (@event)
        {
            case UpdateUserProfileGodChatEventLog updateUserProfileGodChatEventLog:
                if (state.UserProfile == null)
                {
                    state.UserProfile = new UserProfile();
                }

                state.UserProfile.Gender = updateUserProfileGodChatEventLog.Gender;
                state.UserProfile.BirthDate = updateUserProfileGodChatEventLog.BirthDate;
                state.UserProfile.BirthPlace = updateUserProfileGodChatEventLog.BirthPlace;
                state.UserProfile.FullName = updateUserProfileGodChatEventLog.FullName;
                break;
            case RenameChatTitleEventLog renameChatTitleEventLog:
                state.Title = renameChatTitleEventLog.Title;
                break;
            case SetChatManagerGuidEventLog setChatManagerGuidEventLog:
                state.ChatManagerGuid = setChatManagerGuidEventLog.ChatManagerGuid;
                break;
            case SetAIAgentIdLogEvent setAiAgentIdLogEvent:
                state.AIAgentIds = setAiAgentIdLogEvent.AIAgentIds;
                break;
            case UpdateRegionProxiesLogEvent updateRegionProxiesLogEvent:
                foreach (var regionProxy in updateRegionProxiesLogEvent.RegionProxies)
                {
                    if (state.RegionProxies == null)
                    {
                        state.RegionProxies = new Dictionary<string, List<Guid>>();
                    }

                    state.RegionProxies[regionProxy.Key] = regionProxy.Value;
                }

                break;
            case UpdateChatTimeEventLog updateChatTimeEventLog:
                if (state.FirstChatTime == null)
                {
                    state.FirstChatTime = updateChatTimeEventLog.ChatTime;
                }

                state.LastChatTime = updateChatTimeEventLog.ChatTime;
                break;
            case AddChatMessageMetasLogEvent addChatMessageMetasLogEvent:
                if (addChatMessageMetasLogEvent.ChatMessageMetas != null &&
                    addChatMessageMetasLogEvent.ChatMessageMetas.Any())
                {
                    // Calculate the starting index for new metadata based on current ChatHistory count
                    // minus the number of new metadata items we're adding
                    int newMetadataCount = addChatMessageMetasLogEvent.ChatMessageMetas.Count;
                    int targetStartIndex = Math.Max(0, state.ChatHistory.Count - newMetadataCount);

                    // Ensure we have enough default metadata up to the target start index
                    while (state.ChatMessageMetas.Count < targetStartIndex)
                    {
                        state.ChatMessageMetas.Add(new ChatMessageMeta
                        {
                            IsVoiceMessage = false,
                            VoiceLanguage = VoiceLanguageEnum.English,
                            VoiceParseSuccess = true,
                            VoiceParseErrorMessage = null,
                            VoiceDurationSeconds = 0.0
                        });
                    }

                    // Add the new metadata
                    foreach (var meta in addChatMessageMetasLogEvent.ChatMessageMetas)
                    {
                        state.ChatMessageMetas.Add(meta);
                    }
                }

                // Final sync: ensure ChatMessageMetas matches ChatHistory count
                while (state.ChatMessageMetas.Count < state.ChatHistory.Count)
                {
                    state.ChatMessageMetas.Add(new ChatMessageMeta
                    {
                        IsVoiceMessage = false,
                        VoiceLanguage = VoiceLanguageEnum.English,
                        VoiceParseSuccess = true,
                        VoiceParseErrorMessage = null,
                        VoiceDurationSeconds = 0.0
                    });
                }

                    break;  
             case AddPromptTemplateLogEvent addPromptTemplateLogEvent :
                 if (addPromptTemplateLogEvent.PromptTemplate.IsNullOrEmpty())
                 {
                     break;
                 }
                 state.PromptTemplate = addPromptTemplateLogEvent.PromptTemplate;
                 break;
            case GodAddChatHistoryLogEvent godAddChatHistoryLogEvent :
                if (godAddChatHistoryLogEvent.ChatList.Count > 0)
                {
                    state.ChatHistory.AddRange(godAddChatHistoryLogEvent.ChatList);
                }

                var maxChatHistoryCount = 32;
                if (state.MaxHistoryCount > 0)
                {
                    maxChatHistoryCount = state.MaxHistoryCount;
                }

                if (state.ChatHistory.Count() > maxChatHistoryCount)
                {
                    var toDeleteImageKeys = new List<string>();
                    var recordsToDelete = state.ChatHistory.Take(state.ChatHistory.Count() - maxChatHistoryCount);
                    foreach (var record in recordsToDelete)
                    {
                        if (record.ImageKeys != null && record.ImageKeys.Count > 0)
                        {
                            toDeleteImageKeys.AddRange(record.ImageKeys);
                        }
                    }

                    if (toDeleteImageKeys.Any())
                    {
                        var blobContainer = ServiceProvider.GetRequiredService<IBlobContainer>();
                        var downloadTasks = toDeleteImageKeys.Select(async key =>
                        {
                            await blobContainer.DeleteAsync(key);
                        });

                        AsyncHelper.RunSync(async () => await Task.WhenAll(downloadTasks));
                    }

                    state.ChatHistory.RemoveRange(0, state.ChatHistory.Count() - maxChatHistoryCount);
                }
                break;
            case GodSetMaxHistoryCount godSetMaxHistoryCount:
                state.MaxHistoryCount = godSetMaxHistoryCount.MaxHistoryCount;
                break;
            case UpdateProxyInitStatusLogEvent updateProxyInitStatusLogEvent:
                state.ProxyInitStatuses[updateProxyInitStatusLogEvent.ProxyId] = updateProxyInitStatusLogEvent.Status;
                break;
            case UpdateSingleRegionProxyLogEvent updateSingleRegionProxyLogEvent:
                // Optimized path for single region updates
                if (state.RegionProxies == null)
                {
                    state.RegionProxies = new Dictionary<string, List<Guid>>();
                }
                state.RegionProxies[updateSingleRegionProxyLogEvent.Region] = updateSingleRegionProxyLogEvent.ProxyIds;
                break;
            case PerformConfigCombinedEventLog performConfigCombinedEventLog:
                // Handle combined config event - equivalent to the three separate events
                // 1. UpdateSingleRegionProxyLogEvent equivalent
                if (state.RegionProxies == null)
                {
                    state.RegionProxies = new Dictionary<string, List<Guid>>();
                }
                state.RegionProxies[performConfigCombinedEventLog.Region] = performConfigCombinedEventLog.ProxyIds;
                
                // 2. AddPromptTemplateLogEvent equivalent
                if (!performConfigCombinedEventLog.PromptTemplate.IsNullOrEmpty())
                {
                    state.PromptTemplate = performConfigCombinedEventLog.PromptTemplate;
                }
                
                // 3. GodSetMaxHistoryCount equivalent
                state.MaxHistoryCount = performConfigCombinedEventLog.MaxHistoryCount;
                break;
            case GodStreamChatCombinedEventLog godStreamChatCombinedEventLog:
                // Handle combined stream chat event - equivalent to the three separate events
                // 1. GodAddChatHistoryLogEvent equivalent
                if (godStreamChatCombinedEventLog.ChatList.Count > 0)
                {
                    state.ChatHistory.AddRange(godStreamChatCombinedEventLog.ChatList);
                }

                var maxHistoryCount = 32;
                if (state.MaxHistoryCount > 0)
                {
                    maxHistoryCount = state.MaxHistoryCount;
                }

                if (state.ChatHistory.Count() > maxHistoryCount)
                {
                    var toDeleteImageKeys = new List<string>();
                    var recordsToDelete = state.ChatHistory.Take(state.ChatHistory.Count() - maxHistoryCount);
                    foreach (var record in recordsToDelete)
                    {
                        if (record.ImageKeys != null && record.ImageKeys.Count > 0)
                        {
                            toDeleteImageKeys.AddRange(record.ImageKeys);
                        }
                    }

                    if (toDeleteImageKeys.Any())
                    {
                        var blobContainer = ServiceProvider.GetRequiredService<IBlobContainer>();
                        var downloadTasks = toDeleteImageKeys.Select(async key =>
                        {
                            await blobContainer.DeleteAsync(key);
                        });

                        AsyncHelper.RunSync(async () => await Task.WhenAll(downloadTasks));
                    }

                    state.ChatHistory.RemoveRange(0, state.ChatHistory.Count() - maxHistoryCount);
                }
                
                // 2. UpdateChatTimeEventLog equivalent
                if (state.FirstChatTime == null)
                {
                    state.FirstChatTime = godStreamChatCombinedEventLog.ChatTime;
                }
                state.LastChatTime = godStreamChatCombinedEventLog.ChatTime;
                
                // 3. AddChatMessageMetasLogEvent equivalent
                if (godStreamChatCombinedEventLog.ChatMessageMetas != null && godStreamChatCombinedEventLog.ChatMessageMetas.Any())
                {
                    // Calculate the starting index for new metadata based on current ChatHistory count
                    // minus the number of new metadata items we're adding
                    int newMetadataCount = godStreamChatCombinedEventLog.ChatMessageMetas.Count;
                    int targetStartIndex = Math.Max(0, state.ChatHistory.Count - newMetadataCount);
                    
                    // Ensure we have enough default metadata up to the target start index
                    while (state.ChatMessageMetas.Count < targetStartIndex)
                    {
                        state.ChatMessageMetas.Add(new ChatMessageMeta
                        {
                            IsVoiceMessage = false,
                            VoiceLanguage = VoiceLanguageEnum.English,
                            VoiceParseSuccess = true,
                            VoiceParseErrorMessage = null,
                            VoiceDurationSeconds = 0.0
                        });
                    }
                    
                    // Add the new metadata
                    foreach (var meta in godStreamChatCombinedEventLog.ChatMessageMetas)
                    {
                        state.ChatMessageMetas.Add(meta);
                    }
                }
                
                // Final sync: ensure ChatMessageMetas matches ChatHistory count
                while (state.ChatMessageMetas.Count < state.ChatHistory.Count)
                {
                    state.ChatMessageMetas.Add(new ChatMessageMeta
                    {
                        IsVoiceMessage = false,
                        VoiceLanguage = VoiceLanguageEnum.English,
                        VoiceParseSuccess = true,
                        VoiceParseErrorMessage = null,
                        VoiceDurationSeconds = 0.0
                    });
                }
                break;
            }
    }

    private IConfigurationGAgent GetConfiguration()
    {
        return GrainFactory.GetGrain<IConfigurationGAgent>(CommonHelper.GetSessionManagerConfigurationId());
    }

    /// <summary>
    /// Checks if the text contains meaningful content (letters or Chinese characters)
    /// </summary>
    /// <param name="text">Text to check</param>
    /// <returns>True if text contains meaningful content, false otherwise</returns>
    private static bool HasMeaningfulContent(string text)
    {
        if (string.IsNullOrEmpty(text))
            return false;

        // Remove all punctuation and check if there's actual content
        var cleanText = ChatRegexPatterns.NonWordChars.Replace(text, "");
        var result = cleanText.Length > 0; // At least one letter or Chinese character

        return result;
    }

    /// <summary>
    /// Extracts complete sentences from accumulated text and removes them from the accumulator
    /// </summary>
    /// <param name="accumulatedText">The full accumulated text</param>
    /// <param name="textAccumulator">The accumulator to update</param>
    /// <param name="isLastChunk">Whether this is the last chunk of the stream</param>
    /// <returns>Complete sentence if found, otherwise null</returns>
    private string ExtractCompleteSentence(string accumulatedText, StringBuilder textAccumulator,
        bool isLastChunk = false)
    {
        Logger.LogDebug($"[ExtractCompleteSentence] Input: '{accumulatedText}', isLastChunk: {isLastChunk}");

        if (string.IsNullOrEmpty(accumulatedText))
        {
            Logger.LogDebug("[ExtractCompleteSentence] Returning null - empty input");
            return null;
        }

        var hasMeaningfulContent = HasMeaningfulContent(accumulatedText);
        Logger.LogDebug($"[ExtractCompleteSentence] HasMeaningfulContent: {hasMeaningfulContent}");

        // Enhanced logic: return any non-empty text when isLastChunk = true
        if (isLastChunk)
        {
            var trimmedText = accumulatedText.Trim();
            if (!string.IsNullOrEmpty(trimmedText))
            {
                textAccumulator.Clear();
                return trimmedText;
            }
        }

        // Special handling for short text: return directly if meaningful and <= 6 characters
        if (accumulatedText.Length <= 6 && hasMeaningfulContent)
        {
            var shortText = accumulatedText.Trim();
            textAccumulator.Clear();
            return shortText;
        }

        var extractIndex = -1;

        // Look for complete sentence endings
        for (var i = accumulatedText.Length - 1; i >= 0; i--)
        {
            if (VoiceChatConstants.SentenceEnders.Contains(accumulatedText[i]))
            {
                // Only check if there's meaningful content, no length restriction
                var potentialSentence = accumulatedText.Substring(0, i + 1);
                if (HasMeaningfulContent(potentialSentence))
                {
                    extractIndex = i;
                    break;
                }
            }
        }

        if (extractIndex == -1)
            return null;

        // Extract complete sentence
        var completeSentence = accumulatedText.Substring(0, extractIndex + 1).Trim();
        if (string.IsNullOrEmpty(completeSentence))
            return null;

        // Remove processed text from accumulator
        var remainingText = accumulatedText.Substring(extractIndex + 1);
        textAccumulator.Clear();
        textAccumulator.Append(remainingText);

        return completeSentence;
    }

    /// <summary>
    /// Cleans text for speech synthesis by removing markdown syntax and emojis
    /// </summary>
    /// <param name="text">Text to clean</param>
    /// <param name="language">Language for text replacement</param>
    /// <returns>Clean text suitable for speech synthesis</returns>
    private string CleanTextForSpeech(string text, VoiceLanguageEnum language = VoiceLanguageEnum.English)
    {
        if (string.IsNullOrEmpty(text))
            return text;

        var cleanText = text;

        // Remove markdown links but keep link text
        cleanText = ChatRegexPatterns.MarkdownLink.Replace(cleanText, "$1");

        // Remove bold and italic formatting
        cleanText = ChatRegexPatterns.MarkdownBold.Replace(cleanText, "$1");
        cleanText = ChatRegexPatterns.MarkdownItalic.Replace(cleanText, "$1");

        // Remove strikethrough formatting
        cleanText = ChatRegexPatterns.MarkdownStrikethrough.Replace(cleanText, "$1");

        // Remove header formatting
        cleanText = ChatRegexPatterns.MarkdownHeader.Replace(cleanText, "$1");

        // Replace code blocks with speech-friendly text
        cleanText = ChatRegexPatterns.MarkdownCodeBlock.Replace(cleanText,
            language == VoiceLanguageEnum.Chinese ? "代码块" : "code block");

        // Remove inline code formatting but keep content
        cleanText = ChatRegexPatterns.MarkdownInlineCode.Replace(cleanText, "$1");

        // Remove table formatting
        cleanText = ChatRegexPatterns.MarkdownTable.Replace(cleanText, " ");

        // Remove emojis completely (they don't speech-synthesize well)
        cleanText = ChatRegexPatterns.Emoji.Replace(cleanText, "");

        // Remove multiple spaces and special markdown symbols
        cleanText = cleanText.Replace("**", "")
            .Replace("__", "")
            .Replace("~~", "")
            .Replace("---", "")
            .Replace("***", "")
            .Replace("===", "")
            .Replace("```", "")
            .Replace(">>>", "")
            .Replace("<<<", "");

        // Remove excessive whitespace
        cleanText = ChatRegexPatterns.WhitespaceNormalize.Replace(cleanText, " ").Trim();

        return cleanText;
    }

    public async Task<Tuple<string, string>> ChatWithSessionAsync(Guid sessionId, string sysmLLM, string content,
        ExecutionPromptSettings promptSettings = null)
    {
        var title = "";
        if (State.Title.IsNullOrEmpty())
        {
            // var titleList = await ChatWithHistory(content);
            // title = titleList is { Count: > 0 }
            //     ? titleList[0].Content!
            //     : string.Join(" ", content.Split(" ").Take(4));
            // Take first 4 words and limit total length to 100 characters
            title = string.Join(" ", content.Split(" ").Take(4));
            if (title.Length > 100)
            {
                title = title.Substring(0, 100);
            }

            RaiseEvent(new RenameChatTitleEventLog()
            {
                Title = title
            });

            await ConfirmEvents();

            IChatManagerGAgent chatManagerGAgent =
                GrainFactory.GetGrain<IChatManagerGAgent>((Guid)State.ChatManagerGuid);
            await chatManagerGAgent.RenameChatTitleAsync(new RenameChatTitleEvent()
            {
                SessionId = sessionId,
                Title = title
            });
        }

        var configuration = GetConfiguration();
        var response = await GodChatAsync(await configuration.GetSystemLLM(), content, promptSettings);
        return new Tuple<string, string>(response, title);
    }


    public async Task<string> GodVoiceStreamChatAsync(Guid sessionId, string llm, bool streamingModeEnabled,
        string message,
        string chatId, ExecutionPromptSettings? promptSettings = null, bool isHttpRequest = false,
        string? region = null, VoiceLanguageEnum voiceLanguage = VoiceLanguageEnum.English,
        double voiceDurationSeconds = 0.0, bool addToHistory = true)
    {
        var totalStopwatch = Stopwatch.StartNew();
        Logger.LogDebug(
            $"[GodChatGAgent][GodVoiceStreamChatAsync] {sessionId.ToString()} start with message: {message}, language: {voiceLanguage}");

        // Step 1: Get configuration and system message (same as GodStreamChatAsync)
        var configuration = GetConfiguration();
        var sysMessage = await configuration.GetPrompt();

        // Step 2: Initialize LLM if needed (same as GodStreamChatAsync)

        // Step 3: Create voice chat context with voice-specific metadata
        var aiChatContextDto = CreateVoiceChatContext(sessionId, llm, streamingModeEnabled, message, chatId, 
            promptSettings, isHttpRequest, region, voiceLanguage, voiceDurationSeconds);

        // Step 4: Get AI proxy and start streaming chat (same as GodStreamChatAsync)
        var aiAgentStatusProxy = await GetProxyByRegionAsync(region);
        
        if (aiAgentStatusProxy != null)
        {
            var proxyId = aiAgentStatusProxy.GetPrimaryKey();
            
            // Ensure proxy is initialized before proceeding
            await EnsureProxyInitializedAsync(proxyId, sessionId);
            
            Logger.LogDebug(
                $"[GodChatGAgent][GodVoiceStreamChatAsync] agent {aiAgentStatusProxy.GetPrimaryKey().ToString()}, session {sessionId.ToString()}, chat {chatId}");
            
            // Set default temperature for voice chat
            var settings = promptSettings ?? new ExecutionPromptSettings();
            settings.Temperature = "1.0";
            
            // Start streaming with voice context (timestamp now in system prompt)
            var promptMsg = message;
            switch (voiceLanguage)
            {
                case  VoiceLanguageEnum.English:
                    promptMsg += ".Requirement: Please reply in English.";
                    break;
                case VoiceLanguageEnum.Chinese:
                    promptMsg += ".Requirement: Please reply in Chinese.";
                    break;
                case VoiceLanguageEnum.Spanish:
                    promptMsg += ".Requirement: Please reply in Spanish.";
                    break;
                case VoiceLanguageEnum.Unset:
                    break;
                default:
                    break;
            }
            Logger.LogDebug($"[GodChatGAgent][GodVoiceStreamChatAsync] promptMsg: {promptMsg}");

            var result = await aiAgentStatusProxy.PromptWithStreamAsync(promptMsg, State.ChatHistory, settings,
                context: aiChatContextDto);
            if (!result)
            {
                Logger.LogError(
                    $"[GodChatGAgent][GodVoiceStreamChatAsync] Failed to initiate voice streaming response. {this.GetPrimaryKey().ToString()}");
            }

            if (!addToHistory)
            {
                totalStopwatch.Stop();
                Logger.LogDebug($"[GodChatGAgent][GodVoiceStreamChatAsync] TOTAL_Time (no history) - Duration: {totalStopwatch.ElapsedMilliseconds}ms, SessionId: {sessionId}");
                return string.Empty;
            }

            var historyStopwatch = Stopwatch.StartNew();
            var userVoiceMeta = new ChatMessageMeta
            {
                IsVoiceMessage = true,
                VoiceLanguage = voiceLanguage,
                VoiceParseSuccess = true,
                VoiceParseErrorMessage = null,
                VoiceDurationSeconds = voiceDurationSeconds
            };

            RaiseEvent(new GodAddChatHistoryLogEvent
            {
                ChatList = new List<ChatMessage>()
                {
                    new ChatMessage
                    {
                        ChatRole = ChatRole.User,
                        Content = message
                    }
                }
            });
                
            RaiseEvent(new AddChatMessageMetasLogEvent
            {
                ChatMessageMetas = new List<ChatMessageMeta> { userVoiceMeta }
            });

            historyStopwatch.Stop();
            Logger.LogDebug($"[GodChatGAgent][GodVoiceStreamChatAsync] AddToHistory - Duration: {historyStopwatch.ElapsedMilliseconds}ms, SessionId: {sessionId}");
        }
        else
        {
            Logger.LogDebug(
                $"[GodChatGAgent][GodVoiceStreamChatAsync] fallback to history agent, session {sessionId.ToString()}, chat {chatId}");
            // Fallback to non-streaming chat if no proxy available
            //await ChatAsync(message, promptSettings, aiChatContextDto);
        }

        // Voice synthesis and streaming handled in ChatMessageCallbackAsync
        totalStopwatch.Stop();
        Logger.LogDebug($"[GodChatGAgent][GodVoiceStreamChatAsync] TOTAL_Time - Duration: {totalStopwatch.ElapsedMilliseconds}ms, SessionId: {sessionId}");
        return string.Empty;
    }

    /// <summary>
    /// Parse AI response to extract main content and conversation suggestions
    /// </summary>
    /// <param name="fullResponse">Complete AI response text</param>
    /// <returns>Tuple of (main content, list of suggestions)</returns>
    private (string mainContent, List<string> suggestions) ParseResponseWithSuggestions(string fullResponse)
    {
        if (string.IsNullOrEmpty(fullResponse))
        {
            return (fullResponse, new List<string>());
        }

        // Pattern to match conversation suggestions block using precompiled regex
        var match = ChatRegexPatterns.ConversationSuggestionsBlock.Match(fullResponse);

        if (match.Success)
        {
            // Extract main content by removing everything from the start of [SUGGESTIONS] to the end
            var suggestionStartIndex = fullResponse.IndexOf("[SUGGESTIONS]", StringComparison.OrdinalIgnoreCase);
            var mainContent = suggestionStartIndex > 0
                ? fullResponse.Substring(0, suggestionStartIndex).Trim()
                : "";

            var suggestionSection = match.Groups[1].Value;
            var suggestions = ExtractNumberedItems(suggestionSection);

            Logger.LogDebug(
                $"[GodChatGAgent][ParseResponseWithSuggestions] Extracted {suggestions.Count} suggestions from response");
            return (mainContent, suggestions);
        }

        Logger.LogDebug("[GodChatGAgent][ParseResponseWithSuggestions] No suggestions found in response");
        return (fullResponse, new List<string>());
    }

    /// <summary>
    /// Extract numbered items from text (e.g., "1. item", "2. item", etc.)
    /// </summary>
    /// <param name="text">Text containing numbered items</param>
    /// <returns>List of extracted items</returns>
    private List<string> ExtractNumberedItems(string text)
    {
        var items = new List<string>();
        if (string.IsNullOrEmpty(text))
        {
            return items;
        }

        var lines = text.Split('\n', StringSplitOptions.RemoveEmptyEntries);

        foreach (var line in lines)
        {
            var trimmedLine = line.Trim();
            // Match numbered items like "1. content" or "1) content" using precompiled regex
            var match = ChatRegexPatterns.NumberedItem.Match(trimmedLine);
            if (match.Success)
            {
                var item = match.Groups[1].Value.Trim();
                if (!string.IsNullOrEmpty(item))
                {
                    items.Add(item);
                }
            }
        }

        Logger.LogDebug($"[GodChatGAgent][ExtractNumberedItems] Extracted {items.Count} numbered items");
        return items;
    }

    /// <summary>
    /// Checks if the text contains a partial suggestions marker using prefix matching
    /// </summary>
    /// <param name="content">Content to check</param>
    /// <returns>True if a partial marker is found, false otherwise</returns>
    private static bool IsPartialSuggestionsMarker(ReadOnlySpan<char> content)
    {
        ReadOnlySpan<char> target = "[SUGGESTIONS]".AsSpan();

        // Check all occurrences of '[' in the content
        int startIndex = 0;
        while (true)
        {
            int index = content.Slice(startIndex).IndexOf('[');
            if (index == -1) break;

            index += startIndex; // Adjust to absolute position
            ReadOnlySpan<char> remaining = content.Slice(index);

            if (target.StartsWith(remaining, StringComparison.OrdinalIgnoreCase) &&
                remaining.Length < target.Length)
            {
                return true;
            }

            startIndex = index + 1;
        }

        return false;
    }
    
    private async Task<string> GenerateDailyRecommendationsAsync(GodGPTLanguage language,
        DateTime? userLocalTime, string? userTimeZoneId)
    {
        Logger.LogDebug($"[GodChatGAgent][GenerateDailyRecommendationsAsync] {this.GetPrimaryKey()} userLocalTime: {userLocalTime.ToString() ?? "Null"}, userTimeZoneId: {userTimeZoneId ?? "Null"}");
        var googleAuthGAgent = GrainFactory.GetGrain<IGoogleAuthGAgent>(State.ChatManagerGuid);
        var userQuotaGAgent = GrainFactory.GetGrain<IUserQuotaGAgent>(State.ChatManagerGuid);
        var userInfoCollectionGAgent = GrainFactory.GetGrain<IUserInfoCollectionGAgent>(State.ChatManagerGuid);
        var (fullName, prompt) = await userInfoCollectionGAgent.GenerateUserInfoPromptAsync(userLocalTime);
        var isSubscribed = await userQuotaGAgent.IsSubscribedAsync(true) || await userQuotaGAgent.IsSubscribedAsync(false);
        
        // Get today's calendar events
        var userTimeZone = TimeZoneInfo.Utc;
        try
        {
            if (!userTimeZoneId.IsNullOrWhiteSpace())
            {
                userTimeZone = TimeZoneInfo.FindSystemTimeZoneById(userTimeZoneId);
            }
        }
        catch (TimeZoneNotFoundException ex)
        {
            Logger.LogError(ex, $"[GodChatGAgent][GenerateDailyRecommendationsAsync] {this.GetPrimaryKey()} TimeZone not found {userTimeZoneId}");
        }
        
        var queryTime = userLocalTime ?? DateTime.UtcNow;
        var dayStart = queryTime.Date;
        var dayStartOffset = new DateTimeOffset(dayStart, userTimeZone.GetUtcOffset(dayStart));
        var timeMinRfc3339 = dayStartOffset.ToString("yyyy-MM-ddTHH:mm:sszzz");

        var dayEnd = queryTime.Date.AddDays(1).AddSeconds(-1);
        var dayEndOffset = new DateTimeOffset(dayEnd, userTimeZone.GetUtcOffset(dayEnd));
        var timeMaxRfc3339 = dayEndOffset.ToString("yyyy-MM-ddTHH:mm:sszzz");
        Logger.LogDebug($"[GodChatGAgent][GenerateDailyRecommendationsAsync] {this.GetPrimaryKey()} Final timeMin: {timeMinRfc3339}, timeMax: {timeMaxRfc3339}, TimeZone: {userTimeZone.Id}");
        var googleCalendarListDto = await googleAuthGAgent.QueryCalendarEventsAsync(new GoogleCalendarQueryDto
        {
            StartTime = timeMinRfc3339,
            EndTime = timeMaxRfc3339,
            OrderBy = "startTime"
        });
        
        // Generate daily recommendations based on subscription status and calendar events
        var languageEnglishName = GodGPTLanguageHelper.GetLanguageEnglishName(language);
        prompt = $"Use  {languageEnglishName} to respond including titles like DO, DON'T \n {prompt}";
        Logger.LogDebug($"[GoogleAuthGAgent][GenerateDailyRecommendationsAsync] {this.GetPrimaryKey().ToString()} Google response: {JsonConvert.SerializeObject(googleCalendarListDto)}");
        return GenerateDailyRecommendationsAsync(prompt, isSubscribed, googleCalendarListDto, languageEnglishName);
    }

    /// <summary>
    /// Generate daily recommendations based on subscription status and calendar events
    /// </summary>
    private string GenerateDailyRecommendationsAsync(string prompt, bool isSubscribed, GoogleCalendarListDto calendarEvents, 
        string language)
    {
        try
        {
            Logger.LogDebug("[GodChatGAgent][GenerateDailyRecommendationsAsync] Generating daily recommendations");
            
            // Format calendar events
            var notBound = !calendarEvents.Success && calendarEvents.Error == "Google account not bound";
            var hasEvents = calendarEvents?.Success == true && !calendarEvents.Events.IsNullOrEmpty();
            var formattedEvents = hasEvents ? FormatCalendarEvents(calendarEvents!.Events) : new List<string>();
            
            Logger.LogDebug($"[GodChatGAgent][GenerateDailyRecommendationsAsync] {this.GetPrimaryKey().ToString()} isSubscribed: {isSubscribed}, notBound: {notBound}, hasEvents: {hasEvents}");
            
            // Generate recommendations based on scenarios
            if (isSubscribed && hasEvents)
            {
                return $"{prompt}{GenerateSubscribedUserWithEventsRecommendations(formattedEvents, calendarEvents!.Events, language)}";
            }
            else if (!isSubscribed && hasEvents)
            {
                return $"{prompt}{GenerateNonSubscribedUserWithEventsRecommendations(formattedEvents, calendarEvents!.Events, language)}";
            } else if (isSubscribed &&  !hasEvents && !notBound)
            {
                return $"{prompt}{GeneratePaidAndBoundUserWithoutEventsRecommendations(language)}";
            }
            else
            {
                return $"{prompt}{GenerateUserWithoutEventsRecommendations(language)}";
            }
        }
        catch (Exception ex)
        {
            Logger.LogError(ex, "[GodChatGAgent][GenerateDailyRecommendationsAsync] Error generating daily recommendations");
            return $"{prompt}{GenerateUserWithoutEventsRecommendations(language)}";
        }
    }

    /// <summary>
    /// Format calendar events for display
    /// </summary>
    private List<string> FormatCalendarEvents(List<GoogleCalendarEventDto> events)
    {
        var formattedEvents = new List<string>();
        
        foreach (var eventItem in events)
        {
            if (string.IsNullOrEmpty(eventItem.Summary)) continue;
            
            var eventTime = "Unknown time";
            if (eventItem.StartTime?.DateTime.HasValue == true)
            {
                var startTime = eventItem.StartTime.DateTime.Value;
                eventTime = startTime.ToString("HH:mm");
            }
            
            formattedEvents.Add($"{eventItem.Summary} @ {eventTime}");
        }
        
        return formattedEvents;
    }
    
    private string GeneratePaidAndBoundUserWithoutEventsRecommendations(string language)
    {
        var prompt = $@"Use the following format for the output:
Hi, {{user_name}}, based on your name, gender, age, location, and local time, here are your exclusive Dos and Don'ts for today (which may cover health, work, relationships, life, etc.), as follows:
DO
- Xxxx
- xxxxx
DON'T
- Xxxxx
- Xxxxx

We noticed your calendar is empty for today. This is a perfect opportunity to take some time for yourself, engage in deep thought, or simply enjoy the freedom! When you have new plans, we'll be here to provide you with personalized guidance.

xxxxx (A brief one-sentence summary, under 20 words)";

        return prompt;
    }   

    /// <summary>
    /// Generate recommendations for users without events
    /// </summary>
    private string GenerateUserWithoutEventsRecommendations(string language)
    {
        var prompt = $@"Use the following format for the output:
Based on your name, gender, age, location, and local time, here are your exclusive Dos and Don'ts for today (which may cover health, work, relationships, life, etc.), as follows:
DO
- Xxxx
- xxxxx
DON'T
- Xxxxx
- Xxxxx
xxxxx (A brief one-sentence summary, under 20 words)";

        return prompt;
    }

    /// <summary>
    /// Generate recommendations for non-subscribed users with events
    /// </summary>
    private string GenerateNonSubscribedUserWithEventsRecommendations(List<string> formattedEvents, List<GoogleCalendarEventDto> events, string language)
    {
        var prompt = $@"User events event_title @ time \\n";

        // Add detailed event analysis for subscribed users
        for (int i = 0; i < events.Count && i < formattedEvents.Count; i++)
        {
            var eventItem = events[i];
            if (eventItem.Summary.IsNullOrWhiteSpace())
            {
                continue;
            }
            var eventSummary = eventItem.Summary;
            var eventTime = string.Empty;
            
            if (eventItem.StartTime?.DateTime.HasValue == true)
            {
                var startTime = eventItem.StartTime.DateTime.Value;
                eventTime = startTime.ToString("HH:mm");
            }
            
            if (eventTime.IsNullOrWhiteSpace())
            {
                //prompt += $@"{eventSummary}\\n";
            }
            else
            {
                prompt += $@"{eventSummary} @ {eventTime}\\n";
            }
        }

        
        prompt += $@"Use the following format for the output:
Hi, {{user_name}}, based on your name, gender, age, location, and local time, I have generated your exclusive Dos and Don'ts for today (which may cover health, work, relationships, life, etc.), as follows:
DO
- Xxxx
- xxxxx
DON'T
- Xxxxx
- Xxxxx
Event1 @ time
Event2 @ time
xxxxx (A brief one-sentence summary, under 20 words)
Would you like me to create detailed guidance for you?";

        return prompt;
    }

    /// <summary>
    /// Generate recommendations for subscribed users with events
    /// </summary>
    private string GenerateSubscribedUserWithEventsRecommendations(List<string> formattedEvents, List<GoogleCalendarEventDto> events, string language)
    {
        
        var prompt = $@"User events event_title @ time \\n";

        // Add detailed event analysis for subscribed users
        for (int i = 0; i < events.Count && i < formattedEvents.Count; i++)
        {
            var eventItem = events[i];
            if (eventItem.Summary.IsNullOrWhiteSpace())
            {
                continue;
            }
            var eventSummary = eventItem.Summary;
            var eventTime = string.Empty;
            
            if (eventItem.StartTime?.DateTime.HasValue == true)
            {
                var startTime = eventItem.StartTime.DateTime.Value;
                eventTime = startTime.ToString("HH:mm");
            }

            if (eventTime.IsNullOrWhiteSpace())
            {
                //prompt += $@"{eventSummary}\\n";
            }
            else
            {
                prompt += $@"{eventSummary} @ {eventTime}\\n";
            }
        }

        prompt += $@"Use the following format for the output:
Hi, {{user_name}}, based on your name, gender, age, location, and local time, I have generated your exclusive Dos and Don'ts for today (which may cover health, work, relationships, life, etc.), as follows:
DO
- Xxxx
- xxxxx
DON'T
- Xxxxx
- Xxxxx

Event1 @ time
xxxxxxx(Event Overview)
DO
- Xxxx
- xxxxx
DON'T
- Xxxxx
- Xxxxx

Event2 @ time
xxxxxxx(Event Overview)
DO
- Xxxx
- xxxxx
DON'T
- Xxxxx
- XxxxxXxxxx

xxxxx (A brief one-sentence summary, under 20 words)";

        return prompt;
    }
}<|MERGE_RESOLUTION|>--- conflicted
+++ resolved
@@ -178,9 +178,7 @@
         string? context = input.Context;
         
         var totalStopwatch = Stopwatch.StartNew();
-        Logger.LogDebug($"[GodChatGAgent][StartStreamChatAsync] {sessionId.ToString()} start. region:{region}");
-        bool hasContext = !string.IsNullOrEmpty(context);
-        Logger.LogDebug($"[GodChatGAgent][StartStreamChatAsync] hasContext:{hasContext}");
+        Logger.LogDebug($"[GodChatGAgent][StartStreamChatAsync] {sessionId.ToString()} start. region:{region}, hasContext:{!string.IsNullOrEmpty(context)}");
 
         // Get language from RequestContext with error handling
         var language = GodGPTLanguageHelper.GetGodGPTLanguageFromContext();
@@ -628,13 +626,8 @@
         Logger.LogDebug(
             $"[GodChatGAgent][GodStreamChatAsync] agent start  session {sessionId.ToString()}, chat {chatId}, region {region}, hasContext:{!string.IsNullOrEmpty(context)}");
         
-<<<<<<< HEAD
-        var configuration = GetConfiguration();
-        var sysMessage = await configuration.GetPrompt();
-=======
         // Use originalUserMessage for storage if provided, otherwise use message
         var contentToStore = originalUserMessage ?? message;
->>>>>>> 62109084
         
         var aiChatContextDto =
             CreateAIChatContext(sessionId, llm, streamingModeEnabled, message, chatId, promptSettings, isHttpRequest,
