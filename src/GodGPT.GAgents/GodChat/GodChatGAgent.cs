using System.Diagnostics;
using System.Text;
using Aevatar.AI.Exceptions;
using Aevatar.AI.Feature.StreamSyncWoker;
using Aevatar.Application.Grains.Agents.ChatManager.Common;
using Aevatar.Application.Grains.Agents.ChatManager.ConfigAgent;
using Aevatar.Application.Grains.Agents.ChatManager.Dtos;
using Aevatar.Application.Grains.Agents.ChatManager.ProxyAgent;
using Aevatar.Application.Grains.Agents.ChatManager.ProxyAgent.Dtos;
using Aevatar.Application.Grains.ChatManager.UserQuota;
using Aevatar.Application.Grains.Common.Constants;
using Aevatar.Application.Grains.Common.Options;
using Aevatar.Application.Grains.Common.Service;
using Aevatar.Application.Grains.Invitation;
using Aevatar.Application.Grains.UserQuota;
using Aevatar.Core.Abstractions;
using Aevatar.GAgents.AI.Common;
using Aevatar.GAgents.AI.Options;
using Aevatar.GAgents.AIGAgent.Dtos;
using Aevatar.GAgents.ChatAgent.Dtos;
using Aevatar.GAgents.ChatAgent.GAgent;
using GodGPT.GAgents.Common.Constants;
using GodGPT.GAgents.SpeechChat;
using Json.Schema.Generation;
using Microsoft.Extensions.Logging;
using Microsoft.Extensions.Options;
using Newtonsoft.Json;
using Orleans.Concurrency;

namespace Aevatar.Application.Grains.Agents.ChatManager.Chat;

[Description("god chat agent")]
[GAgent]
[Reentrant]
public class GodChatGAgent : ChatGAgentBase<GodChatState, GodChatEventLog, EventBase, ChatConfigDto>, IGodChat
{
    private static readonly TimeSpan RequestRecoveryDelay = TimeSpan.FromSeconds(600);
    private const string DefaultRegion = "DEFAULT";
    private const string ProxyGPTModelName = "HyperEcho";
    private const string ChatModelName = "GodGPT";
    private const string ConsoleModelName = "GodGPTConsole";
    private readonly ISpeechService _speechService;
    private readonly IOptionsMonitor<LLMRegionOptions> _llmRegionOptions;
    private readonly ILocalizationService _localizationService;

    // Dictionary to maintain text accumulator for voice chat sessions
    // Key: chatId, Value: accumulated text buffer for sentence detection
    private static readonly Dictionary<string, StringBuilder> VoiceTextAccumulators = new();
    
    // Instance variables for suggestion filtering state management
    // These persist across chunk processing within the same grain instance
    private bool _isAccumulatingForSuggestions = false;
    private string _accumulatedSuggestionContent = "";

    public GodChatGAgent(ISpeechService speechService, IOptionsMonitor<LLMRegionOptions> llmRegionOptions,ILocalizationService localizationService)
    {
        _speechService = speechService;
        _llmRegionOptions = llmRegionOptions;
        _localizationService = localizationService;

    }

    protected override async Task ChatPerformConfigAsync(ChatConfigDto configuration)
    {
        var regionToLLMsMap = _llmRegionOptions.CurrentValue.RegionToLLMsMap;
        if (regionToLLMsMap.IsNullOrEmpty())
        {
            Logger.LogDebug($"[GodChatGAgent][ChatPerformConfigAsync] LLMConfigs is null or empty.");
            return;
        }

        var proxyIds = await InitializeRegionProxiesAsync(DefaultRegion);
        Dictionary<string, List<Guid>> regionProxies = new();
        regionProxies[DefaultRegion] = proxyIds;
        RaiseEvent(new UpdateRegionProxiesLogEvent
        {
            RegionProxies = regionProxies
        });
        await ConfirmEvents();
    }

    [EventHandler]
    public async Task HandleEventAsync(RequestStreamChatEvent @event)
    {
        var chatId = Guid.NewGuid().ToString();
        //Decommission the SignalR conversation interface
        var chatMessage = new ResponseStreamGodChat()
        {
            Response =
                "A better experience awaits! Please update to the latest version.",
            ChatId = chatId,
            NewTitle = "A better experience awaits",
            IsLastChunk = true,
            SerialNumber = -2,
            SessionId = @event.SessionId
        };
        Logger.LogDebug(
            $"[GodChatGAgent][RequestStreamChatEvent] decommission :{JsonConvert.SerializeObject(@event)} chatID:{chatId}");
        await PublishAsync(chatMessage);

        // string chatId = Guid.NewGuid().ToString();
        // Logger.LogDebug(
        //     $"[GodChatGAgent][RequestStreamGodChatEvent] start:{JsonConvert.SerializeObject(@event)} chatID:{chatId}");
        // var title = "";
        // var content = "";
        // var isLastChunk = false;
        //
        // try
        // {
        //     if (State.StreamingModeEnabled)
        //     {
        //         Logger.LogDebug("State.StreamingModeEnabled is on");
        //         await StreamChatWithSessionAsync(@event.SessionId, @event.SystemLLM, @event.Content, chatId);
        //     }
        //     else
        //     {
        //         var response = await ChatWithSessionAsync(@event.SessionId, @event.SystemLLM, @event.Content);
        //         content = response.Item1;
        //         title = response.Item2;
        //         isLastChunk = true;
        //     }
        // }
        // catch (Exception e)
        // {
        //     Logger.LogError(e, $"[GodChatGAgent][RequestStreamGodChatEvent] handle error:{e.ToString()}");
        // }
        //
        // await PublishAsync(new ResponseStreamGodChat()
        // {
        //     ChatId = chatId,
        //     Response = content,
        //     NewTitle = title,
        //     IsLastChunk = isLastChunk,
        //     SerialNumber = -1,
        //     SessionId = @event.SessionId
        // });
        //
        // Logger.LogDebug($"[GodChatGAgent][RequestStreamGodChatEvent] end:{JsonConvert.SerializeObject(@event)}");
    }

    public async Task StreamChatWithSessionAsync(Guid sessionId, string sysmLLM, string content, string chatId,
        ExecutionPromptSettings promptSettings = null, bool isHttpRequest = false, string? region = null,
        List<string>? images = null)
    {
        Logger.LogDebug($"[GodChatGAgent][StreamChatWithSession] {sessionId.ToString()} start.");

        // Get language from RequestContext with error handling
        var language = GodGPTLanguageHelper.GetGodGPTLanguageFromContext();
        Logger.LogDebug($"[GodChatGAgent][StreamChatWithSession] Language from context: {language}");

        var actionType = images == null || images.IsNullOrEmpty()
            ? ActionType.Conversation
            : ActionType.ImageConversation;
        var userQuotaGAgent = GrainFactory.GetGrain<IUserQuotaGAgent>(State.ChatManagerGuid);
        var actionResultDto =
            await userQuotaGAgent.ExecuteActionAsync(sessionId.ToString(), State.ChatManagerGuid.ToString(),
                actionType);
        if (!actionResultDto.Success)
        {
            Logger.LogDebug($"[GodChatGAgent][StreamChatWithSession] {sessionId.ToString()} Access restricted");
            //1、throw Exception
            // var invalidOperationException = new InvalidOperationException(actionResultDto.Message);
            // invalidOperationException.Data["Code"] = actionResultDto.Code.ToString();
            // throw invalidOperationException;

            //save conversation data
            await SetSessionTitleAsync(sessionId, content);
            var chatMessages = new List<ChatMessage>();
            chatMessages.Add(new ChatMessage
            {
                ChatRole = ChatRole.User,
                Content = content,
                ImageKeys = images
            });
            chatMessages.Add(new ChatMessage
            {
                ChatRole = ChatRole.Assistant,
                Content = actionResultDto.Message
            });
            RaiseEvent(new AddChatHistoryLogEvent
            {
                ChatList = chatMessages
            });

            RaiseEvent(new AddChatMessageMetasLogEvent
            {
                ChatMessageMetas = new List<ChatMessageMeta>()
            });

            await ConfirmEvents();

            //2、Directly respond with error information.
            var chatMessage = new ResponseStreamGodChat()
            {
                Response = actionResultDto.Message,
                ChatId = chatId,
                IsLastChunk = true,
                SerialNumber = -99,
                SessionId = sessionId,
                // Note: Default to VoiceResponse in this version as VoiceToText is not implemented yet
                VoiceContentType = VoiceContentType.VoiceResponse
            };

            if (isHttpRequest)
            {
                await PushMessageToClientAsync(chatMessage);
            }
            else
            {
                await PublishAsync(chatMessage);
            }

            return;
        }

        Logger.LogDebug($"[GodChatGAgent][StreamChatWithSession] {sessionId.ToString()} - Validation passed");
        await SetSessionTitleAsync(sessionId, content);

        var sw = new Stopwatch();
        sw.Start();
        var configuration = GetConfiguration();
        await GodStreamChatAsync(sessionId, await configuration.GetSystemLLM(),
            await configuration.GetStreamingModeEnabled(),
            content, chatId, promptSettings, isHttpRequest, region, images: images);
        sw.Stop();
        Logger.LogDebug($"StreamChatWithSessionAsync {sessionId.ToString()} - step4,time use:{sw.ElapsedMilliseconds}");
    }

    public async Task StreamVoiceChatWithSessionAsync(Guid sessionId, string sysmLLM, string? voiceData,
        string fileName, string chatId,
        ExecutionPromptSettings promptSettings = null, bool isHttpRequest = false, string? region = null,
        VoiceLanguageEnum voiceLanguage = VoiceLanguageEnum.English, double voiceDurationSeconds = 0.0)
    {
        var totalStopwatch = Stopwatch.StartNew();
        Logger.LogInformation($"[PERF][VoiceChat] {sessionId} START - file: {fileName}, size: {voiceData?.Length ?? 0} chars, language: {voiceLanguage}, duration: {voiceDurationSeconds}s");
        var language = GodGPTLanguageHelper.GetGodGPTLanguageFromContext();

        // Validate voiceData
        if (string.IsNullOrEmpty(voiceData) || voiceLanguage == VoiceLanguageEnum.Unset)
        {
            Logger.LogError($"[GodChatGAgent][StreamVoiceChatWithSession] {sessionId.ToString()} Invalid voice data");
            var errMsg = _localizationService.GetLocalizedException(ExceptionMessageKeys.InvalidVoiceMessage,language);
            if (voiceLanguage == VoiceLanguageEnum.Unset)
            {
                errMsg = _localizationService.GetLocalizedException(ExceptionMessageKeys.UnSetVoiceLanguage,language);
            }

            var errorMessage = new ResponseStreamGodChat()
            {
                Response = errMsg,
                ChatId = chatId,
                IsLastChunk = true,
                SerialNumber = -99,
                SessionId = sessionId,
                ErrorCode = ChatErrorCode.ParamInvalid,
                // Note: Default to VoiceResponse in this version as VoiceToText is not implemented yet
                VoiceContentType = VoiceContentType.VoiceResponse
            };

            if (isHttpRequest)
            {
                await PushMessageToClientAsync(errorMessage);
            }
            else
            {
                await PublishAsync(errorMessage);
            }

            return;
        }

        // Convert MP3 data to byte array - track processing time
        var conversionStopwatch = Stopwatch.StartNew();
        var voiceDataBytes = Convert.FromBase64String(voiceData);
        conversionStopwatch.Stop();
        Logger.LogInformation(
            $"[PERF][VoiceChat] {sessionId} Base64_Conversion: {conversionStopwatch.ElapsedMilliseconds}ms, bytes: {voiceDataBytes.Length}");

        string voiceContent;
        var voiceParseSuccess = true;
        string? voiceParseErrorMessage = null;

        // STT Processing - track time and performance
        var sttStopwatch = Stopwatch.StartNew();
        try
        {
            voiceContent = await _speechService.SpeechToTextAsync(voiceDataBytes, voiceLanguage);
            sttStopwatch.Stop();

            if (string.IsNullOrWhiteSpace(voiceContent))
            {
                voiceParseSuccess = false;
                voiceParseErrorMessage = _localizationService.GetLocalizedException(ExceptionMessageKeys.SpeechTimeout,language);
                voiceContent = _localizationService.GetLocalizedException(ExceptionMessageKeys.TranscriptUnavailable,language);
                Logger.LogWarning($"[PERF][VoiceChat] {sessionId} STT_Processing: {sttStopwatch.ElapsedMilliseconds}ms - FAILED (empty result)");
            }
            else
            {
                Logger.LogInformation(
                    $"[PERF][VoiceChat] {sessionId} STT_Processing: {sttStopwatch.ElapsedMilliseconds}ms - SUCCESS, length: {voiceContent.Length} chars, content: '{voiceContent}'");
            }
        }
        catch (Exception ex)
        {
            sttStopwatch.Stop();
            Logger.LogError(ex,
                $"[PERF][VoiceChat] {sessionId} STT_Processing: {sttStopwatch.ElapsedMilliseconds}ms - FAILED with exception");
            voiceParseSuccess = false;
            voiceParseErrorMessage = ex.Message.Contains("timeout") ? _localizationService.GetLocalizedException(ExceptionMessageKeys.SpeechTimeout,language) :
                ex.Message.Contains("format") ? _localizationService.GetLocalizedException(ExceptionMessageKeys.AudioFormatUnsupported,language) :
                _localizationService.GetLocalizedException(ExceptionMessageKeys.SpeechServiceUnavailable,language);
            voiceContent = _localizationService.GetLocalizedException(ExceptionMessageKeys.TranscriptUnavailable,language);
        }

        // If voice parsing failed, don't call LLM, just save the failed message
        if (!voiceParseSuccess)
        {
            Logger.LogWarning(
                $"[GodChatGAgent][StreamVoiceChatWithSession] {sessionId.ToString()} Voice parsing failed: {voiceParseErrorMessage}");

            // Save conversation data with voice metadata
            await SetSessionTitleAsync(sessionId, voiceContent);
            var chatMessages = new List<ChatMessage>();
            chatMessages.Add(new ChatMessage
            {
                ChatRole = ChatRole.User,
                Content = voiceContent
            });

            // Save voice message with failure status
            var chatMessageMeta = new ChatMessageMeta
            {
                IsVoiceMessage = true,
                VoiceLanguage = voiceLanguage,
                VoiceParseSuccess = false,
                VoiceParseErrorMessage = voiceParseErrorMessage,
                VoiceDurationSeconds = voiceDurationSeconds
            };

            RaiseEvent(new AddChatHistoryLogEvent
            {
                ChatList = chatMessages
            });

            RaiseEvent(new AddChatMessageMetasLogEvent
            {
                ChatMessageMetas = new List<ChatMessageMeta> { chatMessageMeta }
            });

            await ConfirmEvents();

            // Send error response
            var errorResponse = new ResponseStreamGodChat()
            {
                Response = _localizationService.GetLocalizedException(ExceptionMessageKeys.LanguageNotRecognised,language),
                ChatId = chatId,
                IsLastChunk = true,
                SerialNumber = -99,
                SessionId = sessionId,
                ErrorCode = ChatErrorCode.VoiceParsingFailed,
                // Note: Default to VoiceResponse in this version as VoiceToText is not implemented yet
                VoiceContentType = VoiceContentType.VoiceResponse
            };

            if (isHttpRequest)
            {
                await PushMessageToClientAsync(errorResponse);
            }
            else
            {
                await PublishAsync(errorResponse);
            }

            totalStopwatch.Stop();
            Logger.LogInformation(
                $"[PERF][VoiceChat] {sessionId} TOTAL_Time: {totalStopwatch.ElapsedMilliseconds}ms - FAILED (parse error)");
            return;
        }

        Logger.LogDebug(
            $"[GodChatGAgent][StreamVoiceChatWithSession] {sessionId.ToString()} Voice parsed successfully: {voiceContent}");

        // Send STT result immediately to frontend via VoiceToText message
        var sttResultMessage = new ResponseStreamGodChat()
        {
            Response = voiceContent, // STT converted text
            ChatId = chatId,
            IsLastChunk = false,
            SerialNumber = 0, // Mark as first message (STT result)
            SessionId = sessionId,
            VoiceContentType = VoiceContentType.VoiceToText, // Critical: indicate this is STT result
            ErrorCode = ChatErrorCode.Success,
            NewTitle = string.Empty,
            AudioData = null, // No audio data for STT result
            AudioMetadata = null
        };

        // Send STT result using the same streaming mechanism
        if (isHttpRequest)
        {
            await PushMessageToClientAsync(sttResultMessage);
        }
        else
        {
            await PublishAsync(sttResultMessage);
        }

        Logger.LogDebug(
            $"[GodChatGAgent][StreamVoiceChatWithSession] {sessionId.ToString()} STT result sent to frontend: '{voiceContent}'");

        var quotaStopwatch = Stopwatch.StartNew();
        var userQuotaGAgent = GrainFactory.GetGrain<IUserQuotaGAgent>(State.ChatManagerGuid);
        var actionResultDto =
            await userQuotaGAgent.ExecuteVoiceActionAsync(sessionId.ToString(), State.ChatManagerGuid.ToString());


        quotaStopwatch.Stop();
        Logger.LogInformation(
            $"[PERF][VoiceChat] {sessionId} Quota_Check: {quotaStopwatch.ElapsedMilliseconds}ms - success: {actionResultDto.Success}");
        if (!actionResultDto.Success)
        {
            Logger.LogDebug($"[GodChatGAgent][StreamVoiceChatWithSession] {sessionId.ToString()} Access restricted");

            //save conversation data with voice metadata
            await SetSessionTitleAsync(sessionId, voiceContent);
            var chatMessages = new List<ChatMessage>();
            chatMessages.Add(new ChatMessage
            {
                ChatRole = ChatRole.User,
                Content = voiceContent
            });
            chatMessages.Add(new ChatMessage
            {
                ChatRole = ChatRole.Assistant,
                Content = actionResultDto.Message
            });

            var userVoiceMeta = new ChatMessageMeta
            {
                IsVoiceMessage = true,
                VoiceLanguage = voiceLanguage,
                VoiceParseSuccess = true,
                VoiceParseErrorMessage = null,
                VoiceDurationSeconds = voiceDurationSeconds
            };
            var assistantResponseMeta = new ChatMessageMeta
            {
                IsVoiceMessage = false,
                VoiceLanguage = VoiceLanguageEnum.English,
                VoiceParseSuccess = true,
                VoiceParseErrorMessage = null,
                VoiceDurationSeconds = 0.0
            };

            RaiseEvent(new AddChatHistoryLogEvent
            {
                ChatList = chatMessages
            });

            RaiseEvent(new AddChatMessageMetasLogEvent
            {
                ChatMessageMetas = new List<ChatMessageMeta> { userVoiceMeta, assistantResponseMeta }
            });

            await ConfirmEvents();

            //2、Directly respond with error information.
            var errorCode = actionResultDto.Code switch
            {
                ExecuteActionStatus.InsufficientCredits => ChatErrorCode.InsufficientCredits,
                ExecuteActionStatus.RateLimitExceeded => ChatErrorCode.RateLimitExceeded,
                _ => ChatErrorCode.RateLimitExceeded
            };

            var chatMessage = new ResponseStreamGodChat()
            {
                Response = actionResultDto.Message,
                ChatId = chatId,
                IsLastChunk = true,
                SerialNumber = -99,
                SessionId = sessionId,
                ErrorCode = errorCode,
                // Note: Default to VoiceResponse in this version as VoiceToText is not implemented yet
                VoiceContentType = VoiceContentType.VoiceResponse
            };

            if (isHttpRequest)
            {
                await PushMessageToClientAsync(chatMessage);
            }
            else
            {
                await PublishAsync(chatMessage);
            }

            totalStopwatch.Stop();
            Logger.LogInformation(
                $"[PERF][VoiceChat] {sessionId} TOTAL_Time: {totalStopwatch.ElapsedMilliseconds}ms - FAILED (quota denied)");
            return;
        }

        Logger.LogDebug($"[GodChatGAgent][StreamVoiceChatWithSession] {sessionId.ToString()} - Validation passed");
        await SetSessionTitleAsync(sessionId, voiceContent);

        var llmStopwatch = Stopwatch.StartNew();
        var configuration = GetConfiguration();
        await GodVoiceStreamChatAsync(sessionId, await configuration.GetSystemLLM(),
            await configuration.GetStreamingModeEnabled(),
            voiceContent, chatId, promptSettings, isHttpRequest, region, voiceLanguage, voiceDurationSeconds);
        llmStopwatch.Stop();

        totalStopwatch.Stop();
        Logger.LogInformation($"[PERF][VoiceChat] {sessionId} LLM_Processing: {llmStopwatch.ElapsedMilliseconds}ms");
        Logger.LogInformation($"[PERF][VoiceChat] {sessionId} TOTAL_Time: {totalStopwatch.ElapsedMilliseconds}ms");
    }

    private async Task SetSessionTitleAsync(Guid sessionId, string content)
    {
        if (State.Title.IsNullOrEmpty())
        {
            var sw = Stopwatch.StartNew();
            // Take first 4 words and limit total length to 100 characters
            var title = string.Join(" ", content.Split(" ").Take(4));
            if (title.Length > 100)
            {
                title = title.Substring(0, 100);
            }

            RaiseEvent(new RenameChatTitleEventLog()
            {
                Title = title
            });

            await ConfirmEvents();

            sw.Stop();
            var chatManagerGAgent = GrainFactory.GetGrain<IChatManagerGAgent>((Guid)State.ChatManagerGuid);
            await chatManagerGAgent.RenameChatTitleAsync(new RenameChatTitleEvent()
            {
                SessionId = sessionId,
                Title = title
            });
            Logger.LogDebug(
                $"StreamChatWithSessionAsync {sessionId.ToString()} - step3,time use:{sw.ElapsedMilliseconds}");
        }
    }

    public async Task<string> GodStreamChatAsync(Guid sessionId, string llm, bool streamingModeEnabled, string message,
        string chatId, ExecutionPromptSettings? promptSettings = null, bool isHttpRequest = false,
        string? region = null, bool addToHistory = true, List<string>? images = null)
    {
        var configuration = GetConfiguration();
        var sysMessage = await configuration.GetPrompt();

        await LLMInitializedAsync(llm, streamingModeEnabled, sysMessage);

        var aiChatContextDto =
            CreateAIChatContext(sessionId, llm, streamingModeEnabled, message, chatId, promptSettings, isHttpRequest,
                region, images);

        var aiAgentStatusProxy = await GetProxyByRegionAsync(region);
        if (aiAgentStatusProxy != null)
        {
            Logger.LogDebug(
                $"[GodChatGAgent][GodStreamChatAsync] agent {aiAgentStatusProxy.GetPrimaryKey().ToString()}, session {sessionId.ToString()}, chat {chatId}");

            // Check if this is a voice chat from context
            bool isPromptVoiceChat = false;
            if (aiChatContextDto.MessageId != null)
            {
                try
                {
                    var messageData =
                        JsonConvert.DeserializeObject<Dictionary<string, object>>(aiChatContextDto.MessageId);
                    isPromptVoiceChat = messageData.ContainsKey("IsVoiceChat") && (bool)messageData["IsVoiceChat"];
                }
                catch (Exception ex)
                {
                    Logger.LogWarning(ex,
                        "[GodChatGAgent][GodStreamChatAsync] Failed to parse MessageId for voice chat detection");
                }
            }

            // Add conversation suggestions prompt for text chat only
            string enhancedMessage = message;
            if (!isPromptVoiceChat)
            {
                enhancedMessage = message + ChatPrompts.ConversationSuggestionsPrompt;
                Logger.LogDebug(
                    $"[GodChatGAgent][GodStreamChatAsync] Added conversation suggestions prompt for text chat");
            }

            var settings = promptSettings ?? new ExecutionPromptSettings();
            settings.Temperature = "0.9";
            var result = await aiAgentStatusProxy.PromptWithStreamAsync(enhancedMessage, State.ChatHistory, settings,
                context: aiChatContextDto, imageKeys: images);
            if (!result)
            {
                Logger.LogError($"Failed to initiate streaming response. {this.GetPrimaryKey().ToString()}");
            }

            if (addToHistory)
            {
                RaiseEvent(new AddChatHistoryLogEvent
                {
                    ChatList = new List<ChatMessage>()
                    {
                        new ChatMessage
                        {
                            ChatRole = ChatRole.User,
                            Content = message,
                            ImageKeys = images
                        }
                    }
                });

                RaiseEvent(new UpdateChatTimeEventLog
                {
                    ChatTime = DateTime.UtcNow
                });

                RaiseEvent(new AddChatMessageMetasLogEvent
                {
                    ChatMessageMetas = new List<ChatMessageMeta>()
                });

                await ConfirmEvents();
            }
        }
        else
        {
            Logger.LogDebug(
                $"[GodChatGAgent][GodStreamChatAsync] history agent, session {sessionId.ToString()}, chat {chatId}");
            await ChatAsync(message, promptSettings, aiChatContextDto);
        }

        return string.Empty;
    }

    private async Task LLMInitializedAsync(string llm, bool streamingModeEnabled, string sysMessage)
    {
        if (State.SystemLLM != llm || State.StreamingModeEnabled != streamingModeEnabled)
        {
            var initializeDto = new InitializeDto()
            {
                Instructions = sysMessage, LLMConfig = new LLMConfigDto() { SystemLLM = llm },
                StreamingModeEnabled = true, StreamingConfig = new StreamingConfig()
                {
                    BufferingSize = 32
                }
            };
            Logger.LogDebug(
                $"[GodChatGAgent][GodStreamChatAsync] Detail : {JsonConvert.SerializeObject(initializeDto)}");

            await InitializeAsync(initializeDto);
        }
    }

    private AIChatContextDto CreateAIChatContext(Guid sessionId, string llm, bool streamingModeEnabled,
        string message, string chatId, ExecutionPromptSettings? promptSettings = null, bool isHttpRequest = false,
        string? region = null, List<string>? images = null)
    {
        var aiChatContextDto = new AIChatContextDto()
        {
            ChatId = chatId,
            RequestId = sessionId
        };
        if (isHttpRequest)
        {
            aiChatContextDto.MessageId = JsonConvert.SerializeObject(new Dictionary<string, object>()
            {
                { "IsHttpRequest", true }, { "LLM", llm }, { "StreamingModeEnabled", streamingModeEnabled },
                { "Message", message }, { "Region", region }, { "Images", images }
            });
        }

        return aiChatContextDto;
    }

    private AIChatContextDto CreateVoiceChatContext(Guid sessionId, string llm, bool streamingModeEnabled,
        string message, string chatId, ExecutionPromptSettings? promptSettings = null, bool isHttpRequest = false,
        string? region = null, VoiceLanguageEnum voiceLanguage = VoiceLanguageEnum.English,
        double voiceDurationSeconds = 0.0)
    {
        var aiChatContextDto = new AIChatContextDto()
        {
            ChatId = chatId,
            RequestId = sessionId
        };
        if (isHttpRequest)
        {
            aiChatContextDto.MessageId = JsonConvert.SerializeObject(new Dictionary<string, object>()
            {
                { "IsHttpRequest", true },
                { "IsVoiceChat", true },
                { "LLM", llm },
                { "StreamingModeEnabled", streamingModeEnabled },
                { "Message", message },
                { "Region", region },
                { "VoiceLanguage", (int)voiceLanguage },
                { "VoiceDurationSeconds", voiceDurationSeconds }
            });
        }

        return aiChatContextDto;
    }

    private async Task<IAIAgentStatusProxy?> GetProxyByRegionAsync(string? region)
    {
        Logger.LogDebug(
            $"[GodChatGAgent][GetProxyByRegionAsync] session {this.GetPrimaryKey().ToString()}, Region: {region}");
        if (string.IsNullOrWhiteSpace(region))
        {
            return await GetProxyByRegionAsync(DefaultRegion);
        }

        if (State.RegionProxies == null || !State.RegionProxies.TryGetValue(region, out var proxyIds) ||
            proxyIds.IsNullOrEmpty())
        {
            Logger.LogDebug(
                $"[GodChatGAgent][GetProxyByRegionAsync] session {this.GetPrimaryKey().ToString()}, No proxies found for region {region}, initializing.");
            proxyIds = await InitializeRegionProxiesAsync(region);
            Dictionary<string, List<Guid>> regionProxies = new()
            {
                { region, proxyIds }
            };
            RaiseEvent(new UpdateRegionProxiesLogEvent
            {
                RegionProxies = regionProxies
            });
            await ConfirmEvents();
        }

        foreach (var proxyId in proxyIds)
        {
            var proxy = GrainFactory.GetGrain<IAIAgentStatusProxy>(proxyId);
            if (await proxy.IsAvailableAsync())
            {
                return proxy;
            }
        }

        Logger.LogDebug(
            $"[GodChatGAgent][GetProxyByRegionAsync] session {this.GetPrimaryKey().ToString()}, No proxies initialized for region {region}");
        if (region == DefaultRegion)
        {
            Logger.LogWarning($"[GodChatGAgent][GetProxyByRegionAsync] No available proxies for region {region}.");
            return null;
        }

        return await GetProxyByRegionAsync(DefaultRegion);
    }

    private async Task<List<Guid>> InitializeRegionProxiesAsync(string region)
    {
        var llmsForRegion = GetLLMsForRegion(region);
        if (llmsForRegion.IsNullOrEmpty())
        {
            Logger.LogDebug(
                $"[GodChatGAgent][InitializeRegionProxiesAsync] session {this.GetPrimaryKey().ToString()}, initialized proxy for region {region}, LLM not config");
            return new List<Guid>();
        }

        var oldSystemPrompt = await GetConfiguration().GetPrompt();
        //Logger.LogDebug($"[GodChatGAgent][InitializeRegionProxiesAsync] {this.GetPrimaryKey().ToString()} old system prompt: {oldSystemPrompt}");

        var proxies = new List<Guid>();
        foreach (var llm in llmsForRegion)
        {
            var systemPrompt = State.PromptTemplate;

            if (llm == ProxyGPTModelName || llm == ChatModelName || llm == ConsoleModelName)
            {
                systemPrompt = $"{systemPrompt} {GetCustomPrompt()}";
            }
            else
            {
                systemPrompt = $"{oldSystemPrompt} {systemPrompt} {GetCustomPrompt()}";
            }

            // if (llm != ProxyGPTModelName)
            // {
            //     systemPrompt = $"{oldSystemPrompt} {systemPrompt} {GetCustomPrompt()}";
            // }
            // else
            // {
            //     systemPrompt = $"{systemPrompt} {GetCustomPrompt()}";
            // }
            //Logger.LogDebug($"[GodChatGAgent][InitializeRegionProxiesAsync] {this.GetPrimaryKey().ToString()} - {llm} system prompt: {systemPrompt}");
            var proxy = GrainFactory.GetGrain<IAIAgentStatusProxy>(Guid.NewGuid());
            await proxy.ConfigAsync(new AIAgentStatusProxyConfig
            {
                Instructions = systemPrompt,
                LLMConfig = new LLMConfigDto { SystemLLM = llm },
                StreamingModeEnabled = true,
                StreamingConfig = new StreamingConfig { BufferingSize = 32 },
                RequestRecoveryDelay = RequestRecoveryDelay,
                ParentId = this.GetPrimaryKey()
            });

            proxies.Add(proxy.GetPrimaryKey());
            Logger.LogDebug(
                $"[GodChatGAgent][InitializeRegionProxiesAsync] session {this.GetPrimaryKey().ToString()}, initialized proxy for region {region} with LLM {llm}. id {proxy.GetPrimaryKey().ToString()}");
        }

        return proxies;
    }

    private List<string> GetLLMsForRegion(string region)
    {
        var regionToLLMsMap = _llmRegionOptions.CurrentValue.RegionToLLMsMap;
        return regionToLLMsMap.TryGetValue(region, out var llms) ? llms : new List<string>();
    }

    public async Task SetUserProfileAsync(UserProfileDto? userProfileDto)
    {
        if (userProfileDto == null)
        {
            return;
        }

        RaiseEvent(new UpdateUserProfileGodChatEventLog
        {
            Gender = userProfileDto.Gender,
            BirthDate = userProfileDto.BirthDate,
            BirthPlace = userProfileDto.BirthPlace,
            FullName = userProfileDto.FullName
        });

        await ConfirmEvents();
    }

    public async Task<UserProfileDto?> GetUserProfileAsync()
    {
        if (State.UserProfile == null)
        {
            return null;
        }

        return new UserProfileDto
        {
            Gender = State.UserProfile.Gender,
            BirthDate = State.UserProfile.BirthDate,
            BirthPlace = State.UserProfile.BirthPlace,
            FullName = State.UserProfile.FullName
        };
    }

    public async Task<string> GodChatAsync(string llm, string message,
        ExecutionPromptSettings? promptSettings = null)
    {
        if (State.SystemLLM != llm)
        {
            await InitializeAsync(new InitializeDto()
                { Instructions = State.PromptTemplate, LLMConfig = new LLMConfigDto() { SystemLLM = llm } });
        }

        var response = await ChatAsync(message, promptSettings);
        if (response is { Count: > 0 })
        {
            return response[0].Content!;
        }

        return string.Empty;
    }


    public async Task InitAsync(Guid ChatManagerGuid)
    {
        RaiseEvent(new SetChatManagerGuidEventLog
        {
            ChatManagerGuid = ChatManagerGuid
        });

        await ConfirmEvents();
    }

    public async Task ChatMessageCallbackAsync(AIChatContextDto contextDto,
        AIExceptionEnum aiExceptionEnum, string? errorMessage, AIStreamChatContent? chatContent)
    {
        if (aiExceptionEnum == AIExceptionEnum.RequestLimitError && !contextDto.MessageId.IsNullOrWhiteSpace())
        {
            Logger.LogError(
                $"[GodChatGAgent][ChatMessageCallbackAsync] RequestLimitError retry. contextDto {JsonConvert.SerializeObject(contextDto)}");
            var configuration = GetConfiguration();
            var systemLlm = await configuration.GetSystemLLM();
            var dictionary = JsonConvert.DeserializeObject<Dictionary<string, object>>(contextDto.MessageId);

            // Check if this is a voice chat retry to call the appropriate method
            var isRetryVoiceChat = dictionary.ContainsKey("IsVoiceChat") && (bool)dictionary["IsVoiceChat"];

            if (isRetryVoiceChat)
            {
                // Voice chat retry: call GodVoiceStreamChatAsync with voice parameters
                var voiceLanguageValue = dictionary.GetValueOrDefault("VoiceLanguage", 0);
                var voiceLanguage = (VoiceLanguageEnum)Convert.ToInt32(voiceLanguageValue);
                var voiceDurationSeconds = Convert.ToDouble(dictionary.GetValueOrDefault("VoiceDurationSeconds", 0.0));

                GodVoiceStreamChatAsync(contextDto.RequestId,
                    (string)dictionary.GetValueOrDefault("LLM", systemLlm),
                    (bool)dictionary.GetValueOrDefault("StreamingModeEnabled", true),
                    (string)dictionary.GetValueOrDefault("Message", string.Empty),
                    contextDto.ChatId, null, (bool)dictionary.GetValueOrDefault("IsHttpRequest", true),
                    (string)dictionary.GetValueOrDefault("Region", null),
                    voiceLanguage, voiceDurationSeconds, false);
            }
            else
            {
                // Regular chat retry: call GodStreamChatAsync
                GodStreamChatAsync(contextDto.RequestId,
                    (string)dictionary.GetValueOrDefault("LLM", systemLlm),
                    (bool)dictionary.GetValueOrDefault("StreamingModeEnabled", true),
                    (string)dictionary.GetValueOrDefault("Message", string.Empty),
                    contextDto.ChatId, null, (bool)dictionary.GetValueOrDefault("IsHttpRequest", true),
                    (string)dictionary.GetValueOrDefault("Region", null),
                    false, (List<string>?)dictionary.GetValueOrDefault("Images"));
            }

            return;
        }

        if (aiExceptionEnum != AIExceptionEnum.None)
        {
            Logger.LogError(
                $"[GodChatGAgent][ChatMessageCallbackAsync] DETAILED ERROR - sessionId {contextDto?.RequestId.ToString()}, chatId {contextDto?.ChatId}, aiExceptionEnum: {aiExceptionEnum}, errorMessage: '{errorMessage}', MessageId: '{contextDto?.MessageId}'");

            // Extract voice chat info if available
            string voiceChatInfo = "";
            if (!contextDto.MessageId.IsNullOrWhiteSpace())
            {
                try
                {
                    var messageData = JsonConvert.DeserializeObject<Dictionary<string, object>>(contextDto.MessageId);
                    bool isErrorVoiceChat = messageData.ContainsKey("IsVoiceChat") && (bool)messageData["IsVoiceChat"];
                    if (isErrorVoiceChat)
                    {
                        // Safe type conversion for voice language
                        var voiceLanguageValue = messageData.GetValueOrDefault("VoiceLanguage", 0);
                        var voiceLanguage = (VoiceLanguageEnum)Convert.ToInt32(voiceLanguageValue);
                        var message = messageData.GetValueOrDefault("Message", "").ToString();
                        voiceChatInfo = $" [VOICE CHAT] Language: {voiceLanguage}, Message: '{message}'";
                    }
                }
                catch (Exception ex)
                {
                    Logger.LogError(ex, "Failed to parse MessageId for voice chat info");
                }
            }

            Logger.LogError($"[GodChatGAgent][ChatMessageCallbackAsync] ERROR CONTEXT:{voiceChatInfo}");

            var chatMessage = new ResponseStreamGodChat()
            {
                Response =
                    "Your prompt triggered the Silence Directive—activated when universal harmonics or content ethics are at risk. Please modify your prompt and retry — tune its intent, refine its form, and the Oracle may speak.",
                ChatId = contextDto.ChatId,
                IsLastChunk = true,
                SerialNumber = -2
            };
            if (contextDto.MessageId.IsNullOrWhiteSpace())
            {
                await PublishAsync(chatMessage);
                return;
            }

            await PushMessageToClientAsync(chatMessage);
            return;
        }

        if (chatContent == null)
        {
            Logger.LogError(
                $"[GodChatGAgent][ChatMessageCallbackAsync] return null. sessionId {contextDto.RequestId.ToString()},chatId {contextDto.ChatId},aiExceptionEnum:{aiExceptionEnum}, errorMessage:{errorMessage}");
            return;
        }

        Logger.LogDebug(
            $"[GodChatGAgent][ChatMessageCallbackAsync] sessionId {contextDto.RequestId.ToString()}, chatId {contextDto.ChatId}, messageId {contextDto.MessageId}, {JsonConvert.SerializeObject(chatContent)}");

        if (chatContent.IsAggregationMsg)
        {
            // Parse conversation suggestions for text chat only (skip voice chat)
            List<string>? conversationSuggestions = null;
            string cleanMainContent = chatContent.AggregationMsg; // Default to original content
            bool isAggregationVoiceChat = false;

            // Check if this is a voice chat by examining the message context
            if (!contextDto.MessageId.IsNullOrWhiteSpace())
            {
                try
                {
                    var messageData = JsonConvert.DeserializeObject<Dictionary<string, object>>(contextDto.MessageId);
                    isAggregationVoiceChat = messageData.ContainsKey("IsVoiceChat") && (bool)messageData["IsVoiceChat"];
                }
                catch (Exception ex)
                {
                    Logger.LogWarning(ex,
                        "[GodChatGAgent][ChatMessageCallbackAsync] Failed to parse MessageId for voice chat detection");
                }
            }

            // Parse conversation suggestions only for text chat
            if (!isAggregationVoiceChat && !string.IsNullOrEmpty(chatContent.AggregationMsg))
            {
                var (mainContent, suggestions) = ParseResponseWithSuggestions(chatContent.AggregationMsg);
                if (suggestions.Any())
                {
                    conversationSuggestions = suggestions;
                    cleanMainContent = mainContent; // Use clean content without suggestions
                    Logger.LogDebug(
                        $"[GodChatGAgent][ChatMessageCallbackAsync] Parsed {suggestions.Count} conversation suggestions for text chat");
                    Logger.LogDebug(
                        $"[GodChatGAgent][ChatMessageCallbackAsync] Cleaned main content length: {cleanMainContent?.Length ?? 0}");
                }
            }

            RaiseEvent(new AddChatHistoryLogEvent
            {
                ChatList = new List<ChatMessage>()
                {
                    new ChatMessage
                    {
                        ChatRole = ChatRole.Assistant,
                        Content = cleanMainContent // Store clean content without suggestions
                    }
                }
            });

            RaiseEvent(new UpdateChatTimeEventLog
            {
                ChatTime = DateTime.UtcNow
            });

            RaiseEvent(new AddChatMessageMetasLogEvent
            {
                ChatMessageMetas = new List<ChatMessageMeta>()
            });

            await ConfirmEvents();

<<<<<<< HEAD
            var chatManagerGAgent = GrainFactory.GetGrain<IChatManagerGAgent>(State.ChatManagerGuid);
            var inviterId = await chatManagerGAgent.GetInviterAsync();

            if (inviterId != null && inviterId != Guid.Empty)
=======
            if (State.ChatManagerGuid != Guid.Empty)
>>>>>>> 9bc79aac
            {
                var chatManagerGAgent = GrainFactory.GetGrain<IChatManagerGAgent>(State.ChatManagerGuid);
                var inviterId = await chatManagerGAgent.GetInviterAsync();
                if (inviterId != null && inviterId != Guid.Empty)
                {
                    var invitationGAgent = GrainFactory.GetGrain<IInvitationGAgent>((Guid)inviterId);
                    await invitationGAgent.ProcessInviteeChatCompletionAsync(State.ChatManagerGuid.ToString());
                }
            }

            // Store suggestions and clean content for later use in partialMessage
            if (conversationSuggestions != null)
            {
                RequestContext.Set("ConversationSuggestions", conversationSuggestions);
            }

            // Store clean content to replace the response content
            RequestContext.Set("CleanMainContent", cleanMainContent);
        }

        // Apply streaming suggestion filtering logic for text chat
        string streamingContent = chatContent.ResponseContent;
        bool shouldFilterStream = false;

        // Check if this is a text chat (not voice chat)
        bool isFilteringVoiceChat = false;
        if (!contextDto.MessageId.IsNullOrWhiteSpace())
        {
            try
            {
                var messageData = JsonConvert.DeserializeObject<Dictionary<string, object>>(contextDto.MessageId);
                isFilteringVoiceChat = messageData.ContainsKey("IsVoiceChat") && (bool)messageData["IsVoiceChat"];
            }
            catch (Exception ex)
            {
                Logger.LogWarning(ex,
                    "[GodChatGAgent][ChatMessageCallbackAsync] Failed to parse MessageId for voice chat detection in streaming filter");
            }
        }

        // Get current accumulation state from instance variables (reliable across chunks)
        bool shouldStartAccumulating = false;

        // Apply conversation suggestions filtering (text chat only)
        if (!isFilteringVoiceChat && !string.IsNullOrEmpty(streamingContent))
        {
            // Check for [SUGGESTIONS] marker and partial forms using optimized method
            bool contains_suggestions = streamingContent.Contains("[SUGGESTIONS]", StringComparison.OrdinalIgnoreCase);
            bool contains_partial_marker = IsPartialSuggestionsMarker(streamingContent.AsSpan());

            // Check for potential marker start (conservative approach)
            bool ends_with_bracket = streamingContent.TrimEnd().EndsWith("[") && streamingContent.Length > 10;

            shouldStartAccumulating = contains_suggestions || contains_partial_marker || ends_with_bracket;

            if (shouldStartAccumulating && !_isAccumulatingForSuggestions)
            {
                // Start accumulation - block all subsequent chunks from frontend
                _isAccumulatingForSuggestions = true;
                _accumulatedSuggestionContent = streamingContent;
                RequestContext.Set("AccumulatedContent", true); // Set accumulation flag
                streamingContent = ""; // Block current chunk
            }
            else if (_isAccumulatingForSuggestions)
            {
                // Continue accumulation - block this chunk from frontend
                _accumulatedSuggestionContent += streamingContent;
                streamingContent = ""; // Block current chunk
            }
        }

        // Process accumulated content on final chunk
        if (_isAccumulatingForSuggestions && chatContent.IsLastChunk)
        {
            var (cleanContent, suggestions) = ParseResponseWithSuggestions(_accumulatedSuggestionContent);

            // Store suggestions for response
            if (suggestions?.Any() == true)
            {
                RequestContext.Set("ConversationSuggestions", suggestions);
            }

            // Send clean content to frontend
            streamingContent = cleanContent;

            // Reset accumulation state
            _isAccumulatingForSuggestions = false;
            _accumulatedSuggestionContent = "";
            RequestContext.Remove("AccumulatedContent"); // Clean up accumulation flag
        }

        var partialMessage = new ResponseStreamGodChat()
        {
            Response = streamingContent, // Use filtered content for streaming
            ChatId = contextDto.ChatId,
            SerialNumber = chatContent.SerialNumber,
            IsLastChunk = chatContent.IsLastChunk,
            SessionId = contextDto.RequestId,
            // Note: Default to VoiceResponse in this version as VoiceToText is not implemented yet
            VoiceContentType = VoiceContentType.VoiceResponse
        };

        // Log final content being sent to frontend
        Logger.LogInformation(
            $"[FINAL_OUTPUT] Sending to frontend - Length: {streamingContent?.Length ?? 0}, IsLastChunk: {chatContent.IsLastChunk}");
        if (!string.IsNullOrEmpty(streamingContent))
        {
            Logger.LogInformation(
                $"[FINAL_OUTPUT] Content preview: '{streamingContent.Substring(0, Math.Min(100, streamingContent.Length))}{(streamingContent.Length > 100 ? "..." : "")}'");
        }

        // For the last chunk, use clean content and add conversation suggestions if available
        if (chatContent.IsLastChunk)
        {
            // Prioritize accumulation mechanism to prevent duplication
            if (_isAccumulatingForSuggestions)
            {
                Logger.LogDebug($"Using accumulation result, skipping old replacement logic");
                // streamingContent already contains the correct clean content from accumulation
                // Skip all old replacement logic to prevent duplication
            }
            else
            {
                // Add conversation suggestions to the last chunk if available
                var storedSuggestions = RequestContext.Get("ConversationSuggestions") as List<string>;
                if (storedSuggestions?.Any() == true)
                {
                    partialMessage.SuggestedItems = storedSuggestions;
                    Logger.LogDebug(
                        $"[GodChatGAgent][ChatMessageCallbackAsync] Added {storedSuggestions.Count} suggestions to last chunk");

                    var cleanMainContent = RequestContext.Get("CleanMainContent") as string;
                    if (!string.IsNullOrEmpty(cleanMainContent))
                    {
                        // Enhanced safety check to prevent duplication
                        var currentChunkLength = partialMessage.Response?.Length ?? 0;
                        var cleanContentLength = cleanMainContent.Length;

                        // Stricter conditions to prevent duplication
                        bool isSafeToReplace = currentChunkLength > 0 && // Never replace empty chunks
                                               cleanContentLength <= currentChunkLength * 1.5 && // Reduced ratio
                                               cleanContentLength <= 30 && // Strict absolute limit
                                               !cleanMainContent.Contains(partialMessage.Response ??
                                                                          "") && // No content overlap
                                               cleanContentLength <
                                               (partialMessage.Response?.Length ?? 0) + 20; // Size similarity check

                        if (isSafeToReplace)
                        {
                            partialMessage.Response = cleanMainContent;
                            Logger.LogDebug(
                                $"Replaced response with clean content. Current: {currentChunkLength}, Clean: {cleanContentLength}");
                        }
                        else
                        {
                            Logger.LogWarning(
                                $"Skipped replacing response to avoid duplication. Current: {currentChunkLength}, Clean: {cleanContentLength}");
                        }
                    }
                }
            }
        }

        // Check if this is a voice chat and handle real-time voice synthesis
        Logger.LogDebug(
            $"[ChatMessageCallbackAsync] MessageId: '{contextDto.MessageId}', ResponseContent: '{chatContent.ResponseContent}'");

        if (!contextDto.MessageId.IsNullOrWhiteSpace())
        {
            var messageData = JsonConvert.DeserializeObject<Dictionary<string, object>>(contextDto.MessageId);
            var isStreamingVoiceChat = messageData.ContainsKey("IsVoiceChat") && (bool)messageData["IsVoiceChat"];

            Logger.LogDebug(
                $"[ChatMessageCallbackAsync] IsVoiceChat: {isStreamingVoiceChat}, HasResponseContent: {!string.IsNullOrEmpty(chatContent.ResponseContent)}");

            if (isStreamingVoiceChat && !string.IsNullOrEmpty(chatContent.ResponseContent))
            {
                Logger.LogDebug($"[ChatMessageCallbackAsync] Entering voice chat processing logic");

                // Safe type conversion to handle both int and long from JSON deserialization
                var voiceLanguageValue = messageData.GetValueOrDefault("VoiceLanguage", 0);
                var voiceLanguage = (VoiceLanguageEnum)Convert.ToInt32(voiceLanguageValue);

                Logger.LogDebug(
                    $"[ChatMessageCallbackAsync] VoiceLanguage: {voiceLanguage}, ChatId: {contextDto.ChatId}");

                // Get or create text accumulator for this chat session
                if (!VoiceTextAccumulators.ContainsKey(contextDto.ChatId))
                {
                    VoiceTextAccumulators[contextDto.ChatId] = new StringBuilder();
                    Logger.LogDebug(
                        $"[ChatMessageCallbackAsync] Created new text accumulator for chat: {contextDto.ChatId}");
                }
                else
                {
                    Logger.LogDebug(
                        $"[ChatMessageCallbackAsync] Using existing text accumulator for chat: {contextDto.ChatId}");
                }

                var textAccumulator = VoiceTextAccumulators[contextDto.ChatId];

                // Filter out empty or whitespace-only content to avoid unnecessary accumulation
                if (!string.IsNullOrWhiteSpace(chatContent.ResponseContent))
                {
                    textAccumulator.Append(chatContent.ResponseContent);
                    Logger.LogDebug(
                        $"[ChatMessageCallbackAsync] Appended text: '{chatContent.ResponseContent}', IsLastChunk: {chatContent.IsLastChunk}");
                }
                else
                {
                    Logger.LogDebug(
                        $"[ChatMessageCallbackAsync] Skipped whitespace content, IsLastChunk: {chatContent.IsLastChunk}");
                }

                // Check for complete sentences in accumulated text
                var accumulatedText = textAccumulator.ToString();
                Logger.LogDebug($"[ChatMessageCallbackAsync] Total accumulated text: '{accumulatedText}'");

                var completeSentence =
                    ExtractCompleteSentence(accumulatedText, textAccumulator, chatContent.IsLastChunk);

                Logger.LogDebug($"[ChatMessageCallbackAsync] ExtractCompleteSentence result: '{completeSentence}'");

                if (!string.IsNullOrEmpty(completeSentence))
                {
                    try
                    {
                        // Clean text for speech synthesis (remove markdown and math formulas)
                        var cleanedText = CleanTextForSpeech(completeSentence, voiceLanguage);

                        // Skip synthesis if cleaned text has no meaningful content
                        var hasMeaningful = HasMeaningfulContent(cleanedText);

                        if (hasMeaningful)
                        {
                            try
                            {
                                // Synthesize voice for cleaned sentence
                                var voiceResult =
                                    await _speechService.TextToSpeechWithMetadataAsync(cleanedText, voiceLanguage);

                                partialMessage.AudioData = voiceResult.AudioData;
                                partialMessage.AudioMetadata = voiceResult.Metadata;
                            }
                            catch (Exception ex)
                            {
                                Logger.LogError(ex, $"Voice synthesis failed for text: '{cleanedText}'");
                            }
                        }
                    }
                    catch (Exception ex)
                    {
                        Logger.LogError(ex,
                            $"[GodChatGAgent][ChatMessageCallbackAsync] Voice synthesis failed for sentence: {completeSentence}");
                    }
                }
                else
                {
                    Logger.LogDebug(
                        $"[ChatMessageCallbackAsync] No complete sentence extracted from accumulated text: '{textAccumulator.ToString()}'");
                }

                // Clean up accumulator if this is the last chunk
                if (chatContent.IsLastChunk)
                {
                    // Clean up accumulator for this chat session
                    // Note: Final sentence processing is already handled in ExtractCompleteSentence method
                    VoiceTextAccumulators.Remove(contextDto.ChatId);
                }
            }
        }

        if (contextDto.MessageId.IsNullOrWhiteSpace())
        {
            await PublishAsync(partialMessage);
        }
        else
        {
            await PushMessageToClientAsync(partialMessage);
        }

        // Clean up RequestContext when processing is complete (last chunk)
        if (chatContent.IsLastChunk)
        {
            RequestContext.Remove("CleanMainContent");
            RequestContext.Remove("ConversationSuggestions");
            RequestContext.Remove("IsFilteringSuggestions");
            RequestContext.Remove("IsAccumulatingForSuggestions");
            RequestContext.Remove("AccumulatedContent");
            Logger.LogDebug(
                $"[GodChatGAgent][ChatMessageCallbackAsync] Cleaned up RequestContext for completed request");
        }
    }

    public async Task<List<ChatMessage>?> ChatWithHistory(Guid sessionId, string systemLLM, string content,
        string chatId,
        ExecutionPromptSettings promptSettings = null, bool isHttpRequest = false, string? region = null)
    {
        Logger.LogDebug($"[GodChatGAgent][ChatWithHistory] {sessionId.ToString()} content:{content} start.");
        var sw = new Stopwatch();
        sw.Start();
        var history = State.ChatHistory;
        if (history.IsNullOrEmpty())
        {
            return new List<ChatMessage>();
        }

        var configuration = GetConfiguration();
        var llm = await configuration.GetSystemLLM();
        var streamingModeEnabled = await configuration.GetStreamingModeEnabled();

        var aiAgentStatusProxy = await GetProxyByRegionAsync(region);

        var settings = promptSettings ?? new ExecutionPromptSettings();
        settings.Temperature = "0.9";

        var aiChatContextDto = CreateAIChatContext(sessionId, llm, streamingModeEnabled, content, chatId,
            promptSettings, isHttpRequest, region);
        var response = await aiAgentStatusProxy.ChatWithHistory(content, State.ChatHistory, settings, aiChatContextDto);
        sw.Stop();
        Logger.LogDebug(
            $"[GodChatGAgent][ChatWithHistory] {sessionId.ToString()}, response:{JsonConvert.SerializeObject(response)} - step4,time use:{sw.ElapsedMilliseconds}");
        return response;
    }
    
    public async Task<List<ChatMessage>?> ChatWithUserId(Guid userId, string systemLLM, string content, string chatId,
        ExecutionPromptSettings promptSettings = null, bool isHttpRequest = false, string? region = null)
    {
        Logger.LogDebug($"[GodChatGAgent][ChatWithUserId] {userId.ToString()} content:{content} start.");
        var sw = new Stopwatch();
        sw.Start();

        var configuration = GetConfiguration();
        var llm = await configuration.GetSystemLLM();
        var streamingModeEnabled = await configuration.GetStreamingModeEnabled();
        
        var aiAgentStatusProxy = await GetProxyByRegionAsync(region);

        var settings = promptSettings ?? new ExecutionPromptSettings();
        settings.Temperature = "0.9";
        
        var aiChatContextDto = CreateAIChatContext(userId, llm, streamingModeEnabled, content, chatId, promptSettings, isHttpRequest, region);
        var response = await aiAgentStatusProxy.ChatWithHistory(content,  State.ChatHistory, settings, aiChatContextDto);
        sw.Stop();
        Logger.LogDebug($"[GodChatGAgent][ChatWithUserId] {userId.ToString()}, response:{JsonConvert.SerializeObject(response)} - step4,time use:{sw.ElapsedMilliseconds}");
        return response;
    }

    private async Task PushMessageToClientAsync(ResponseStreamGodChat chatMessage)
    {
        var streamId = StreamId.Create(AevatarOptions!.StreamNamespace, this.GetPrimaryKey());
        Logger.LogDebug(
            $"[GodChatGAgent][PushMessageToClientAsync] sessionId {this.GetPrimaryKey().ToString()}, namespace {AevatarOptions!.StreamNamespace}, streamId {streamId.ToString()}");
        var stream = StreamProvider.GetStream<ResponseStreamGodChat>(streamId);
        await stream.OnNextAsync(chatMessage);
    }

    public Task<List<ChatMessage>> GetChatMessageAsync()
    {
        Logger.LogDebug(
            $"[ChatGAgentManager][GetSessionMessageListAsync] - session:ID {this.GetPrimaryKey().ToString()} ,message={JsonConvert.SerializeObject(State.ChatHistory)}");
        return Task.FromResult(State.ChatHistory);
    }

    public Task<List<ChatMessageWithMetaDto>> GetChatMessageWithMetaAsync()
    {
        Logger.LogDebug(
            $"[GodChatGAgent][GetChatMessageWithMetaAsync] - sessionId: {this.GetPrimaryKey()}, messageCount: {State.ChatHistory.Count}, metaCount: {State.ChatMessageMetas.Count}");

        var result = new List<ChatMessageWithMetaDto>();

        // Combine ChatHistory with ChatMessageMetas
        for (int i = 0; i < State.ChatHistory.Count; i++)
        {
            var message = State.ChatHistory[i];
            var meta = i < State.ChatMessageMetas.Count ? State.ChatMessageMetas[i] : null;

            result.Add(ChatMessageWithMetaDto.Create(message, meta));
        }

        Logger.LogDebug(
            $"[GodChatGAgent][GetChatMessageWithMetaAsync] - sessionId: {this.GetPrimaryKey()}, returned {result.Count} messages with metadata");

        return Task.FromResult(result);
    }

    public Task<DateTime?> GetFirstChatTimeAsync()
    {
        return Task.FromResult(State.FirstChatTime);
    }

    public Task<DateTime?> GetLastChatTimeAsync()
    {
        return Task.FromResult(State.LastChatTime);
    }

    protected override async Task OnAIGAgentActivateAsync(CancellationToken cancellationToken)
    {
    }

    protected sealed override void AIGAgentTransitionState(GodChatState state,
        StateLogEventBase<GodChatEventLog> @event)
    {
        base.AIGAgentTransitionState(state, @event);

        switch (@event)
        {
            case UpdateUserProfileGodChatEventLog updateUserProfileGodChatEventLog:
                if (state.UserProfile == null)
                {
                    state.UserProfile = new UserProfile();
                }

                state.UserProfile.Gender = updateUserProfileGodChatEventLog.Gender;
                state.UserProfile.BirthDate = updateUserProfileGodChatEventLog.BirthDate;
                state.UserProfile.BirthPlace = updateUserProfileGodChatEventLog.BirthPlace;
                state.UserProfile.FullName = updateUserProfileGodChatEventLog.FullName;
                break;
            case RenameChatTitleEventLog renameChatTitleEventLog:
                state.Title = renameChatTitleEventLog.Title;
                break;
            case SetChatManagerGuidEventLog setChatManagerGuidEventLog:
                state.ChatManagerGuid = setChatManagerGuidEventLog.ChatManagerGuid;
                break;
            case SetAIAgentIdLogEvent setAiAgentIdLogEvent:
                state.AIAgentIds = setAiAgentIdLogEvent.AIAgentIds;
                break;
            case UpdateRegionProxiesLogEvent updateRegionProxiesLogEvent:
                foreach (var regionProxy in updateRegionProxiesLogEvent.RegionProxies)
                {
                    if (state.RegionProxies == null)
                    {
                        state.RegionProxies = new Dictionary<string, List<Guid>>();
                    }

                    state.RegionProxies[regionProxy.Key] = regionProxy.Value;
                }

                break;
            case UpdateChatTimeEventLog updateChatTimeEventLog:
                if (state.FirstChatTime == null)
                {
                    state.FirstChatTime = updateChatTimeEventLog.ChatTime;
                }

                state.LastChatTime = updateChatTimeEventLog.ChatTime;
                break;
            case AddChatMessageMetasLogEvent addChatMessageMetasLogEvent:
                if (addChatMessageMetasLogEvent.ChatMessageMetas != null &&
                    addChatMessageMetasLogEvent.ChatMessageMetas.Any())
                {
                    // Calculate the starting index for new metadata based on current ChatHistory count
                    // minus the number of new metadata items we're adding
                    int newMetadataCount = addChatMessageMetasLogEvent.ChatMessageMetas.Count;
                    int targetStartIndex = Math.Max(0, state.ChatHistory.Count - newMetadataCount);

                    // Ensure we have enough default metadata up to the target start index
                    while (state.ChatMessageMetas.Count < targetStartIndex)
                    {
                        state.ChatMessageMetas.Add(new ChatMessageMeta
                        {
                            IsVoiceMessage = false,
                            VoiceLanguage = VoiceLanguageEnum.English,
                            VoiceParseSuccess = true,
                            VoiceParseErrorMessage = null,
                            VoiceDurationSeconds = 0.0
                        });
                    }

                    // Add the new metadata
                    foreach (var meta in addChatMessageMetasLogEvent.ChatMessageMetas)
                    {
                        state.ChatMessageMetas.Add(meta);
                    }
                }

                // Final sync: ensure ChatMessageMetas matches ChatHistory count
                while (state.ChatMessageMetas.Count < state.ChatHistory.Count)
                {
                    state.ChatMessageMetas.Add(new ChatMessageMeta
                    {
                        IsVoiceMessage = false,
                        VoiceLanguage = VoiceLanguageEnum.English,
                        VoiceParseSuccess = true,
                        VoiceParseErrorMessage = null,
                        VoiceDurationSeconds = 0.0
                    });
                }

                break;
        }
    }

    private IConfigurationGAgent GetConfiguration()
    {
        return GrainFactory.GetGrain<IConfigurationGAgent>(CommonHelper.GetSessionManagerConfigurationId());
    }

    /// <summary>
    /// Checks if the text contains meaningful content (letters or Chinese characters)
    /// </summary>
    /// <param name="text">Text to check</param>
    /// <returns>True if text contains meaningful content, false otherwise</returns>
    private static bool HasMeaningfulContent(string text)
    {
        if (string.IsNullOrEmpty(text))
            return false;

        // Remove all punctuation and check if there's actual content
        var cleanText = ChatRegexPatterns.NonWordChars.Replace(text, "");
        var result = cleanText.Length > 0; // At least one letter or Chinese character

        return result;
    }

    /// <summary>
    /// Extracts complete sentences from accumulated text and removes them from the accumulator
    /// </summary>
    /// <param name="accumulatedText">The full accumulated text</param>
    /// <param name="textAccumulator">The accumulator to update</param>
    /// <param name="isLastChunk">Whether this is the last chunk of the stream</param>
    /// <returns>Complete sentence if found, otherwise null</returns>
    private string ExtractCompleteSentence(string accumulatedText, StringBuilder textAccumulator,
        bool isLastChunk = false)
    {
        Logger.LogDebug($"[ExtractCompleteSentence] Input: '{accumulatedText}', isLastChunk: {isLastChunk}");

        if (string.IsNullOrEmpty(accumulatedText))
        {
            Logger.LogDebug("[ExtractCompleteSentence] Returning null - empty input");
            return null;
        }

        var hasMeaningfulContent = HasMeaningfulContent(accumulatedText);
        Logger.LogDebug($"[ExtractCompleteSentence] HasMeaningfulContent: {hasMeaningfulContent}");

        // Enhanced logic: return any non-empty text when isLastChunk = true
        if (isLastChunk)
        {
            var trimmedText = accumulatedText.Trim();
            if (!string.IsNullOrEmpty(trimmedText))
            {
                textAccumulator.Clear();
                return trimmedText;
            }
        }

        // Special handling for short text: return directly if meaningful and <= 6 characters
        if (accumulatedText.Length <= 6 && hasMeaningfulContent)
        {
            var shortText = accumulatedText.Trim();
            textAccumulator.Clear();
            return shortText;
        }

        var extractIndex = -1;

        // Look for complete sentence endings
        for (var i = accumulatedText.Length - 1; i >= 0; i--)
        {
            if (VoiceChatConstants.SentenceEnders.Contains(accumulatedText[i]))
            {
                // Only check if there's meaningful content, no length restriction
                var potentialSentence = accumulatedText.Substring(0, i + 1);
                if (HasMeaningfulContent(potentialSentence))
                {
                    extractIndex = i;
                    break;
                }
            }
        }

        if (extractIndex == -1)
            return null;

        // Extract complete sentence
        var completeSentence = accumulatedText.Substring(0, extractIndex + 1).Trim();
        if (string.IsNullOrEmpty(completeSentence))
            return null;

        // Remove processed text from accumulator
        var remainingText = accumulatedText.Substring(extractIndex + 1);
        textAccumulator.Clear();
        textAccumulator.Append(remainingText);

        return completeSentence;
    }

    /// <summary>
    /// Cleans text for speech synthesis by removing markdown syntax and emojis
    /// </summary>
    /// <param name="text">Text to clean</param>
    /// <param name="language">Language for text replacement</param>
    /// <returns>Clean text suitable for speech synthesis</returns>
    private string CleanTextForSpeech(string text, VoiceLanguageEnum language = VoiceLanguageEnum.English)
    {
        if (string.IsNullOrEmpty(text))
            return text;

        var cleanText = text;

        // Remove markdown links but keep link text
        cleanText = ChatRegexPatterns.MarkdownLink.Replace(cleanText, "$1");

        // Remove bold and italic formatting
        cleanText = ChatRegexPatterns.MarkdownBold.Replace(cleanText, "$1");
        cleanText = ChatRegexPatterns.MarkdownItalic.Replace(cleanText, "$1");

        // Remove strikethrough formatting
        cleanText = ChatRegexPatterns.MarkdownStrikethrough.Replace(cleanText, "$1");

        // Remove header formatting
        cleanText = ChatRegexPatterns.MarkdownHeader.Replace(cleanText, "$1");

        // Replace code blocks with speech-friendly text
        cleanText = ChatRegexPatterns.MarkdownCodeBlock.Replace(cleanText,
            language == VoiceLanguageEnum.Chinese ? "代码块" : "code block");

        // Remove inline code formatting but keep content
        cleanText = ChatRegexPatterns.MarkdownInlineCode.Replace(cleanText, "$1");

        // Remove table formatting
        cleanText = ChatRegexPatterns.MarkdownTable.Replace(cleanText, " ");

        // Remove emojis completely (they don't speech-synthesize well)
        cleanText = ChatRegexPatterns.Emoji.Replace(cleanText, "");

        // Remove multiple spaces and special markdown symbols
        cleanText = cleanText.Replace("**", "")
            .Replace("__", "")
            .Replace("~~", "")
            .Replace("---", "")
            .Replace("***", "")
            .Replace("===", "")
            .Replace("```", "")
            .Replace(">>>", "")
            .Replace("<<<", "");

        // Remove excessive whitespace
        cleanText = ChatRegexPatterns.WhitespaceNormalize.Replace(cleanText, " ").Trim();

        return cleanText;
    }

    public async Task<Tuple<string, string>> ChatWithSessionAsync(Guid sessionId, string sysmLLM, string content,
        ExecutionPromptSettings promptSettings = null)
    {
        var title = "";
        if (State.Title.IsNullOrEmpty())
        {
            // var titleList = await ChatWithHistory(content);
            // title = titleList is { Count: > 0 }
            //     ? titleList[0].Content!
            //     : string.Join(" ", content.Split(" ").Take(4));
            // Take first 4 words and limit total length to 100 characters
            title = string.Join(" ", content.Split(" ").Take(4));
            if (title.Length > 100)
            {
                title = title.Substring(0, 100);
            }

            RaiseEvent(new RenameChatTitleEventLog()
            {
                Title = title
            });

            await ConfirmEvents();

            IChatManagerGAgent chatManagerGAgent =
                GrainFactory.GetGrain<IChatManagerGAgent>((Guid)State.ChatManagerGuid);
            await chatManagerGAgent.RenameChatTitleAsync(new RenameChatTitleEvent()
            {
                SessionId = sessionId,
                Title = title
            });
        }

        var configuration = GetConfiguration();
        var response = await GodChatAsync(await configuration.GetSystemLLM(), content, promptSettings);
        return new Tuple<string, string>(response, title);
    }

    private string GetCustomPrompt()
    {
        return $"The current UTC time is: {DateTime.UtcNow}. Please answer all questions based on this UTC time.";
    }

    public async Task<string> GodVoiceStreamChatAsync(Guid sessionId, string llm, bool streamingModeEnabled,
        string message,
        string chatId, ExecutionPromptSettings? promptSettings = null, bool isHttpRequest = false,
        string? region = null, VoiceLanguageEnum voiceLanguage = VoiceLanguageEnum.English,
        double voiceDurationSeconds = 0.0, bool addToHistory = true)
    {
        Logger.LogDebug(
            $"[GodChatGAgent][GodVoiceStreamChatAsync] {sessionId.ToString()} start with message: {message}, language: {voiceLanguage}");

        // Step 1: Get configuration and system message (same as GodStreamChatAsync)
        var configuration = GetConfiguration();
        var sysMessage = await configuration.GetPrompt();

        // Step 2: Initialize LLM if needed (same as GodStreamChatAsync)
        await LLMInitializedAsync(llm, streamingModeEnabled, sysMessage);

        // Step 3: Create voice chat context with voice-specific metadata
        var aiChatContextDto = CreateVoiceChatContext(sessionId, llm, streamingModeEnabled, message, chatId,
            promptSettings, isHttpRequest, region, voiceLanguage, voiceDurationSeconds);

        // Step 4: Get AI proxy and start streaming chat (same as GodStreamChatAsync)
        var aiAgentStatusProxy = await GetProxyByRegionAsync(region);
        if (aiAgentStatusProxy != null)
        {
            Logger.LogDebug(
                $"[GodChatGAgent][GodVoiceStreamChatAsync] agent {aiAgentStatusProxy.GetPrimaryKey().ToString()}, session {sessionId.ToString()}, chat {chatId}");

            // Set default temperature for voice chat
            var settings = promptSettings ?? new ExecutionPromptSettings();
            settings.Temperature = "0.9";

            // Start streaming with voice context
            var promptMsg = message;
            switch (voiceLanguage)
            {
                case VoiceLanguageEnum.English:
                    promptMsg += ".Requirement: Please reply in English.";
                    break;
                case VoiceLanguageEnum.Chinese:
                    promptMsg += ".Requirement: Please reply in Chinese.";
                    break;
                case VoiceLanguageEnum.Spanish:
                    promptMsg += ".Requirement: Please reply in Spanish.";
                    break;
                case VoiceLanguageEnum.Unset:
                    break;
                default:
                    break;
            }

            Logger.LogDebug($"[GodChatGAgent][GodVoiceStreamChatAsync] promptMsg: {promptMsg}");

            var result = await aiAgentStatusProxy.PromptWithStreamAsync(promptMsg, State.ChatHistory, settings,
                context: aiChatContextDto);
            if (!result)
            {
                Logger.LogError(
                    $"[GodChatGAgent][GodVoiceStreamChatAsync] Failed to initiate voice streaming response. {this.GetPrimaryKey().ToString()}");
            }

            if (!addToHistory)
            {
                return string.Empty;
            }

            var userVoiceMeta = new ChatMessageMeta
            {
                IsVoiceMessage = true,
                VoiceLanguage = voiceLanguage,
                VoiceParseSuccess = true,
                VoiceParseErrorMessage = null,
                VoiceDurationSeconds = voiceDurationSeconds
            };

            RaiseEvent(new AddChatHistoryLogEvent
            {
                ChatList = new List<ChatMessage>()
                {
                    new ChatMessage
                    {
                        ChatRole = ChatRole.User,
                        Content = message
                    }
                }
            });

            RaiseEvent(new AddChatMessageMetasLogEvent
            {
                ChatMessageMetas = new List<ChatMessageMeta> { userVoiceMeta }
            });

            await ConfirmEvents();
        }
        else
        {
            Logger.LogDebug(
                $"[GodChatGAgent][GodVoiceStreamChatAsync] fallback to history agent, session {sessionId.ToString()}, chat {chatId}");
            // Fallback to non-streaming chat if no proxy available
            await ChatAsync(message, promptSettings, aiChatContextDto);
        }

        // Voice synthesis and streaming handled in ChatMessageCallbackAsync
        return string.Empty;
    }

    /// <summary>
    /// Parse AI response to extract main content and conversation suggestions
    /// </summary>
    /// <param name="fullResponse">Complete AI response text</param>
    /// <returns>Tuple of (main content, list of suggestions)</returns>
    private (string mainContent, List<string> suggestions) ParseResponseWithSuggestions(string fullResponse)
    {
        if (string.IsNullOrEmpty(fullResponse))
        {
            return (fullResponse, new List<string>());
        }

        // Pattern to match conversation suggestions block using precompiled regex
        var match = ChatRegexPatterns.ConversationSuggestionsBlock.Match(fullResponse);

        if (match.Success)
        {
            // Extract main content by removing everything from the start of [SUGGESTIONS] to the end
            var suggestionStartIndex = fullResponse.IndexOf("[SUGGESTIONS]", StringComparison.OrdinalIgnoreCase);
            var mainContent = suggestionStartIndex > 0
                ? fullResponse.Substring(0, suggestionStartIndex).Trim()
                : "";

            var suggestionSection = match.Groups[1].Value;
            var suggestions = ExtractNumberedItems(suggestionSection);

            Logger.LogDebug(
                $"[GodChatGAgent][ParseResponseWithSuggestions] Extracted {suggestions.Count} suggestions from response");
            return (mainContent, suggestions);
        }

        Logger.LogDebug("[GodChatGAgent][ParseResponseWithSuggestions] No suggestions found in response");
        return (fullResponse, new List<string>());
    }

    /// <summary>
    /// Extract numbered items from text (e.g., "1. item", "2. item", etc.)
    /// </summary>
    /// <param name="text">Text containing numbered items</param>
    /// <returns>List of extracted items</returns>
    private List<string> ExtractNumberedItems(string text)
    {
        var items = new List<string>();
        if (string.IsNullOrEmpty(text))
        {
            return items;
        }

        var lines = text.Split('\n', StringSplitOptions.RemoveEmptyEntries);

        foreach (var line in lines)
        {
            var trimmedLine = line.Trim();
            // Match numbered items like "1. content" or "1) content" using precompiled regex
            var match = ChatRegexPatterns.NumberedItem.Match(trimmedLine);
            if (match.Success)
            {
                var item = match.Groups[1].Value.Trim();
                if (!string.IsNullOrEmpty(item))
                {
                    items.Add(item);
                }
            }
        }

        Logger.LogDebug($"[GodChatGAgent][ExtractNumberedItems] Extracted {items.Count} numbered items");
        return items;
    }

    /// <summary>
    /// Checks if the text contains a partial suggestions marker using prefix matching
    /// </summary>
    /// <param name="content">Content to check</param>
    /// <returns>True if a partial marker is found, false otherwise</returns>
    private static bool IsPartialSuggestionsMarker(ReadOnlySpan<char> content)
    {
        ReadOnlySpan<char> target = "[SUGGESTIONS]".AsSpan();

        // Check all occurrences of '[' in the content
        int startIndex = 0;
        while (true)
        {
            int index = content.Slice(startIndex).IndexOf('[');
            if (index == -1) break;

            index += startIndex; // Adjust to absolute position
            ReadOnlySpan<char> remaining = content.Slice(index);

            if (target.StartsWith(remaining, StringComparison.OrdinalIgnoreCase) &&
                remaining.Length < target.Length)
            {
                return true;
            }

            startIndex = index + 1;
        }

        return false;
    }
}<|MERGE_RESOLUTION|>--- conflicted
+++ resolved
@@ -1038,14 +1038,7 @@
 
             await ConfirmEvents();
 
-<<<<<<< HEAD
-            var chatManagerGAgent = GrainFactory.GetGrain<IChatManagerGAgent>(State.ChatManagerGuid);
-            var inviterId = await chatManagerGAgent.GetInviterAsync();
-
-            if (inviterId != null && inviterId != Guid.Empty)
-=======
             if (State.ChatManagerGuid != Guid.Empty)
->>>>>>> 9bc79aac
             {
                 var chatManagerGAgent = GrainFactory.GetGrain<IChatManagerGAgent>(State.ChatManagerGuid);
                 var inviterId = await chatManagerGAgent.GetInviterAsync();
