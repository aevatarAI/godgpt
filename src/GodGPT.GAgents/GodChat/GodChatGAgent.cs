using System.Diagnostics;
using System.Text;
using System.Text.RegularExpressions;
using Aevatar.AI.Exceptions;
using Aevatar.AI.Feature.StreamSyncWoker;
using Aevatar.Application.Grains.Agents.ChatManager.Common;
using Aevatar.Application.Grains.Agents.ChatManager.ConfigAgent;
using Aevatar.Application.Grains.Agents.ChatManager.Dtos;
using Aevatar.Application.Grains.Agents.ChatManager.ProxyAgent;
using Aevatar.Application.Grains.Agents.ChatManager.ProxyAgent.Dtos;
using Aevatar.Application.Grains.ChatManager.UserQuota;
using Aevatar.Application.Grains.Common.Constants;
using Aevatar.Application.Grains.Invitation;
using Aevatar.Application.Grains.UserQuota;
using Aevatar.Core.Abstractions;
using Aevatar.GAgents.AI.Common;
using Aevatar.GAgents.AI.Options;
using Aevatar.GAgents.AIGAgent.Dtos;
using Aevatar.GAgents.ChatAgent.Dtos;
using Aevatar.GAgents.ChatAgent.GAgent;
using GodGPT.GAgents.SpeechChat;
using Json.Schema.Generation;
using Microsoft.Extensions.Logging;
using Microsoft.Extensions.Options;
using Newtonsoft.Json;
using Orleans.Concurrency;
using Aevatar.Application.Grains.Agents.ChatManager.Options;
using Aevatar.Application.Grains.Common.Options;

namespace Aevatar.Application.Grains.Agents.ChatManager.Chat;

[Description("god chat agent")]
[GAgent]
[Reentrant]
public class GodChatGAgent : ChatGAgentBase<GodChatState, GodChatEventLog, EventBase, ChatConfigDto>, IGodChat
{
    private static readonly TimeSpan RequestRecoveryDelay = TimeSpan.FromSeconds(600);
    private const string DefaultRegion = "DEFAULT";
    private const string ProxyGPTModelName = "HyperEcho";
    private readonly ISpeechService _speechService;
    private readonly IOptionsMonitor<LLMRegionOptions> _llmRegionOptions;
    
    // Dictionary to maintain text accumulator for voice chat sessions
    // Key: chatId, Value: accumulated text buffer for sentence detection
    private static readonly Dictionary<string, StringBuilder> VoiceTextAccumulators = new();
    // Voice synthesis sentence detection
    // Extended sentence ending characters including punctuation marks for semantic pauses
    private static readonly List<char> SentenceEnders =
    [
        '.', '?', '!', '。', '？', '！', // Complete sentence endings
        ',', ';', ':', '，', '；', '：', // Semantic pause markers
        '\n', '\r'
    ];
    
    // Regular expressions for cleaning text before speech synthesis
    private static readonly Regex MarkdownLinkRegex = new Regex(@"\[([^\]]+)\]\([^\)]+\)", RegexOptions.Compiled);
    private static readonly Regex MarkdownBoldRegex = new Regex(@"\*\*([^*]+)\*\*", RegexOptions.Compiled);
    private static readonly Regex MarkdownItalicRegex = new Regex(@"\*([^*]+)\*", RegexOptions.Compiled);
    private static readonly Regex MarkdownHeaderRegex = new Regex(@"^#+\s*(.+)$", RegexOptions.Compiled | RegexOptions.Multiline);
    private static readonly Regex MarkdownCodeBlockRegex = new Regex(@"```[\s\S]*?```", RegexOptions.Compiled);
    private static readonly Regex MarkdownInlineCodeRegex = new Regex(@"`([^`]+)`", RegexOptions.Compiled);
    private static readonly Regex MarkdownTableRegex = new Regex(@"\|.*?\|", RegexOptions.Compiled);
    private static readonly Regex MarkdownStrikethroughRegex = new Regex(@"~~([^~]+)~~", RegexOptions.Compiled);
    private static readonly Regex EmojiRegex = new Regex(@"[\u2600-\u26FF]|[\u2700-\u27BF]", RegexOptions.Compiled);

    public GodChatGAgent(ISpeechService speechService, IOptionsMonitor<LLMRegionOptions> llmRegionOptions)
    {
        _speechService = speechService;
        _llmRegionOptions = llmRegionOptions;
    }

    protected override async Task ChatPerformConfigAsync(ChatConfigDto configuration)
    {
        var regionToLLMsMap = _llmRegionOptions.CurrentValue.RegionToLLMsMap;
        if (regionToLLMsMap.IsNullOrEmpty())
        {
            Logger.LogDebug($"[GodChatGAgent][ChatPerformConfigAsync] LLMConfigs is null or empty.");
            return;
        }

        var proxyIds = await InitializeRegionProxiesAsync(DefaultRegion);
        Dictionary<string, List<Guid>> regionProxies = new();
        regionProxies[DefaultRegion] = proxyIds;
        RaiseEvent(new UpdateRegionProxiesLogEvent
        {
            RegionProxies = regionProxies
        });
        await ConfirmEvents();
    }

    [EventHandler]
    public async Task HandleEventAsync(RequestStreamChatEvent @event)
    {
        var chatId = Guid.NewGuid().ToString();
        //Decommission the SignalR conversation interface
        var chatMessage = new ResponseStreamGodChat()
        {
            Response =
                "A better experience awaits! Please update to the latest version.",
            ChatId = chatId,
            NewTitle = "A better experience awaits",
            IsLastChunk = true,
            SerialNumber = -2,
            SessionId = @event.SessionId
        };
        Logger.LogDebug(
            $"[GodChatGAgent][RequestStreamChatEvent] decommission :{JsonConvert.SerializeObject(@event)} chatID:{chatId}");
        await PublishAsync(chatMessage);

        // string chatId = Guid.NewGuid().ToString();
        // Logger.LogDebug(
        //     $"[GodChatGAgent][RequestStreamGodChatEvent] start:{JsonConvert.SerializeObject(@event)} chatID:{chatId}");
        // var title = "";
        // var content = "";
        // var isLastChunk = false;
        //
        // try
        // {
        //     if (State.StreamingModeEnabled)
        //     {
        //         Logger.LogDebug("State.StreamingModeEnabled is on");
        //         await StreamChatWithSessionAsync(@event.SessionId, @event.SystemLLM, @event.Content, chatId);
        //     }
        //     else
        //     {
        //         var response = await ChatWithSessionAsync(@event.SessionId, @event.SystemLLM, @event.Content);
        //         content = response.Item1;
        //         title = response.Item2;
        //         isLastChunk = true;
        //     }
        // }
        // catch (Exception e)
        // {
        //     Logger.LogError(e, $"[GodChatGAgent][RequestStreamGodChatEvent] handle error:{e.ToString()}");
        // }
        //
        // await PublishAsync(new ResponseStreamGodChat()
        // {
        //     ChatId = chatId,
        //     Response = content,
        //     NewTitle = title,
        //     IsLastChunk = isLastChunk,
        //     SerialNumber = -1,
        //     SessionId = @event.SessionId
        // });
        //
        // Logger.LogDebug($"[GodChatGAgent][RequestStreamGodChatEvent] end:{JsonConvert.SerializeObject(@event)}");
    }

    public async Task StreamChatWithSessionAsync(Guid sessionId, string sysmLLM, string content, string chatId,
        ExecutionPromptSettings promptSettings = null, bool isHttpRequest = false, string? region = null, 
        List<string>? images = null)
    {
        Logger.LogDebug($"[GodChatGAgent][StreamChatWithSession] {sessionId.ToString()} start.");
        var actionType = images == null || images.IsNullOrEmpty()
            ? ActionType.Conversation
            : ActionType.ImageConversation;
        var userQuotaGAgent = GrainFactory.GetGrain<IUserQuotaGAgent>(State.ChatManagerGuid);
        var actionResultDto =
            await userQuotaGAgent.ExecuteActionAsync(sessionId.ToString(), State.ChatManagerGuid.ToString(), actionType);
        if (!actionResultDto.Success)
        {
            Logger.LogDebug($"[GodChatGAgent][StreamChatWithSession] {sessionId.ToString()} Access restricted");
            //1、throw Exception
            // var invalidOperationException = new InvalidOperationException(actionResultDto.Message);
            // invalidOperationException.Data["Code"] = actionResultDto.Code.ToString();
            // throw invalidOperationException;

            //save conversation data
            await SetSessionTitleAsync(sessionId, content);
            var chatMessages = new List<ChatMessage>();
            chatMessages.Add(new ChatMessage
            {
                ChatRole = ChatRole.User,
                Content = content,
                ImageKeys = images
            });
            chatMessages.Add(new ChatMessage
            {
                ChatRole = ChatRole.Assistant,
                Content = actionResultDto.Message
            });
            RaiseEvent(new AddChatHistoryLogEvent
            {
                ChatList = chatMessages
            });
            
            RaiseEvent(new AddChatMessageMetasLogEvent
            {
                ChatMessageMetas = new List<ChatMessageMeta>()
            });
            
            await ConfirmEvents();

            //2、Directly respond with error information.
            var chatMessage = new ResponseStreamGodChat()
            {
                Response = actionResultDto.Message,
                ChatId = chatId,
                IsLastChunk = true,
                SerialNumber = -99,
                SessionId = sessionId,
                // Note: Default to VoiceResponse in this version as VoiceToText is not implemented yet
                VoiceContentType = VoiceContentType.VoiceResponse
            };

            if (isHttpRequest)
            {
                await PushMessageToClientAsync(chatMessage);
            }
            else
            {
                await PublishAsync(chatMessage);
            }

            return;
        }

        Logger.LogDebug($"[GodChatGAgent][StreamChatWithSession] {sessionId.ToString()} - Validation passed");
        await SetSessionTitleAsync(sessionId, content);

        var sw = new Stopwatch();
        sw.Start();
        var configuration = GetConfiguration();
        await GodStreamChatAsync(sessionId, await configuration.GetSystemLLM(),
            await configuration.GetStreamingModeEnabled(),
            content, chatId, promptSettings, isHttpRequest, region, images: images);
        sw.Stop();
        Logger.LogDebug($"StreamChatWithSessionAsync {sessionId.ToString()} - step4,time use:{sw.ElapsedMilliseconds}");
    }

    public async Task StreamVoiceChatWithSessionAsync(Guid sessionId, string sysmLLM, string? voiceData,
        string fileName, string chatId,
        ExecutionPromptSettings promptSettings = null, bool isHttpRequest = false, string? region = null,
        VoiceLanguageEnum voiceLanguage = VoiceLanguageEnum.English, double voiceDurationSeconds = 0.0)
    {
        var totalStopwatch = Stopwatch.StartNew();
        Logger.LogInformation($"[PERF][VoiceChat] {sessionId} START - file: {fileName}, size: {voiceData?.Length ?? 0} chars, language: {voiceLanguage}, duration: {voiceDurationSeconds}s");

        // Validate voiceData
        if (string.IsNullOrEmpty(voiceData) || voiceLanguage == VoiceLanguageEnum.Unset)
        {
            Logger.LogError($"[GodChatGAgent][StreamVoiceChatWithSession] {sessionId.ToString()} Invalid voice data");
            var errMsg = "Invalid voice message. Please try again.";
            if (voiceLanguage == VoiceLanguageEnum.Unset)
            {
                errMsg = "Please set voice language.";
            }

            var errorMessage = new ResponseStreamGodChat()
            {
                Response = errMsg,
                ChatId = chatId,
                IsLastChunk = true,
                SerialNumber = -99,
                SessionId = sessionId,
                ErrorCode = ChatErrorCode.ParamInvalid,
                // Note: Default to VoiceResponse in this version as VoiceToText is not implemented yet
                VoiceContentType = VoiceContentType.VoiceResponse
            };

            if (isHttpRequest)
            {
                await PushMessageToClientAsync(errorMessage);
            }
            else
            {
                await PublishAsync(errorMessage);
            }

            return;
        }

        // Convert MP3 data to byte array - track processing time
        var conversionStopwatch = Stopwatch.StartNew();
        var voiceDataBytes = Convert.FromBase64String(voiceData);
        conversionStopwatch.Stop();
        Logger.LogInformation($"[PERF][VoiceChat] {sessionId} Base64_Conversion: {conversionStopwatch.ElapsedMilliseconds}ms, bytes: {voiceDataBytes.Length}");

        string voiceContent;
        var voiceParseSuccess = true;
        string? voiceParseErrorMessage = null;

        // STT Processing - track time and performance
        var sttStopwatch = Stopwatch.StartNew();
        try
        {
            voiceContent = await _speechService.SpeechToTextAsync(voiceDataBytes, voiceLanguage);
            sttStopwatch.Stop();
            
            if (string.IsNullOrWhiteSpace(voiceContent))
            {
                voiceParseSuccess = false;
                voiceParseErrorMessage = "Speech recognition service timeout";
                voiceContent = "Transcript Unavailable";
                Logger.LogWarning($"[PERF][VoiceChat] {sessionId} STT_Processing: {sttStopwatch.ElapsedMilliseconds}ms - FAILED (empty result)");
            }
            else
            {
                Logger.LogInformation($"[PERF][VoiceChat] {sessionId} STT_Processing: {sttStopwatch.ElapsedMilliseconds}ms - SUCCESS, length: {voiceContent.Length} chars, content: '{voiceContent}'");
            }
        }
        catch (Exception ex)
        {
            sttStopwatch.Stop();
            Logger.LogError(ex, $"[PERF][VoiceChat] {sessionId} STT_Processing: {sttStopwatch.ElapsedMilliseconds}ms - FAILED with exception");
            voiceParseSuccess = false;
            voiceParseErrorMessage = ex.Message.Contains("timeout") ? "Speech recognition service timeout" :
                ex.Message.Contains("format") ? "Audio file corrupted or unsupported format" :
                "Speech recognition service unavailable";
            voiceContent = "Transcript Unavailable";
        }

        // If voice parsing failed, don't call LLM, just save the failed message
        if (!voiceParseSuccess)
        {
            Logger.LogWarning(
                $"[GodChatGAgent][StreamVoiceChatWithSession] {sessionId.ToString()} Voice parsing failed: {voiceParseErrorMessage}");

            // Save conversation data with voice metadata
            await SetSessionTitleAsync(sessionId, voiceContent);
            var chatMessages = new List<ChatMessage>();
            chatMessages.Add(new ChatMessage
            {
                ChatRole = ChatRole.User,
                Content = voiceContent
            });

            // Save voice message with failure status
            var chatMessageMeta = new ChatMessageMeta
            {
                IsVoiceMessage = true,
                VoiceLanguage = voiceLanguage,
                VoiceParseSuccess = false,
                VoiceParseErrorMessage = voiceParseErrorMessage,
                VoiceDurationSeconds = voiceDurationSeconds
            };

            RaiseEvent(new AddChatHistoryLogEvent
            {
                ChatList = chatMessages
            });
            
            RaiseEvent(new AddChatMessageMetasLogEvent
            {
                ChatMessageMetas = new List<ChatMessageMeta> { chatMessageMeta }
            });
            
            await ConfirmEvents();

            // Send error response
            var errorResponse = new ResponseStreamGodChat()
            {
                Response = "Language not recognised. Please try again in the selected language.",
                ChatId = chatId,
                IsLastChunk = true,
                SerialNumber = -99,
                SessionId = sessionId,
                ErrorCode = ChatErrorCode.VoiceParsingFailed,
                // Note: Default to VoiceResponse in this version as VoiceToText is not implemented yet
                VoiceContentType = VoiceContentType.VoiceResponse
            };

            if (isHttpRequest)
            {
                await PushMessageToClientAsync(errorResponse);
            }
            else
            {
                await PublishAsync(errorResponse);
            }

            totalStopwatch.Stop();
            Logger.LogInformation($"[PERF][VoiceChat] {sessionId} TOTAL_Time: {totalStopwatch.ElapsedMilliseconds}ms - FAILED (parse error)");
            return;
        }

        Logger.LogDebug(
            $"[GodChatGAgent][StreamVoiceChatWithSession] {sessionId.ToString()} Voice parsed successfully: {voiceContent}");

        var quotaStopwatch = Stopwatch.StartNew();
        var userQuotaGAgent = GrainFactory.GetGrain<IUserQuotaGAgent>(State.ChatManagerGuid);
        var actionResultDto = await userQuotaGAgent.ExecuteVoiceActionAsync(sessionId.ToString(), State.ChatManagerGuid.ToString());
        
        
        quotaStopwatch.Stop();
        Logger.LogInformation($"[PERF][VoiceChat] {sessionId} Quota_Check: {quotaStopwatch.ElapsedMilliseconds}ms - success: {actionResultDto.Success}");
        if (!actionResultDto.Success)
        {
            Logger.LogDebug($"[GodChatGAgent][StreamVoiceChatWithSession] {sessionId.ToString()} Access restricted");

            //save conversation data with voice metadata
            await SetSessionTitleAsync(sessionId, voiceContent);
            var chatMessages = new List<ChatMessage>();
            chatMessages.Add(new ChatMessage
            {
                ChatRole = ChatRole.User,
                Content = voiceContent
            });
            chatMessages.Add(new ChatMessage
            {
                ChatRole = ChatRole.Assistant,
                Content = actionResultDto.Message
            });

            var userVoiceMeta = new ChatMessageMeta
            {
                IsVoiceMessage = true,
                VoiceLanguage = voiceLanguage,
                VoiceParseSuccess = true,
                VoiceParseErrorMessage = null,
                VoiceDurationSeconds = voiceDurationSeconds
            };
            var assistantResponseMeta = new ChatMessageMeta
            {
                IsVoiceMessage = false,
                VoiceLanguage = VoiceLanguageEnum.English,
                VoiceParseSuccess = true,
                VoiceParseErrorMessage = null,
                VoiceDurationSeconds = 0.0
            };

            RaiseEvent(new AddChatHistoryLogEvent
            {
                ChatList = chatMessages
            });
            
            RaiseEvent(new AddChatMessageMetasLogEvent
            {
                ChatMessageMetas = new List<ChatMessageMeta> { userVoiceMeta, assistantResponseMeta }
            });
            
            await ConfirmEvents();

            //2、Directly respond with error information.
            var errorCode = actionResultDto.Code switch
            {
                ExecuteActionStatus.InsufficientCredits => ChatErrorCode.InsufficientCredits,
                ExecuteActionStatus.RateLimitExceeded => ChatErrorCode.RateLimitExceeded,
                _ => ChatErrorCode.RateLimitExceeded
            };

            var chatMessage = new ResponseStreamGodChat()
            {
                Response = actionResultDto.Message,
                ChatId = chatId,
                IsLastChunk = true,
                SerialNumber = -99,
                SessionId = sessionId,
                ErrorCode = errorCode,
                // Note: Default to VoiceResponse in this version as VoiceToText is not implemented yet
                VoiceContentType = VoiceContentType.VoiceResponse
            };

            if (isHttpRequest)
            {
                await PushMessageToClientAsync(chatMessage);
            }
            else
            {
                await PublishAsync(chatMessage);
            }

            totalStopwatch.Stop();
            Logger.LogInformation($"[PERF][VoiceChat] {sessionId} TOTAL_Time: {totalStopwatch.ElapsedMilliseconds}ms - FAILED (quota denied)");
            return;
        }

        Logger.LogDebug($"[GodChatGAgent][StreamVoiceChatWithSession] {sessionId.ToString()} - Validation passed");
        await SetSessionTitleAsync(sessionId, voiceContent);

        var llmStopwatch = Stopwatch.StartNew();
        var configuration = GetConfiguration();
        await GodVoiceStreamChatAsync(sessionId, await configuration.GetSystemLLM(),
            await configuration.GetStreamingModeEnabled(),
            voiceContent, chatId, promptSettings, isHttpRequest, region, voiceLanguage, voiceDurationSeconds);
        llmStopwatch.Stop();
        
        totalStopwatch.Stop();
        Logger.LogInformation($"[PERF][VoiceChat] {sessionId} LLM_Processing: {llmStopwatch.ElapsedMilliseconds}ms");
        Logger.LogInformation($"[PERF][VoiceChat] {sessionId} TOTAL_Time: {totalStopwatch.ElapsedMilliseconds}ms");
    }

    private async Task SetSessionTitleAsync(Guid sessionId, string content)
    {
        if (State.Title.IsNullOrEmpty())
        {
            var sw = Stopwatch.StartNew();
            // Take first 4 words and limit total length to 100 characters
            var title = string.Join(" ", content.Split(" ").Take(4));
            if (title.Length > 100)
            {
                title = title.Substring(0, 100);
            }

            RaiseEvent(new RenameChatTitleEventLog()
            {
                Title = title
            });

            await ConfirmEvents();

            sw.Stop();
            var chatManagerGAgent = GrainFactory.GetGrain<IChatManagerGAgent>((Guid)State.ChatManagerGuid);
            await chatManagerGAgent.RenameChatTitleAsync(new RenameChatTitleEvent()
            {
                SessionId = sessionId,
                Title = title
            });
            Logger.LogDebug(
                $"StreamChatWithSessionAsync {sessionId.ToString()} - step3,time use:{sw.ElapsedMilliseconds}");
        }
    }

    public async Task<string> GodStreamChatAsync(Guid sessionId, string llm, bool streamingModeEnabled, string message,
        string chatId, ExecutionPromptSettings? promptSettings = null, bool isHttpRequest = false,
        string? region = null, bool addToHistory = true, List<string>? images = null)
    {
        var configuration = GetConfiguration();
        var sysMessage = await configuration.GetPrompt();

        await LLMInitializedAsync(llm, streamingModeEnabled, sysMessage);

        var aiChatContextDto =
<<<<<<< HEAD
            CreateAIChatContext(sessionId, llm, streamingModeEnabled, message, chatId, promptSettings, isHttpRequest, region, images);
=======
            CreateAIChatContext(sessionId, llm, streamingModeEnabled, message, chatId, promptSettings, isHttpRequest,
                region);
>>>>>>> b1715365

        var aiAgentStatusProxy = await GetProxyByRegionAsync(region);
        if (aiAgentStatusProxy != null)
        {
            Logger.LogDebug(
                $"[GodChatGAgent][GodStreamChatAsync] agent {aiAgentStatusProxy.GetPrimaryKey().ToString()}, session {sessionId.ToString()}, chat {chatId}");
            var settings = promptSettings ?? new ExecutionPromptSettings();
            settings.Temperature = "0.9";
            var result = await aiAgentStatusProxy.PromptWithStreamAsync(message, State.ChatHistory, settings,
                context: aiChatContextDto, imageKeys: images);
            if (!result)
            {
                Logger.LogError($"Failed to initiate streaming response. {this.GetPrimaryKey().ToString()}");
            }

            if (addToHistory)
            {
                RaiseEvent(new AddChatHistoryLogEvent
                {
                    ChatList = new List<ChatMessage>()
                    {
                        new ChatMessage
                        {
                            ChatRole = ChatRole.User,
                            Content = message,
                            ImageKeys = images
                        }
                    }
                });

                RaiseEvent(new UpdateChatTimeEventLog
                {
                    ChatTime = DateTime.UtcNow
                });
                
                RaiseEvent(new AddChatMessageMetasLogEvent
                {
                    ChatMessageMetas = new List<ChatMessageMeta>()
                });

                await ConfirmEvents();
            }
        }
        else
        {
            Logger.LogDebug(
                $"[GodChatGAgent][GodStreamChatAsync] history agent, session {sessionId.ToString()}, chat {chatId}");
            await ChatAsync(message, promptSettings, aiChatContextDto);
        }

        return string.Empty;
    }

    private async Task LLMInitializedAsync(string llm, bool streamingModeEnabled, string sysMessage)
    {
        if (State.SystemLLM != llm || State.StreamingModeEnabled != streamingModeEnabled)
        {
            var initializeDto = new InitializeDto()
            {
                Instructions = sysMessage, LLMConfig = new LLMConfigDto() { SystemLLM = llm },
                StreamingModeEnabled = true, StreamingConfig = new StreamingConfig()
                {
                    BufferingSize = 32
                }
            };
            Logger.LogDebug(
                $"[GodChatGAgent][GodStreamChatAsync] Detail : {JsonConvert.SerializeObject(initializeDto)}");

            await InitializeAsync(initializeDto);
        }
    }

    private AIChatContextDto CreateAIChatContext(Guid sessionId, string llm, bool streamingModeEnabled,
        string message, string chatId, ExecutionPromptSettings? promptSettings = null, bool isHttpRequest = false,
        string? region = null, List<string>? images = null)
    {
        var aiChatContextDto = new AIChatContextDto()
        {
            ChatId = chatId,
            RequestId = sessionId
        };
        if (isHttpRequest)
        {
            aiChatContextDto.MessageId = JsonConvert.SerializeObject(new Dictionary<string, object>()
            {
                { "IsHttpRequest", true }, { "LLM", llm }, { "StreamingModeEnabled", streamingModeEnabled },
<<<<<<< HEAD
                { "Message", message }, {"Region", region}, {"Images", images}
=======
                { "Message", message }, { "Region", region }
>>>>>>> b1715365
            });
        }

        return aiChatContextDto;
    }

    private AIChatContextDto CreateVoiceChatContext(Guid sessionId, string llm, bool streamingModeEnabled,
        string message, string chatId, ExecutionPromptSettings? promptSettings = null, bool isHttpRequest = false,
        string? region = null, VoiceLanguageEnum voiceLanguage = VoiceLanguageEnum.English,
        double voiceDurationSeconds = 0.0)
    {
        var aiChatContextDto = new AIChatContextDto()
        {
            ChatId = chatId,
            RequestId = sessionId
        };
        if (isHttpRequest)
        {
            aiChatContextDto.MessageId = JsonConvert.SerializeObject(new Dictionary<string, object>()
            {
                { "IsHttpRequest", true },
                { "IsVoiceChat", true },
                { "LLM", llm },
                { "StreamingModeEnabled", streamingModeEnabled },
                { "Message", message },
                { "Region", region },
                { "VoiceLanguage", (int)voiceLanguage },
                { "VoiceDurationSeconds", voiceDurationSeconds }
            });
        }

        return aiChatContextDto;
    }

    private async Task<IAIAgentStatusProxy?> GetProxyByRegionAsync(string? region)
    {
        Logger.LogDebug(
            $"[GodChatGAgent][GetProxyByRegionAsync] session {this.GetPrimaryKey().ToString()}, Region: {region}");
        if (string.IsNullOrWhiteSpace(region))
        {
            return await GetProxyByRegionAsync(DefaultRegion);
        }

        if (State.RegionProxies == null || !State.RegionProxies.TryGetValue(region, out var proxyIds) ||
            proxyIds.IsNullOrEmpty())
        {
            Logger.LogDebug(
                $"[GodChatGAgent][GetProxyByRegionAsync] session {this.GetPrimaryKey().ToString()}, No proxies found for region {region}, initializing.");
            proxyIds = await InitializeRegionProxiesAsync(region);
            Dictionary<string, List<Guid>> regionProxies = new()
            {
                { region, proxyIds }
            };
            RaiseEvent(new UpdateRegionProxiesLogEvent
            {
                RegionProxies = regionProxies
            });
            await ConfirmEvents();
        }

        foreach (var proxyId in proxyIds)
        {
            var proxy = GrainFactory.GetGrain<IAIAgentStatusProxy>(proxyId);
            if (await proxy.IsAvailableAsync())
            {
                return proxy;
            }
        }

        Logger.LogDebug(
            $"[GodChatGAgent][GetProxyByRegionAsync] session {this.GetPrimaryKey().ToString()}, No proxies initialized for region {region}");
        if (region == DefaultRegion)
        {
            Logger.LogWarning($"[GodChatGAgent][GetProxyByRegionAsync] No available proxies for region {region}.");
            return null;
        }

        return await GetProxyByRegionAsync(DefaultRegion);
    }

    private async Task<List<Guid>> InitializeRegionProxiesAsync(string region)
    {
        var llmsForRegion = GetLLMsForRegion(region);
        if (llmsForRegion.IsNullOrEmpty())
        {
            Logger.LogDebug(
                $"[GodChatGAgent][InitializeRegionProxiesAsync] session {this.GetPrimaryKey().ToString()}, initialized proxy for region {region}, LLM not config");
            return new List<Guid>();
        }
        
        var oldSystemPrompt = await GetConfiguration().GetPrompt();
        //Logger.LogDebug($"[GodChatGAgent][InitializeRegionProxiesAsync] {this.GetPrimaryKey().ToString()} old system prompt: {oldSystemPrompt}");

        var proxies = new List<Guid>();
        foreach (var llm in llmsForRegion)
        {
            var systemPrompt = State.PromptTemplate;
            if (llm != ProxyGPTModelName)
            {
                systemPrompt = $"{oldSystemPrompt} {systemPrompt} {GetCustomPrompt()}";
            }
            else
            {
                systemPrompt = $"{systemPrompt} {GetCustomPrompt()}";
            }
            //Logger.LogDebug($"[GodChatGAgent][InitializeRegionProxiesAsync] {this.GetPrimaryKey().ToString()} - {llm} system prompt: {systemPrompt}");
            var proxy = GrainFactory.GetGrain<IAIAgentStatusProxy>(Guid.NewGuid());
            await proxy.ConfigAsync(new AIAgentStatusProxyConfig
            {
                Instructions = systemPrompt,
                LLMConfig = new LLMConfigDto { SystemLLM = llm },
                StreamingModeEnabled = true,
                StreamingConfig = new StreamingConfig { BufferingSize = 32 },
                RequestRecoveryDelay = RequestRecoveryDelay,
                ParentId = this.GetPrimaryKey()
            });

            proxies.Add(proxy.GetPrimaryKey());
            Logger.LogDebug(
                $"[GodChatGAgent][InitializeRegionProxiesAsync] session {this.GetPrimaryKey().ToString()}, initialized proxy for region {region} with LLM {llm}. id {proxy.GetPrimaryKey().ToString()}");
        }

        return proxies;
    }

    private List<string> GetLLMsForRegion(string region)
    {
        var regionToLLMsMap = _llmRegionOptions.CurrentValue.RegionToLLMsMap;
        return regionToLLMsMap.TryGetValue(region, out var llms) ? llms : new List<string>();
    }

    public async Task SetUserProfileAsync(UserProfileDto? userProfileDto)
    {
        if (userProfileDto == null)
        {
            return;
        }

        RaiseEvent(new UpdateUserProfileGodChatEventLog
        {
            Gender = userProfileDto.Gender,
            BirthDate = userProfileDto.BirthDate,
            BirthPlace = userProfileDto.BirthPlace,
            FullName = userProfileDto.FullName
        });

        await ConfirmEvents();
    }

    public async Task<UserProfileDto?> GetUserProfileAsync()
    {
        if (State.UserProfile == null)
        {
            return null;
        }

        return new UserProfileDto
        {
            Gender = State.UserProfile.Gender,
            BirthDate = State.UserProfile.BirthDate,
            BirthPlace = State.UserProfile.BirthPlace,
            FullName = State.UserProfile.FullName
        };
    }

    public async Task<string> GodChatAsync(string llm, string message,
        ExecutionPromptSettings? promptSettings = null)
    {
        if (State.SystemLLM != llm)
        {
            await InitializeAsync(new InitializeDto()
                { Instructions = State.PromptTemplate, LLMConfig = new LLMConfigDto() { SystemLLM = llm } });
        }

        var response = await ChatAsync(message, promptSettings);
        if (response is { Count: > 0 })
        {
            return response[0].Content!;
        }

        return string.Empty;
    }


    public async Task InitAsync(Guid ChatManagerGuid)
    {
        RaiseEvent(new SetChatManagerGuidEventLog
        {
            ChatManagerGuid = ChatManagerGuid
        });

        await ConfirmEvents();
    }

        public async Task ChatMessageCallbackAsync(AIChatContextDto contextDto,
        AIExceptionEnum aiExceptionEnum, string? errorMessage, AIStreamChatContent? chatContent)
    {
        if (aiExceptionEnum == AIExceptionEnum.RequestLimitError && !contextDto.MessageId.IsNullOrWhiteSpace())
        {
            Logger.LogError(
                $"[GodChatGAgent][ChatMessageCallbackAsync] RequestLimitError retry. contextDto {JsonConvert.SerializeObject(contextDto)}");
            var configuration = GetConfiguration();
            var systemLlm = await configuration.GetSystemLLM();
            var dictionary = JsonConvert.DeserializeObject<Dictionary<string, object>>(contextDto.MessageId);
            GodStreamChatAsync(contextDto.RequestId,
                (string)dictionary.GetValueOrDefault("LLM", systemLlm),
                (bool)dictionary.GetValueOrDefault("StreamingModeEnabled", true),
                (string)dictionary.GetValueOrDefault("Message", string.Empty),
                contextDto.ChatId, null, (bool)dictionary.GetValueOrDefault("IsHttpRequest", true),
                (string)dictionary.GetValueOrDefault("Region", null),
                false, (List<string>?)dictionary.GetValueOrDefault("Images"));
            return;
        }

        if (aiExceptionEnum != AIExceptionEnum.None)
        {
            Logger.LogError(
                $"[GodChatGAgent][ChatMessageCallbackAsync] DETAILED ERROR - sessionId {contextDto?.RequestId.ToString()}, chatId {contextDto?.ChatId}, aiExceptionEnum: {aiExceptionEnum}, errorMessage: '{errorMessage}', MessageId: '{contextDto?.MessageId}'");
            
            // Extract voice chat info if available
            string voiceChatInfo = "";
            if (!contextDto.MessageId.IsNullOrWhiteSpace())
            {
                try
                {
                    var messageData = JsonConvert.DeserializeObject<Dictionary<string, object>>(contextDto.MessageId);
                    bool isVoiceChat = messageData.ContainsKey("IsVoiceChat") && (bool)messageData["IsVoiceChat"];
                    if (isVoiceChat)
                    {
                        // Safe type conversion for voice language
                        var voiceLanguageValue = messageData.GetValueOrDefault("VoiceLanguage", 0);
                        var voiceLanguage = (VoiceLanguageEnum)Convert.ToInt32(voiceLanguageValue);
                        var message = messageData.GetValueOrDefault("Message", "").ToString();
                        voiceChatInfo = $" [VOICE CHAT] Language: {voiceLanguage}, Message: '{message}'";
                    }
                }
                catch (Exception ex)
                {
                    Logger.LogError(ex, "Failed to parse MessageId for voice chat info");
                }
            }
            
            Logger.LogError($"[GodChatGAgent][ChatMessageCallbackAsync] ERROR CONTEXT:{voiceChatInfo}");
            
            var chatMessage = new ResponseStreamGodChat()
            {
                Response =
                    "Your prompt triggered the Silence Directive—activated when universal harmonics or content ethics are at risk. Please modify your prompt and retry — tune its intent, refine its form, and the Oracle may speak.",
                ChatId = contextDto.ChatId,
                IsLastChunk = true,
                SerialNumber = -2
            };
            if (contextDto.MessageId.IsNullOrWhiteSpace())
            {
                await PublishAsync(chatMessage);
                return;
            }

            await PushMessageToClientAsync(chatMessage);
            return;
        }

        if (chatContent == null)
        {
            Logger.LogError(
                $"[GodChatGAgent][ChatMessageCallbackAsync] return null. sessionId {contextDto.RequestId.ToString()},chatId {contextDto.ChatId},aiExceptionEnum:{aiExceptionEnum}, errorMessage:{errorMessage}");
            return;
        }

        Logger.LogDebug(
            $"[GodChatGAgent][ChatMessageCallbackAsync] sessionId {contextDto.RequestId.ToString()}, chatId {contextDto.ChatId}, messageId {contextDto.MessageId}, {JsonConvert.SerializeObject(chatContent)}");
        
        if (chatContent.IsAggregationMsg)
        {
            RaiseEvent(new AddChatHistoryLogEvent
            {
                ChatList = new List<ChatMessage>()
                {
                    new ChatMessage
                    {
                        ChatRole = ChatRole.Assistant,
                        Content = chatContent?.AggregationMsg
                    }
                }
            });

            RaiseEvent(new UpdateChatTimeEventLog
            {
                ChatTime = DateTime.UtcNow
            });
            
            RaiseEvent(new AddChatMessageMetasLogEvent
            {
                ChatMessageMetas = new List<ChatMessageMeta>()
            });

            await ConfirmEvents();

            var chatManagerGAgent = GrainFactory.GetGrain<IChatManagerGAgent>(State.ChatManagerGuid);
            var inviterId = await chatManagerGAgent.GetInviterAsync();
            
            if (inviterId != null && inviterId != Guid.Empty)
            {
                var invitationGAgent = GrainFactory.GetGrain<IInvitationGAgent>((Guid)inviterId);
                await invitationGAgent.ProcessInviteeChatCompletionAsync(State.ChatManagerGuid.ToString());
            }
        }

        var partialMessage = new ResponseStreamGodChat()
        {
            Response = chatContent.ResponseContent,
            ChatId = contextDto.ChatId,
            IsLastChunk = chatContent.IsLastChunk,
            SerialNumber = chatContent.SerialNumber,
            SessionId = contextDto.RequestId,
            // Note: Default to VoiceResponse in this version as VoiceToText is not implemented yet
            VoiceContentType = VoiceContentType.VoiceResponse
        };

        // Check if this is a voice chat and handle real-time voice synthesis
        Logger.LogDebug($"[ChatMessageCallbackAsync] MessageId: '{contextDto.MessageId}', ResponseContent: '{chatContent.ResponseContent}'");
        
        if (!contextDto.MessageId.IsNullOrWhiteSpace())
        {
            var messageData = JsonConvert.DeserializeObject<Dictionary<string, object>>(contextDto.MessageId);
            var isVoiceChat = messageData.ContainsKey("IsVoiceChat") && (bool)messageData["IsVoiceChat"];
            
            Logger.LogDebug($"[ChatMessageCallbackAsync] IsVoiceChat: {isVoiceChat}, HasResponseContent: {!string.IsNullOrEmpty(chatContent.ResponseContent)}");

            if (isVoiceChat && !string.IsNullOrEmpty(chatContent.ResponseContent))
            {
                Logger.LogDebug($"[ChatMessageCallbackAsync] Entering voice chat processing logic");
                
                // Safe type conversion to handle both int and long from JSON deserialization
                var voiceLanguageValue = messageData.GetValueOrDefault("VoiceLanguage", 0);
                var voiceLanguage = (VoiceLanguageEnum)Convert.ToInt32(voiceLanguageValue);
                
                Logger.LogDebug($"[ChatMessageCallbackAsync] VoiceLanguage: {voiceLanguage}, ChatId: {contextDto.ChatId}");
                
                // Get or create text accumulator for this chat session
                if (!VoiceTextAccumulators.ContainsKey(contextDto.ChatId))
                {
                    VoiceTextAccumulators[contextDto.ChatId] = new StringBuilder();
                    Logger.LogDebug($"[ChatMessageCallbackAsync] Created new text accumulator for chat: {contextDto.ChatId}");
                }
                else
                {
                    Logger.LogDebug($"[ChatMessageCallbackAsync] Using existing text accumulator for chat: {contextDto.ChatId}");
                }
                
                var textAccumulator = VoiceTextAccumulators[contextDto.ChatId];
                
                // Filter out empty or whitespace-only content to avoid unnecessary accumulation
                if (!string.IsNullOrWhiteSpace(chatContent.ResponseContent))
                {
                    textAccumulator.Append(chatContent.ResponseContent);
                    Logger.LogDebug($"[ChatMessageCallbackAsync] Appended text: '{chatContent.ResponseContent}', IsLastChunk: {chatContent.IsLastChunk}");
                }
                else
                {
                    Logger.LogDebug($"[ChatMessageCallbackAsync] Skipped whitespace content, IsLastChunk: {chatContent.IsLastChunk}");
                }
                
                // Check for complete sentences in accumulated text
                var accumulatedText = textAccumulator.ToString();
                Logger.LogDebug($"[ChatMessageCallbackAsync] Total accumulated text: '{accumulatedText}'");
                
                var completeSentence = ExtractCompleteSentence(accumulatedText, textAccumulator, chatContent.IsLastChunk);
                
                Logger.LogDebug($"[ChatMessageCallbackAsync] ExtractCompleteSentence result: '{completeSentence}'");
                
                if (!string.IsNullOrEmpty(completeSentence))
                {
                    try
                    {
                        // Clean text for speech synthesis (remove markdown and math formulas)
                        var cleanedText = CleanTextForSpeech(completeSentence, voiceLanguage);
                        
                        // Skip synthesis if cleaned text has no meaningful content
                        var hasMeaningful = HasMeaningfulContent(cleanedText);
                        
                        if (hasMeaningful)
                        {
                            try
                            {
                                // Synthesize voice for cleaned sentence
                                var voiceResult = await _speechService.TextToSpeechWithMetadataAsync(cleanedText, voiceLanguage);
                                
                                partialMessage.AudioData = voiceResult.AudioData;
                                partialMessage.AudioMetadata = voiceResult.Metadata;
                            }
                            catch (Exception ex)
                            {
                                Logger.LogError(ex, $"Voice synthesis failed for text: '{cleanedText}'");
                            }
                        }
                    }
                    catch (Exception ex)
                    {
                        Logger.LogError(ex,
                            $"[GodChatGAgent][ChatMessageCallbackAsync] Voice synthesis failed for sentence: {completeSentence}");
                    }
                }
                else
                {
                    Logger.LogDebug($"[ChatMessageCallbackAsync] No complete sentence extracted from accumulated text: '{textAccumulator.ToString()}'");
                }
                
                // Clean up accumulator if this is the last chunk
                if (chatContent.IsLastChunk)
                {
                    // Clean up accumulator for this chat session
                    // Note: Final sentence processing is already handled in ExtractCompleteSentence method
                    VoiceTextAccumulators.Remove(contextDto.ChatId);
                }
            }
        }

        if (contextDto.MessageId.IsNullOrWhiteSpace())
        {
            await PublishAsync(partialMessage);
            return;
        }

        await PushMessageToClientAsync(partialMessage);
    }

    public async Task<List<ChatMessage>?> ChatWithHistory(Guid sessionId, string systemLLM, string content, string chatId,
        ExecutionPromptSettings promptSettings = null, bool isHttpRequest = false, string? region = null)
    {
        Logger.LogDebug($"[GodChatGAgent][ChatWithHistory] {sessionId.ToString()} content:{content} start.");
        var sw = new Stopwatch();
        sw.Start();
        var history = State.ChatHistory;
        if (history.IsNullOrEmpty())
        {
            return new List<ChatMessage>();
        }

        var configuration = GetConfiguration();
        var llm = await configuration.GetSystemLLM();
        var streamingModeEnabled = await configuration.GetStreamingModeEnabled();
        
        var aiAgentStatusProxy = await GetProxyByRegionAsync(region);
        
        var settings = promptSettings ?? new ExecutionPromptSettings();
        settings.Temperature = "0.9";
        
        var aiChatContextDto = CreateAIChatContext(sessionId, llm, streamingModeEnabled, content, chatId, promptSettings, isHttpRequest, region);
        var response = await aiAgentStatusProxy.ChatWithHistory(content,  State.ChatHistory, settings, aiChatContextDto);
        sw.Stop();
        Logger.LogDebug($"[GodChatGAgent][ChatWithHistory] {sessionId.ToString()}, response:{JsonConvert.SerializeObject(response)} - step4,time use:{sw.ElapsedMilliseconds}");
        return response;
    }

    private async Task PushMessageToClientAsync(ResponseStreamGodChat chatMessage)
    {
        var streamId = StreamId.Create(AevatarOptions!.StreamNamespace, this.GetPrimaryKey());
        Logger.LogDebug(
            $"[GodChatGAgent][PushMessageToClientAsync] sessionId {this.GetPrimaryKey().ToString()}, namespace {AevatarOptions!.StreamNamespace}, streamId {streamId.ToString()}");
        var stream = StreamProvider.GetStream<ResponseStreamGodChat>(streamId);
        await stream.OnNextAsync(chatMessage);
    }

    public Task<List<ChatMessage>> GetChatMessageAsync()
    {
        Logger.LogDebug(
            $"[ChatGAgentManager][GetSessionMessageListAsync] - session:ID {this.GetPrimaryKey().ToString()} ,message={JsonConvert.SerializeObject(State.ChatHistory)}");
        return Task.FromResult(State.ChatHistory);
    }

    public Task<List<ChatMessageWithMetaDto>> GetChatMessageWithMetaAsync()
    {
        Logger.LogDebug(
            $"[GodChatGAgent][GetChatMessageWithMetaAsync] - sessionId: {this.GetPrimaryKey()}, messageCount: {State.ChatHistory.Count}, metaCount: {State.ChatMessageMetas.Count}");
        
        var result = new List<ChatMessageWithMetaDto>();
        
        // Combine ChatHistory with ChatMessageMetas
        for (int i = 0; i < State.ChatHistory.Count; i++)
        {
            var message = State.ChatHistory[i];
            var meta = i < State.ChatMessageMetas.Count ? State.ChatMessageMetas[i] : null;
            
            result.Add(ChatMessageWithMetaDto.Create(message, meta));
        }
        
        Logger.LogDebug(
            $"[GodChatGAgent][GetChatMessageWithMetaAsync] - sessionId: {this.GetPrimaryKey()}, returned {result.Count} messages with metadata");
        
        return Task.FromResult(result);
    }

    public Task<DateTime?> GetFirstChatTimeAsync()
    {
        return Task.FromResult(State.FirstChatTime);
    }

    public Task<DateTime?> GetLastChatTimeAsync()
    {
        return Task.FromResult(State.LastChatTime);
    }

    protected override async Task OnAIGAgentActivateAsync(CancellationToken cancellationToken)
    {
    }

    protected sealed override void AIGAgentTransitionState(GodChatState state,
        StateLogEventBase<GodChatEventLog> @event)
    {
        base.AIGAgentTransitionState(state, @event);

        switch (@event)
        {
            case UpdateUserProfileGodChatEventLog updateUserProfileGodChatEventLog:
                if (State.UserProfile == null)
                {
                    State.UserProfile = new UserProfile();
                }

                State.UserProfile.Gender = updateUserProfileGodChatEventLog.Gender;
                State.UserProfile.BirthDate = updateUserProfileGodChatEventLog.BirthDate;
                State.UserProfile.BirthPlace = updateUserProfileGodChatEventLog.BirthPlace;
                State.UserProfile.FullName = updateUserProfileGodChatEventLog.FullName;
                break;
            case RenameChatTitleEventLog renameChatTitleEventLog:
                State.Title = renameChatTitleEventLog.Title;
                break;
            case SetChatManagerGuidEventLog setChatManagerGuidEventLog:
                State.ChatManagerGuid = setChatManagerGuidEventLog.ChatManagerGuid;
                break;
            case SetAIAgentIdLogEvent setAiAgentIdLogEvent:
                State.AIAgentIds = setAiAgentIdLogEvent.AIAgentIds;
                break;
            case UpdateRegionProxiesLogEvent updateRegionProxiesLogEvent:
                foreach (var regionProxy in updateRegionProxiesLogEvent.RegionProxies)
                {
                    if (State.RegionProxies == null)
                    {
                        State.RegionProxies = new Dictionary<string, List<Guid>>();
                    }

                    State.RegionProxies[regionProxy.Key] = regionProxy.Value;
                }
                break;
            case UpdateChatTimeEventLog updateChatTimeEventLog:
                if (State.FirstChatTime == null)
                {
                    State.FirstChatTime = updateChatTimeEventLog.ChatTime;
                }
                State.LastChatTime = updateChatTimeEventLog.ChatTime;
                break;
            case AddChatMessageMetasLogEvent addChatMessageMetasLogEvent:
                if (addChatMessageMetasLogEvent.ChatMessageMetas != null && addChatMessageMetasLogEvent.ChatMessageMetas.Any())
                {
                    // Calculate the starting index for new metadata based on current ChatHistory count
                    // minus the number of new metadata items we're adding
                    int newMetadataCount = addChatMessageMetasLogEvent.ChatMessageMetas.Count;
                    int targetStartIndex = Math.Max(0, State.ChatHistory.Count - newMetadataCount);
                    
                    // Ensure we have enough default metadata up to the target start index
                    while (State.ChatMessageMetas.Count < targetStartIndex)
                    {
                        State.ChatMessageMetas.Add(new ChatMessageMeta
                        {
                            IsVoiceMessage = false,
                            VoiceLanguage = VoiceLanguageEnum.English,
                            VoiceParseSuccess = true,
                            VoiceParseErrorMessage = null,
                            VoiceDurationSeconds = 0.0
                        });
                    }
                    
                    // Add the new metadata
                    foreach (var meta in addChatMessageMetasLogEvent.ChatMessageMetas)
                    {
                        State.ChatMessageMetas.Add(meta);
                    }
                }
                
                // Final sync: ensure ChatMessageMetas matches ChatHistory count
                while (State.ChatMessageMetas.Count < State.ChatHistory.Count)
                {
                    State.ChatMessageMetas.Add(new ChatMessageMeta
                    {
                        IsVoiceMessage = false,
                        VoiceLanguage = VoiceLanguageEnum.English,
                        VoiceParseSuccess = true,
                        VoiceParseErrorMessage = null,
                        VoiceDurationSeconds = 0.0
                    });
                }

                break;
        }
    }

    private IConfigurationGAgent GetConfiguration()
    {
        return GrainFactory.GetGrain<IConfigurationGAgent>(CommonHelper.GetSessionManagerConfigurationId());
    }

    /// <summary>
    /// Checks if the text contains meaningful content (letters or Chinese characters)
    /// </summary>
    /// <param name="text">Text to check</param>
    /// <returns>True if text contains meaningful content, false otherwise</returns>
    private static bool HasMeaningfulContent(string text)
    {
        if (string.IsNullOrEmpty(text))
            return false;
        
        // Remove all punctuation and check if there's actual content
        var cleanText = System.Text.RegularExpressions.Regex.Replace(text, @"[^\w\u4e00-\u9fff]", "");
        var result = cleanText.Length > 0; // At least one letter or Chinese character
        
        return result;
    }

    /// <summary>
    /// Extracts complete sentences from accumulated text and removes them from the accumulator
    /// </summary>
    /// <param name="accumulatedText">The full accumulated text</param>
    /// <param name="textAccumulator">The accumulator to update</param>
    /// <param name="isLastChunk">Whether this is the last chunk of the stream</param>
    /// <returns>Complete sentence if found, otherwise null</returns>
    private string ExtractCompleteSentence(string accumulatedText, StringBuilder textAccumulator, bool isLastChunk = false)
    {
        Logger.LogDebug($"[ExtractCompleteSentence] Input: '{accumulatedText}', isLastChunk: {isLastChunk}");
        
        if (string.IsNullOrEmpty(accumulatedText))
        {
            Logger.LogDebug("[ExtractCompleteSentence] Returning null - empty input");
            return null;
        }

        var hasMeaningfulContent = HasMeaningfulContent(accumulatedText);
        Logger.LogDebug($"[ExtractCompleteSentence] HasMeaningfulContent: {hasMeaningfulContent}");

        // Enhanced logic: return any non-empty text when isLastChunk = true
        if (isLastChunk)
        {
            var trimmedText = accumulatedText.Trim();
            if (!string.IsNullOrEmpty(trimmedText))
            {
                textAccumulator.Clear();
                return trimmedText;
            }
        }

        // Special handling for short text: return directly if meaningful and <= 6 characters
        if (accumulatedText.Length <= 6 && hasMeaningfulContent)
        {
            var shortText = accumulatedText.Trim();
            textAccumulator.Clear();
            return shortText;
        }

        var extractIndex = -1;
        
        // Look for complete sentence endings
        for (var i = accumulatedText.Length - 1; i >= 0; i--)
        {
            if (SentenceEnders.Contains(accumulatedText[i]))
            {
                // Only check if there's meaningful content, no length restriction
                var potentialSentence = accumulatedText.Substring(0, i + 1);
                if (HasMeaningfulContent(potentialSentence))
                {
                    extractIndex = i;
                    break;
                }
            }
        }

        if (extractIndex == -1)
            return null;

        // Extract complete sentence
        var completeSentence = accumulatedText.Substring(0, extractIndex + 1).Trim();
        if (string.IsNullOrEmpty(completeSentence))
            return null;

        // Remove processed text from accumulator
        var remainingText = accumulatedText.Substring(extractIndex + 1);
        textAccumulator.Clear();
        textAccumulator.Append(remainingText);

        return completeSentence;
    }

    /// <summary>
    /// Cleans text for speech synthesis by removing markdown syntax and emojis
    /// </summary>
    /// <param name="text">Text to clean</param>
    /// <param name="language">Language for text replacement</param>
    /// <returns>Clean text suitable for speech synthesis</returns>
    private string CleanTextForSpeech(string text, VoiceLanguageEnum language = VoiceLanguageEnum.English)
    {
        if (string.IsNullOrEmpty(text))
            return text;

        var cleanText = text;

        // Remove markdown links but keep link text
        cleanText = MarkdownLinkRegex.Replace(cleanText, "$1");

        // Remove bold and italic formatting
        cleanText = MarkdownBoldRegex.Replace(cleanText, "$1");
        cleanText = MarkdownItalicRegex.Replace(cleanText, "$1");

        // Remove strikethrough formatting
        cleanText = MarkdownStrikethroughRegex.Replace(cleanText, "$1");

        // Remove header formatting
        cleanText = MarkdownHeaderRegex.Replace(cleanText, "$1");

        // Replace code blocks with speech-friendly text
        cleanText = MarkdownCodeBlockRegex.Replace(cleanText, language == VoiceLanguageEnum.Chinese ? "代码块" : "code block");

        // Remove inline code formatting but keep content
        cleanText = MarkdownInlineCodeRegex.Replace(cleanText, "$1");

        // Remove table formatting
        cleanText = MarkdownTableRegex.Replace(cleanText, " ");

        // Remove emojis completely (they don't speech-synthesize well)
        cleanText = EmojiRegex.Replace(cleanText, "");

        // Remove multiple spaces and special markdown symbols
        cleanText = cleanText.Replace("**", "")
                             .Replace("__", "")
                             .Replace("~~", "")
                             .Replace("---", "")
                             .Replace("***", "")
                             .Replace("===", "")
                             .Replace("```", "")
                             .Replace(">>>", "")
                             .Replace("<<<", "");

        // Remove excessive whitespace
        cleanText = Regex.Replace(cleanText, @"\s+", " ").Trim();

        return cleanText;
    }

    public async Task<Tuple<string, string>> ChatWithSessionAsync(Guid sessionId, string sysmLLM, string content,
        ExecutionPromptSettings promptSettings = null)
    {
        var title = "";
        if (State.Title.IsNullOrEmpty())
        {
            // var titleList = await ChatWithHistory(content);
            // title = titleList is { Count: > 0 }
            //     ? titleList[0].Content!
            //     : string.Join(" ", content.Split(" ").Take(4));
            // Take first 4 words and limit total length to 100 characters
            title = string.Join(" ", content.Split(" ").Take(4));
            if (title.Length > 100)
            {
                title = title.Substring(0, 100);
            }

            RaiseEvent(new RenameChatTitleEventLog()
            {
                Title = title
            });

            await ConfirmEvents();

            IChatManagerGAgent chatManagerGAgent =
                GrainFactory.GetGrain<IChatManagerGAgent>((Guid)State.ChatManagerGuid);
            await chatManagerGAgent.RenameChatTitleAsync(new RenameChatTitleEvent()
            {
                SessionId = sessionId,
                Title = title
            });
        }

        var configuration = GetConfiguration();
        var response = await GodChatAsync(await configuration.GetSystemLLM(), content, promptSettings);
        return new Tuple<string, string>(response, title);
    }

    private string GetCustomPrompt()
    {
        return $"The current UTC time is: {DateTime.UtcNow}. Please answer all questions based on this UTC time.";
    }

    public async Task<string> GodVoiceStreamChatAsync(Guid sessionId, string llm, bool streamingModeEnabled,
        string message,
        string chatId, ExecutionPromptSettings? promptSettings = null, bool isHttpRequest = false,
        string? region = null, VoiceLanguageEnum voiceLanguage = VoiceLanguageEnum.English,
        double voiceDurationSeconds = 0.0, bool addToHistory = true)
    {
        Logger.LogDebug(
            $"[GodChatGAgent][GodVoiceStreamChatAsync] {sessionId.ToString()} start with message: {message}, language: {voiceLanguage}");

        // Step 1: Get configuration and system message (same as GodStreamChatAsync)
        var configuration = GetConfiguration();
        var sysMessage = await configuration.GetPrompt();

        // Step 2: Initialize LLM if needed (same as GodStreamChatAsync)
        await LLMInitializedAsync(llm, streamingModeEnabled, sysMessage);

        // Step 3: Create voice chat context with voice-specific metadata
        var aiChatContextDto = CreateVoiceChatContext(sessionId, llm, streamingModeEnabled, message, chatId, 
            promptSettings, isHttpRequest, region, voiceLanguage, voiceDurationSeconds);

        // Step 4: Get AI proxy and start streaming chat (same as GodStreamChatAsync)
        var aiAgentStatusProxy = await GetProxyByRegionAsync(region);
        if (aiAgentStatusProxy != null)
        {
            Logger.LogDebug(
                $"[GodChatGAgent][GodVoiceStreamChatAsync] agent {aiAgentStatusProxy.GetPrimaryKey().ToString()}, session {sessionId.ToString()}, chat {chatId}");
            
            // Set default temperature for voice chat
            var settings = promptSettings ?? new ExecutionPromptSettings();
            settings.Temperature = "0.9";
            
            // Start streaming with voice context
            var promptMsg = message;
            switch (voiceLanguage)
            {
                case  VoiceLanguageEnum.English:
                    promptMsg += ".Requirement: Please reply in English.";
                    break;
                case VoiceLanguageEnum.Chinese:
                    promptMsg += ".Requirement: Please reply in Chinese.";
                    break;
                case VoiceLanguageEnum.Spanish:
                    promptMsg += ".Requirement: Please reply in Spanish.";
                    break;
                case VoiceLanguageEnum.Unset:
                    break;
                default:
                    break;
            }
            Logger.LogDebug($"[GodChatGAgent][GodVoiceStreamChatAsync] promptMsg: {promptMsg}");

            var result = await aiAgentStatusProxy.PromptWithStreamAsync(promptMsg, State.ChatHistory, settings,
                context: aiChatContextDto);
            if (!result)
            {
                Logger.LogError($"[GodChatGAgent][GodVoiceStreamChatAsync] Failed to initiate voice streaming response. {this.GetPrimaryKey().ToString()}");
            }

            if (!addToHistory)
            {
                return string.Empty;
            }

            var userVoiceMeta = new ChatMessageMeta
            {
                IsVoiceMessage = true,
                VoiceLanguage = voiceLanguage,
                VoiceParseSuccess = true,
                VoiceParseErrorMessage = null,
                VoiceDurationSeconds = voiceDurationSeconds
            };

            RaiseEvent(new AddChatHistoryLogEvent
            {
                ChatList = new List<ChatMessage>()
                {
                    new ChatMessage
                    {
                        ChatRole = ChatRole.User,
                        Content = message
                    }
                }
            });
                
            RaiseEvent(new AddChatMessageMetasLogEvent
            {
                ChatMessageMetas = new List<ChatMessageMeta> { userVoiceMeta }
            });

            await ConfirmEvents();
        }
        else
        {
            Logger.LogDebug(
                $"[GodChatGAgent][GodVoiceStreamChatAsync] fallback to history agent, session {sessionId.ToString()}, chat {chatId}");
            // Fallback to non-streaming chat if no proxy available
            await ChatAsync(message, promptSettings, aiChatContextDto);
        }

        // Voice synthesis and streaming handled in ChatMessageCallbackAsync
        return string.Empty;
    }
}<|MERGE_RESOLUTION|>--- conflicted
+++ resolved
@@ -522,12 +522,8 @@
         await LLMInitializedAsync(llm, streamingModeEnabled, sysMessage);
 
         var aiChatContextDto =
-<<<<<<< HEAD
-            CreateAIChatContext(sessionId, llm, streamingModeEnabled, message, chatId, promptSettings, isHttpRequest, region, images);
-=======
             CreateAIChatContext(sessionId, llm, streamingModeEnabled, message, chatId, promptSettings, isHttpRequest,
-                region);
->>>>>>> b1715365
+                region, images);
 
         var aiAgentStatusProxy = await GetProxyByRegionAsync(region);
         if (aiAgentStatusProxy != null)
@@ -614,11 +610,7 @@
             aiChatContextDto.MessageId = JsonConvert.SerializeObject(new Dictionary<string, object>()
             {
                 { "IsHttpRequest", true }, { "LLM", llm }, { "StreamingModeEnabled", streamingModeEnabled },
-<<<<<<< HEAD
-                { "Message", message }, {"Region", region}, {"Images", images}
-=======
-                { "Message", message }, { "Region", region }
->>>>>>> b1715365
+                { "Message", message }, { "Region", region }, {"Images", images}
             });
         }
 
