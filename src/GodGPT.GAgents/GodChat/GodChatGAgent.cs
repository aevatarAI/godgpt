--- conflicted
+++ resolved
@@ -1051,17 +1051,7 @@
         {
             // Check for [SUGGESTIONS] marker and partial forms using optimized method
             bool contains_suggestions = streamingContent.Contains("[SUGGESTIONS]", StringComparison.OrdinalIgnoreCase);
-<<<<<<< HEAD
-            bool contains_partial_marker = streamingContent.Contains("[SU", StringComparison.OrdinalIgnoreCase) ||
-                                         streamingContent.Contains("[SUG", StringComparison.OrdinalIgnoreCase) ||
-                                         streamingContent.Contains("[SUGG", StringComparison.OrdinalIgnoreCase) ||
-                                         streamingContent.Contains("[SUGGE", StringComparison.OrdinalIgnoreCase) ||
-                                         streamingContent.Contains("[SUGGES", StringComparison.OrdinalIgnoreCase) ||
-                                         streamingContent.Contains("[SUGGEST", StringComparison.OrdinalIgnoreCase) ||
-                                         streamingContent.Contains("[SUGGESTION", StringComparison.OrdinalIgnoreCase);
-=======
             bool contains_partial_marker = IsPartialSuggestionsMarker(streamingContent.AsSpan());
->>>>>>> 403721ff
             
             // Check for potential marker start (conservative approach)
             bool ends_with_bracket = streamingContent.TrimEnd().EndsWith("[") && streamingContent.Length > 10;
