using System.Diagnostics;
using System.Text;
using System.Text.RegularExpressions;
using Aevatar.AI.Exceptions;
using Aevatar.AI.Feature.StreamSyncWoker;
using Aevatar.Application.Grains.Agents.ChatManager.Common;
using Aevatar.Application.Grains.Agents.ChatManager.ConfigAgent;
using Aevatar.Application.Grains.Agents.ChatManager.Dtos;
using Aevatar.Application.Grains.Agents.ChatManager.ProxyAgent;
using Aevatar.Application.Grains.Agents.ChatManager.ProxyAgent.Dtos;
using Aevatar.Application.Grains.ChatManager.UserQuota;
using Aevatar.Application.Grains.Common.Constants;
using Aevatar.Application.Grains.Invitation;
using Aevatar.Application.Grains.UserQuota;
using Aevatar.Core.Abstractions;
using Aevatar.GAgents.AI.Common;
using Aevatar.GAgents.AI.Options;
using Aevatar.GAgents.AIGAgent.Dtos;
using Aevatar.GAgents.ChatAgent.Dtos;
using Aevatar.GAgents.ChatAgent.GAgent;
using GodGPT.GAgents.SpeechChat;
using Json.Schema.Generation;
using Microsoft.Extensions.Logging;
using Microsoft.Extensions.Options;
using Newtonsoft.Json;
using Orleans.Concurrency;
using Aevatar.Application.Grains.Agents.ChatManager.Options;
using Aevatar.Application.Grains.Common.Options;

namespace Aevatar.Application.Grains.Agents.ChatManager.Chat;

[Description("god chat agent")]
[GAgent]
[Reentrant]
public class GodChatGAgent : ChatGAgentBase<GodChatState, GodChatEventLog, EventBase, ChatConfigDto>, IGodChat
{
    private static readonly TimeSpan RequestRecoveryDelay = TimeSpan.FromSeconds(600);
    private const string DefaultRegion = "DEFAULT";
    private const string ProxyGPTModelName = "HyperEcho";
    private readonly ISpeechService _speechService;
    private readonly IOptionsMonitor<LLMRegionOptions> _llmRegionOptions;
    
    // Dictionary to maintain text accumulator for voice chat sessions
    // Key: chatId, Value: accumulated text buffer for sentence detection
    private static readonly Dictionary<string, StringBuilder> VoiceTextAccumulators = new();
    // Voice synthesis sentence detection
    // Extended sentence ending characters including punctuation marks for semantic pauses
    private static readonly List<char> SentenceEnders =
    [
        '.', '?', '!', '。', '？', '！', // Complete sentence endings
        ',', ';', ':', '，', '；', '：', // Semantic pause markers
        '\n', '\r'
    ];
    
    // Regular expressions for cleaning text before speech synthesis
    private static readonly Regex MarkdownLinkRegex = new Regex(@"\[([^\]]+)\]\([^\)]+\)", RegexOptions.Compiled);
    private static readonly Regex MarkdownBoldRegex = new Regex(@"\*\*([^*]+)\*\*", RegexOptions.Compiled);
    private static readonly Regex MarkdownItalicRegex = new Regex(@"\*([^*]+)\*", RegexOptions.Compiled);
    private static readonly Regex MarkdownHeaderRegex = new Regex(@"^#+\s*(.+)$", RegexOptions.Compiled | RegexOptions.Multiline);
    private static readonly Regex MarkdownCodeBlockRegex = new Regex(@"```[\s\S]*?```", RegexOptions.Compiled);
    private static readonly Regex MarkdownInlineCodeRegex = new Regex(@"`([^`]+)`", RegexOptions.Compiled);
    private static readonly Regex MarkdownTableRegex = new Regex(@"\|.*?\|", RegexOptions.Compiled);
    private static readonly Regex MarkdownStrikethroughRegex = new Regex(@"~~([^~]+)~~", RegexOptions.Compiled);
    private static readonly Regex EmojiRegex = new Regex(@"[\u2600-\u26FF]|[\u2700-\u27BF]", RegexOptions.Compiled);

    public GodChatGAgent(ISpeechService speechService, IOptionsMonitor<LLMRegionOptions> llmRegionOptions)
    {
        _speechService = speechService;
        _llmRegionOptions = llmRegionOptions;
    }

    protected override async Task ChatPerformConfigAsync(ChatConfigDto configuration)
    {
        var regionToLLMsMap = _llmRegionOptions.CurrentValue.RegionToLLMsMap;
        if (regionToLLMsMap.IsNullOrEmpty())
        {
            Logger.LogDebug($"[GodChatGAgent][ChatPerformConfigAsync] LLMConfigs is null or empty.");
            return;
        }

        var proxyIds = await InitializeRegionProxiesAsync(DefaultRegion);
        Dictionary<string, List<Guid>> regionProxies = new();
        regionProxies[DefaultRegion] = proxyIds;
        RaiseEvent(new UpdateRegionProxiesLogEvent
        {
            RegionProxies = regionProxies
        });
        await ConfirmEvents();
    }

    [EventHandler]
    public async Task HandleEventAsync(RequestStreamChatEvent @event)
    {
        var chatId = Guid.NewGuid().ToString();
        //Decommission the SignalR conversation interface
        var chatMessage = new ResponseStreamGodChat()
        {
            Response =
                "A better experience awaits! Please update to the latest version.",
            ChatId = chatId,
            NewTitle = "A better experience awaits",
            IsLastChunk = true,
            SerialNumber = -2,
            SessionId = @event.SessionId
        };
        Logger.LogDebug(
            $"[GodChatGAgent][RequestStreamChatEvent] decommission :{JsonConvert.SerializeObject(@event)} chatID:{chatId}");
        await PublishAsync(chatMessage);

        // string chatId = Guid.NewGuid().ToString();
        // Logger.LogDebug(
        //     $"[GodChatGAgent][RequestStreamGodChatEvent] start:{JsonConvert.SerializeObject(@event)} chatID:{chatId}");
        // var title = "";
        // var content = "";
        // var isLastChunk = false;
        //
        // try
        // {
        //     if (State.StreamingModeEnabled)
        //     {
        //         Logger.LogDebug("State.StreamingModeEnabled is on");
        //         await StreamChatWithSessionAsync(@event.SessionId, @event.SystemLLM, @event.Content, chatId);
        //     }
        //     else
        //     {
        //         var response = await ChatWithSessionAsync(@event.SessionId, @event.SystemLLM, @event.Content);
        //         content = response.Item1;
        //         title = response.Item2;
        //         isLastChunk = true;
        //     }
        // }
        // catch (Exception e)
        // {
        //     Logger.LogError(e, $"[GodChatGAgent][RequestStreamGodChatEvent] handle error:{e.ToString()}");
        // }
        //
        // await PublishAsync(new ResponseStreamGodChat()
        // {
        //     ChatId = chatId,
        //     Response = content,
        //     NewTitle = title,
        //     IsLastChunk = isLastChunk,
        //     SerialNumber = -1,
        //     SessionId = @event.SessionId
        // });
        //
        // Logger.LogDebug($"[GodChatGAgent][RequestStreamGodChatEvent] end:{JsonConvert.SerializeObject(@event)}");
    }

    public async Task StreamChatWithSessionAsync(Guid sessionId, string sysmLLM, string content, string chatId,
        ExecutionPromptSettings promptSettings = null, bool isHttpRequest = false, string? region = null, 
        List<string>? images = null)
    {
        Logger.LogDebug($"[GodChatGAgent][StreamChatWithSession] {sessionId.ToString()} start.");
        var actionType = images == null || images.IsNullOrEmpty()
            ? ActionType.Conversation
            : ActionType.ImageConversation;
        var userQuotaGAgent = GrainFactory.GetGrain<IUserQuotaGAgent>(State.ChatManagerGuid);
        var actionResultDto =
            await userQuotaGAgent.ExecuteActionAsync(sessionId.ToString(), State.ChatManagerGuid.ToString(), actionType);
        if (!actionResultDto.Success)
        {
            Logger.LogDebug($"[GodChatGAgent][StreamChatWithSession] {sessionId.ToString()} Access restricted");
            //1、throw Exception
            // var invalidOperationException = new InvalidOperationException(actionResultDto.Message);
            // invalidOperationException.Data["Code"] = actionResultDto.Code.ToString();
            // throw invalidOperationException;

            //save conversation data
            await SetSessionTitleAsync(sessionId, content);
            var chatMessages = new List<ChatMessage>();
            chatMessages.Add(new ChatMessage
            {
                ChatRole = ChatRole.User,
                Content = content,
                ImageKeys = images
            });
            chatMessages.Add(new ChatMessage
            {
                ChatRole = ChatRole.Assistant,
                Content = actionResultDto.Message
            });
            RaiseEvent(new AddChatHistoryLogEvent
            {
                ChatList = chatMessages
            });
            
            RaiseEvent(new AddChatMessageMetasLogEvent
            {
                ChatMessageMetas = new List<ChatMessageMeta>()
            });
            
            await ConfirmEvents();

            //2、Directly respond with error information.
            var chatMessage = new ResponseStreamGodChat()
            {
                Response = actionResultDto.Message,
                ChatId = chatId,
                IsLastChunk = true,
                SerialNumber = -99,
                SessionId = sessionId,
                // Note: Default to VoiceResponse in this version as VoiceToText is not implemented yet
                VoiceContentType = VoiceContentType.VoiceResponse
            };

            if (isHttpRequest)
            {
                await PushMessageToClientAsync(chatMessage);
            }
            else
            {
                await PublishAsync(chatMessage);
            }

            return;
        }

        Logger.LogDebug($"[GodChatGAgent][StreamChatWithSession] {sessionId.ToString()} - Validation passed");
        await SetSessionTitleAsync(sessionId, content);

        var sw = new Stopwatch();
        sw.Start();
        var configuration = GetConfiguration();
        await GodStreamChatAsync(sessionId, await configuration.GetSystemLLM(),
            await configuration.GetStreamingModeEnabled(),
            content, chatId, promptSettings, isHttpRequest, region, images: images);
        sw.Stop();
        Logger.LogDebug($"StreamChatWithSessionAsync {sessionId.ToString()} - step4,time use:{sw.ElapsedMilliseconds}");
    }

    public async Task StreamVoiceChatWithSessionAsync(Guid sessionId, string sysmLLM, string? voiceData,
        string fileName, string chatId,
        ExecutionPromptSettings promptSettings = null, bool isHttpRequest = false, string? region = null,
        VoiceLanguageEnum voiceLanguage = VoiceLanguageEnum.English, double voiceDurationSeconds = 0.0)
    {
        var totalStopwatch = Stopwatch.StartNew();
        Logger.LogInformation($"[PERF][VoiceChat] {sessionId} START - file: {fileName}, size: {voiceData?.Length ?? 0} chars, language: {voiceLanguage}, duration: {voiceDurationSeconds}s");

        // Validate voiceData
        if (string.IsNullOrEmpty(voiceData) || voiceLanguage == VoiceLanguageEnum.Unset)
        {
            Logger.LogError($"[GodChatGAgent][StreamVoiceChatWithSession] {sessionId.ToString()} Invalid voice data");
            var errMsg = "Invalid voice message. Please try again.";
            if (voiceLanguage == VoiceLanguageEnum.Unset)
            {
                errMsg = "Please set voice language.";
            }

            var errorMessage = new ResponseStreamGodChat()
            {
                Response = errMsg,
                ChatId = chatId,
                IsLastChunk = true,
                SerialNumber = -99,
                SessionId = sessionId,
                ErrorCode = ChatErrorCode.ParamInvalid,
                // Note: Default to VoiceResponse in this version as VoiceToText is not implemented yet
                VoiceContentType = VoiceContentType.VoiceResponse
            };

            if (isHttpRequest)
            {
                await PushMessageToClientAsync(errorMessage);
            }
            else
            {
                await PublishAsync(errorMessage);
            }

            return;
        }

        // Convert MP3 data to byte array - track processing time
        var conversionStopwatch = Stopwatch.StartNew();
        var voiceDataBytes = Convert.FromBase64String(voiceData);
        conversionStopwatch.Stop();
        Logger.LogInformation($"[PERF][VoiceChat] {sessionId} Base64_Conversion: {conversionStopwatch.ElapsedMilliseconds}ms, bytes: {voiceDataBytes.Length}");

        string voiceContent;
        var voiceParseSuccess = true;
        string? voiceParseErrorMessage = null;

        // STT Processing - track time and performance
        var sttStopwatch = Stopwatch.StartNew();
        try
        {
            voiceContent = await _speechService.SpeechToTextAsync(voiceDataBytes, voiceLanguage);
            sttStopwatch.Stop();
            
            if (string.IsNullOrWhiteSpace(voiceContent))
            {
                voiceParseSuccess = false;
                voiceParseErrorMessage = "Speech recognition service timeout";
                voiceContent = "Transcript Unavailable";
                Logger.LogWarning($"[PERF][VoiceChat] {sessionId} STT_Processing: {sttStopwatch.ElapsedMilliseconds}ms - FAILED (empty result)");
            }
            else
            {
                Logger.LogInformation($"[PERF][VoiceChat] {sessionId} STT_Processing: {sttStopwatch.ElapsedMilliseconds}ms - SUCCESS, length: {voiceContent.Length} chars, content: '{voiceContent}'");
            }
        }
        catch (Exception ex)
        {
            sttStopwatch.Stop();
            Logger.LogError(ex, $"[PERF][VoiceChat] {sessionId} STT_Processing: {sttStopwatch.ElapsedMilliseconds}ms - FAILED with exception");
            voiceParseSuccess = false;
            voiceParseErrorMessage = ex.Message.Contains("timeout") ? "Speech recognition service timeout" :
                ex.Message.Contains("format") ? "Audio file corrupted or unsupported format" :
                "Speech recognition service unavailable";
            voiceContent = "Transcript Unavailable";
        }

        // If voice parsing failed, don't call LLM, just save the failed message
        if (!voiceParseSuccess)
        {
            Logger.LogWarning(
                $"[GodChatGAgent][StreamVoiceChatWithSession] {sessionId.ToString()} Voice parsing failed: {voiceParseErrorMessage}");

            // Save conversation data with voice metadata
            await SetSessionTitleAsync(sessionId, voiceContent);
            var chatMessages = new List<ChatMessage>();
            chatMessages.Add(new ChatMessage
            {
                ChatRole = ChatRole.User,
                Content = voiceContent
            });

            // Save voice message with failure status
            var chatMessageMeta = new ChatMessageMeta
            {
                IsVoiceMessage = true,
                VoiceLanguage = voiceLanguage,
                VoiceParseSuccess = false,
                VoiceParseErrorMessage = voiceParseErrorMessage,
                VoiceDurationSeconds = voiceDurationSeconds
            };

            RaiseEvent(new AddChatHistoryLogEvent
            {
                ChatList = chatMessages
            });
            
            RaiseEvent(new AddChatMessageMetasLogEvent
            {
                ChatMessageMetas = new List<ChatMessageMeta> { chatMessageMeta }
            });
            
            await ConfirmEvents();
<<<<<<< HEAD

            // Send error response
            var errorResponse = new ResponseStreamGodChat()
            {
                Response = "Language not recognised. Please try again in the selected language.",
                ChatId = chatId,
                IsLastChunk = true,
                SerialNumber = -99,
                SessionId = sessionId,
                ErrorCode = ChatErrorCode.VoiceParsingFailed,
                // Note: Default to VoiceResponse in this version as VoiceToText is not implemented yet
                VoiceContentType = VoiceContentType.VoiceResponse
            };

            if (isHttpRequest)
            {
                await PushMessageToClientAsync(errorResponse);
            }
            else
            {
                await PublishAsync(errorResponse);
            }

            totalStopwatch.Stop();
            Logger.LogInformation($"[PERF][VoiceChat] {sessionId} TOTAL_Time: {totalStopwatch.ElapsedMilliseconds}ms - FAILED (parse error)");
            return;
        }

        Logger.LogDebug(
            $"[GodChatGAgent][StreamVoiceChatWithSession] {sessionId.ToString()} Voice parsed successfully: {voiceContent}");

=======

            // Send error response
            var errorResponse = new ResponseStreamGodChat()
            {
                Response = "Language not recognised. Please try again in the selected language.",
                ChatId = chatId,
                IsLastChunk = true,
                SerialNumber = -99,
                SessionId = sessionId,
                ErrorCode = ChatErrorCode.VoiceParsingFailed,
                // Note: Default to VoiceResponse in this version as VoiceToText is not implemented yet
                VoiceContentType = VoiceContentType.VoiceResponse
            };

            if (isHttpRequest)
            {
                await PushMessageToClientAsync(errorResponse);
            }
            else
            {
                await PublishAsync(errorResponse);
            }

            totalStopwatch.Stop();
            Logger.LogInformation($"[PERF][VoiceChat] {sessionId} TOTAL_Time: {totalStopwatch.ElapsedMilliseconds}ms - FAILED (parse error)");
            return;
        }

        Logger.LogDebug(
            $"[GodChatGAgent][StreamVoiceChatWithSession] {sessionId.ToString()} Voice parsed successfully: {voiceContent}");

        // Send STT result immediately to frontend via VoiceToText message
        var sttResultMessage = new ResponseStreamGodChat()
        {
            Response = voiceContent,  // STT converted text
            ChatId = chatId,
            IsLastChunk = false,
            SerialNumber = 0,  // Mark as first message (STT result)
            SessionId = sessionId,
            VoiceContentType = VoiceContentType.VoiceToText,  // Critical: indicate this is STT result
            ErrorCode = ChatErrorCode.Success,
            NewTitle = string.Empty,
            AudioData = null,  // No audio data for STT result
            AudioMetadata = null
        };

        // Send STT result using the same streaming mechanism
        if (isHttpRequest)
        {
            await PushMessageToClientAsync(sttResultMessage);
        }
        else
        {
            await PublishAsync(sttResultMessage);
        }

        Logger.LogDebug($"[GodChatGAgent][StreamVoiceChatWithSession] {sessionId.ToString()} STT result sent to frontend: '{voiceContent}'");

>>>>>>> d170c24a
        var quotaStopwatch = Stopwatch.StartNew();
        var userQuotaGAgent = GrainFactory.GetGrain<IUserQuotaGAgent>(State.ChatManagerGuid);
        var actionResultDto = await userQuotaGAgent.ExecuteVoiceActionAsync(sessionId.ToString(), State.ChatManagerGuid.ToString());
        
        
        quotaStopwatch.Stop();
        Logger.LogInformation($"[PERF][VoiceChat] {sessionId} Quota_Check: {quotaStopwatch.ElapsedMilliseconds}ms - success: {actionResultDto.Success}");
        if (!actionResultDto.Success)
        {
            Logger.LogDebug($"[GodChatGAgent][StreamVoiceChatWithSession] {sessionId.ToString()} Access restricted");

            //save conversation data with voice metadata
            await SetSessionTitleAsync(sessionId, voiceContent);
            var chatMessages = new List<ChatMessage>();
            chatMessages.Add(new ChatMessage
            {
                ChatRole = ChatRole.User,
                Content = voiceContent
            });
            chatMessages.Add(new ChatMessage
            {
                ChatRole = ChatRole.Assistant,
                Content = actionResultDto.Message
            });

            var userVoiceMeta = new ChatMessageMeta
            {
                IsVoiceMessage = true,
                VoiceLanguage = voiceLanguage,
                VoiceParseSuccess = true,
                VoiceParseErrorMessage = null,
                VoiceDurationSeconds = voiceDurationSeconds
            };
            var assistantResponseMeta = new ChatMessageMeta
            {
                IsVoiceMessage = false,
                VoiceLanguage = VoiceLanguageEnum.English,
                VoiceParseSuccess = true,
                VoiceParseErrorMessage = null,
                VoiceDurationSeconds = 0.0
            };

            RaiseEvent(new AddChatHistoryLogEvent
            {
                ChatList = chatMessages
            });
            
            RaiseEvent(new AddChatMessageMetasLogEvent
            {
                ChatMessageMetas = new List<ChatMessageMeta> { userVoiceMeta, assistantResponseMeta }
            });
            
            await ConfirmEvents();

            //2、Directly respond with error information.
            var errorCode = actionResultDto.Code switch
            {
                ExecuteActionStatus.InsufficientCredits => ChatErrorCode.InsufficientCredits,
                ExecuteActionStatus.RateLimitExceeded => ChatErrorCode.RateLimitExceeded,
                _ => ChatErrorCode.RateLimitExceeded
            };

            var chatMessage = new ResponseStreamGodChat()
            {
                Response = actionResultDto.Message,
                ChatId = chatId,
                IsLastChunk = true,
                SerialNumber = -99,
                SessionId = sessionId,
                ErrorCode = errorCode,
                // Note: Default to VoiceResponse in this version as VoiceToText is not implemented yet
                VoiceContentType = VoiceContentType.VoiceResponse
            };

            if (isHttpRequest)
            {
                await PushMessageToClientAsync(chatMessage);
            }
            else
            {
                await PublishAsync(chatMessage);
            }

            totalStopwatch.Stop();
            Logger.LogInformation($"[PERF][VoiceChat] {sessionId} TOTAL_Time: {totalStopwatch.ElapsedMilliseconds}ms - FAILED (quota denied)");
            return;
        }

        Logger.LogDebug($"[GodChatGAgent][StreamVoiceChatWithSession] {sessionId.ToString()} - Validation passed");
        await SetSessionTitleAsync(sessionId, voiceContent);

        var llmStopwatch = Stopwatch.StartNew();
        var configuration = GetConfiguration();
        await GodVoiceStreamChatAsync(sessionId, await configuration.GetSystemLLM(),
            await configuration.GetStreamingModeEnabled(),
            voiceContent, chatId, promptSettings, isHttpRequest, region, voiceLanguage, voiceDurationSeconds);
        llmStopwatch.Stop();
        
        totalStopwatch.Stop();
        Logger.LogInformation($"[PERF][VoiceChat] {sessionId} LLM_Processing: {llmStopwatch.ElapsedMilliseconds}ms");
        Logger.LogInformation($"[PERF][VoiceChat] {sessionId} TOTAL_Time: {totalStopwatch.ElapsedMilliseconds}ms");
    }

    private async Task SetSessionTitleAsync(Guid sessionId, string content)
    {
        if (State.Title.IsNullOrEmpty())
        {
            var sw = Stopwatch.StartNew();
            // Take first 4 words and limit total length to 100 characters
            var title = string.Join(" ", content.Split(" ").Take(4));
            if (title.Length > 100)
            {
                title = title.Substring(0, 100);
            }

            RaiseEvent(new RenameChatTitleEventLog()
            {
                Title = title
            });

            await ConfirmEvents();

            sw.Stop();
            var chatManagerGAgent = GrainFactory.GetGrain<IChatManagerGAgent>((Guid)State.ChatManagerGuid);
            await chatManagerGAgent.RenameChatTitleAsync(new RenameChatTitleEvent()
            {
                SessionId = sessionId,
                Title = title
            });
            Logger.LogDebug(
                $"StreamChatWithSessionAsync {sessionId.ToString()} - step3,time use:{sw.ElapsedMilliseconds}");
        }
    }

    public async Task<string> GodStreamChatAsync(Guid sessionId, string llm, bool streamingModeEnabled, string message,
        string chatId, ExecutionPromptSettings? promptSettings = null, bool isHttpRequest = false,
        string? region = null, bool addToHistory = true, List<string>? images = null)
    {
        var configuration = GetConfiguration();
        var sysMessage = await configuration.GetPrompt();

        await LLMInitializedAsync(llm, streamingModeEnabled, sysMessage);

        var aiChatContextDto =
            CreateAIChatContext(sessionId, llm, streamingModeEnabled, message, chatId, promptSettings, isHttpRequest,
                region, images);

        var aiAgentStatusProxy = await GetProxyByRegionAsync(region);
        if (aiAgentStatusProxy != null)
        {
            Logger.LogDebug(
                $"[GodChatGAgent][GodStreamChatAsync] agent {aiAgentStatusProxy.GetPrimaryKey().ToString()}, session {sessionId.ToString()}, chat {chatId}");
            var settings = promptSettings ?? new ExecutionPromptSettings();
            settings.Temperature = "0.9";
            var result = await aiAgentStatusProxy.PromptWithStreamAsync(message, State.ChatHistory, settings,
                context: aiChatContextDto, imageKeys: images);
            if (!result)
            {
                Logger.LogError($"Failed to initiate streaming response. {this.GetPrimaryKey().ToString()}");
            }

            if (addToHistory)
            {
                RaiseEvent(new AddChatHistoryLogEvent
                {
                    ChatList = new List<ChatMessage>()
                    {
                        new ChatMessage
                        {
                            ChatRole = ChatRole.User,
                            Content = message,
                            ImageKeys = images
                        }
                    }
                });

                RaiseEvent(new UpdateChatTimeEventLog
                {
                    ChatTime = DateTime.UtcNow
                });
                
                RaiseEvent(new AddChatMessageMetasLogEvent
                {
                    ChatMessageMetas = new List<ChatMessageMeta>()
                });

                await ConfirmEvents();
            }
        }
        else
        {
            Logger.LogDebug(
                $"[GodChatGAgent][GodStreamChatAsync] history agent, session {sessionId.ToString()}, chat {chatId}");
            await ChatAsync(message, promptSettings, aiChatContextDto);
        }

        return string.Empty;
    }

    private async Task LLMInitializedAsync(string llm, bool streamingModeEnabled, string sysMessage)
    {
        if (State.SystemLLM != llm || State.StreamingModeEnabled != streamingModeEnabled)
        {
            var initializeDto = new InitializeDto()
            {
                Instructions = sysMessage, LLMConfig = new LLMConfigDto() { SystemLLM = llm },
                StreamingModeEnabled = true, StreamingConfig = new StreamingConfig()
                {
                    BufferingSize = 32
                }
            };
            Logger.LogDebug(
                $"[GodChatGAgent][GodStreamChatAsync] Detail : {JsonConvert.SerializeObject(initializeDto)}");

            await InitializeAsync(initializeDto);
        }
    }

    private AIChatContextDto CreateAIChatContext(Guid sessionId, string llm, bool streamingModeEnabled,
        string message, string chatId, ExecutionPromptSettings? promptSettings = null, bool isHttpRequest = false,
        string? region = null, List<string>? images = null)
    {
        var aiChatContextDto = new AIChatContextDto()
        {
            ChatId = chatId,
            RequestId = sessionId
        };
        if (isHttpRequest)
        {
            aiChatContextDto.MessageId = JsonConvert.SerializeObject(new Dictionary<string, object>()
            {
                { "IsHttpRequest", true }, { "LLM", llm }, { "StreamingModeEnabled", streamingModeEnabled },
                { "Message", message }, {"Region", region }, {"Images", images}
            });
        }

        return aiChatContextDto;
    }

    private AIChatContextDto CreateVoiceChatContext(Guid sessionId, string llm, bool streamingModeEnabled,
        string message, string chatId, ExecutionPromptSettings? promptSettings = null, bool isHttpRequest = false,
        string? region = null, VoiceLanguageEnum voiceLanguage = VoiceLanguageEnum.English,
        double voiceDurationSeconds = 0.0)
    {
        var aiChatContextDto = new AIChatContextDto()
        {
            ChatId = chatId,
            RequestId = sessionId
        };
        if (isHttpRequest)
        {
            aiChatContextDto.MessageId = JsonConvert.SerializeObject(new Dictionary<string, object>()
            {
                { "IsHttpRequest", true },
                { "IsVoiceChat", true },
                { "LLM", llm },
                { "StreamingModeEnabled", streamingModeEnabled },
                { "Message", message },
                { "Region", region },
                { "VoiceLanguage", (int)voiceLanguage },
                { "VoiceDurationSeconds", voiceDurationSeconds }
            });
        }

        return aiChatContextDto;
    }

    private async Task<IAIAgentStatusProxy?> GetProxyByRegionAsync(string? region)
    {
        Logger.LogDebug(
            $"[GodChatGAgent][GetProxyByRegionAsync] session {this.GetPrimaryKey().ToString()}, Region: {region}");
        if (string.IsNullOrWhiteSpace(region))
        {
            return await GetProxyByRegionAsync(DefaultRegion);
        }

        if (State.RegionProxies == null || !State.RegionProxies.TryGetValue(region, out var proxyIds) ||
            proxyIds.IsNullOrEmpty())
        {
            Logger.LogDebug(
                $"[GodChatGAgent][GetProxyByRegionAsync] session {this.GetPrimaryKey().ToString()}, No proxies found for region {region}, initializing.");
            proxyIds = await InitializeRegionProxiesAsync(region);
            Dictionary<string, List<Guid>> regionProxies = new()
            {
                { region, proxyIds }
            };
            RaiseEvent(new UpdateRegionProxiesLogEvent
            {
                RegionProxies = regionProxies
            });
            await ConfirmEvents();
        }

        foreach (var proxyId in proxyIds)
        {
            var proxy = GrainFactory.GetGrain<IAIAgentStatusProxy>(proxyId);
            if (await proxy.IsAvailableAsync())
            {
                return proxy;
            }
        }

        Logger.LogDebug(
            $"[GodChatGAgent][GetProxyByRegionAsync] session {this.GetPrimaryKey().ToString()}, No proxies initialized for region {region}");
        if (region == DefaultRegion)
        {
            Logger.LogWarning($"[GodChatGAgent][GetProxyByRegionAsync] No available proxies for region {region}.");
            return null;
        }

        return await GetProxyByRegionAsync(DefaultRegion);
    }

    private async Task<List<Guid>> InitializeRegionProxiesAsync(string region)
    {
        var llmsForRegion = GetLLMsForRegion(region);
        if (llmsForRegion.IsNullOrEmpty())
        {
            Logger.LogDebug(
                $"[GodChatGAgent][InitializeRegionProxiesAsync] session {this.GetPrimaryKey().ToString()}, initialized proxy for region {region}, LLM not config");
            return new List<Guid>();
        }
        
        var oldSystemPrompt = await GetConfiguration().GetPrompt();
        //Logger.LogDebug($"[GodChatGAgent][InitializeRegionProxiesAsync] {this.GetPrimaryKey().ToString()} old system prompt: {oldSystemPrompt}");

        var proxies = new List<Guid>();
        foreach (var llm in llmsForRegion)
        {
            var systemPrompt = State.PromptTemplate;
            if (llm != ProxyGPTModelName)
            {
                systemPrompt = $"{oldSystemPrompt} {systemPrompt} {GetCustomPrompt()}";
            }
            else
            {
                systemPrompt = $"{systemPrompt} {GetCustomPrompt()}";
            }
            //Logger.LogDebug($"[GodChatGAgent][InitializeRegionProxiesAsync] {this.GetPrimaryKey().ToString()} - {llm} system prompt: {systemPrompt}");
            var proxy = GrainFactory.GetGrain<IAIAgentStatusProxy>(Guid.NewGuid());
            await proxy.ConfigAsync(new AIAgentStatusProxyConfig
            {
                Instructions = systemPrompt,
                LLMConfig = new LLMConfigDto { SystemLLM = llm },
                StreamingModeEnabled = true,
                StreamingConfig = new StreamingConfig { BufferingSize = 32 },
                RequestRecoveryDelay = RequestRecoveryDelay,
                ParentId = this.GetPrimaryKey()
            });

            proxies.Add(proxy.GetPrimaryKey());
            Logger.LogDebug(
                $"[GodChatGAgent][InitializeRegionProxiesAsync] session {this.GetPrimaryKey().ToString()}, initialized proxy for region {region} with LLM {llm}. id {proxy.GetPrimaryKey().ToString()}");
        }

        return proxies;
    }

    private List<string> GetLLMsForRegion(string region)
    {
        var regionToLLMsMap = _llmRegionOptions.CurrentValue.RegionToLLMsMap;
        return regionToLLMsMap.TryGetValue(region, out var llms) ? llms : new List<string>();
    }

    public async Task SetUserProfileAsync(UserProfileDto? userProfileDto)
    {
        if (userProfileDto == null)
        {
            return;
        }

        RaiseEvent(new UpdateUserProfileGodChatEventLog
        {
            Gender = userProfileDto.Gender,
            BirthDate = userProfileDto.BirthDate,
            BirthPlace = userProfileDto.BirthPlace,
            FullName = userProfileDto.FullName
        });

        await ConfirmEvents();
    }

    public async Task<UserProfileDto?> GetUserProfileAsync()
    {
        if (State.UserProfile == null)
        {
            return null;
        }

        return new UserProfileDto
        {
            Gender = State.UserProfile.Gender,
            BirthDate = State.UserProfile.BirthDate,
            BirthPlace = State.UserProfile.BirthPlace,
            FullName = State.UserProfile.FullName
        };
    }

    public async Task<string> GodChatAsync(string llm, string message,
        ExecutionPromptSettings? promptSettings = null)
    {
        if (State.SystemLLM != llm)
        {
            await InitializeAsync(new InitializeDto()
                { Instructions = State.PromptTemplate, LLMConfig = new LLMConfigDto() { SystemLLM = llm } });
        }

        var response = await ChatAsync(message, promptSettings);
        if (response is { Count: > 0 })
        {
            return response[0].Content!;
        }

        return string.Empty;
    }


    public async Task InitAsync(Guid ChatManagerGuid)
    {
        RaiseEvent(new SetChatManagerGuidEventLog
        {
            ChatManagerGuid = ChatManagerGuid
        });

        await ConfirmEvents();
    }

        public async Task ChatMessageCallbackAsync(AIChatContextDto contextDto,
        AIExceptionEnum aiExceptionEnum, string? errorMessage, AIStreamChatContent? chatContent)
    {
        if (aiExceptionEnum == AIExceptionEnum.RequestLimitError && !contextDto.MessageId.IsNullOrWhiteSpace())
        {
            Logger.LogError(
                $"[GodChatGAgent][ChatMessageCallbackAsync] RequestLimitError retry. contextDto {JsonConvert.SerializeObject(contextDto)}");
            var configuration = GetConfiguration();
            var systemLlm = await configuration.GetSystemLLM();
            var dictionary = JsonConvert.DeserializeObject<Dictionary<string, object>>(contextDto.MessageId);
            
            // Check if this is a voice chat retry to call the appropriate method
            var isVoiceChat = dictionary.ContainsKey("IsVoiceChat") && (bool)dictionary["IsVoiceChat"];
            
            if (isVoiceChat)
            {
                // Voice chat retry: call GodVoiceStreamChatAsync with voice parameters
                var voiceLanguageValue = dictionary.GetValueOrDefault("VoiceLanguage", 0);
                var voiceLanguage = (VoiceLanguageEnum)Convert.ToInt32(voiceLanguageValue);
                var voiceDurationSeconds = Convert.ToDouble(dictionary.GetValueOrDefault("VoiceDurationSeconds", 0.0));
                
                GodVoiceStreamChatAsync(contextDto.RequestId,
                    (string)dictionary.GetValueOrDefault("LLM", systemLlm),
                    (bool)dictionary.GetValueOrDefault("StreamingModeEnabled", true),
                    (string)dictionary.GetValueOrDefault("Message", string.Empty),
                    contextDto.ChatId, null, (bool)dictionary.GetValueOrDefault("IsHttpRequest", true),
                    (string)dictionary.GetValueOrDefault("Region", null),
                    voiceLanguage, voiceDurationSeconds, false);
            }
            else
            {
                // Regular chat retry: call GodStreamChatAsync
                GodStreamChatAsync(contextDto.RequestId,
                    (string)dictionary.GetValueOrDefault("LLM", systemLlm),
                    (bool)dictionary.GetValueOrDefault("StreamingModeEnabled", true),
                    (string)dictionary.GetValueOrDefault("Message", string.Empty),
                    contextDto.ChatId, null, (bool)dictionary.GetValueOrDefault("IsHttpRequest", true),
                    (string)dictionary.GetValueOrDefault("Region", null),
                    false, (List<string>?)dictionary.GetValueOrDefault("Images"));
            }
            
            return;
        }

        if (aiExceptionEnum != AIExceptionEnum.None)
        {
            Logger.LogError(
                $"[GodChatGAgent][ChatMessageCallbackAsync] DETAILED ERROR - sessionId {contextDto?.RequestId.ToString()}, chatId {contextDto?.ChatId}, aiExceptionEnum: {aiExceptionEnum}, errorMessage: '{errorMessage}', MessageId: '{contextDto?.MessageId}'");
            
            // Extract voice chat info if available
            string voiceChatInfo = "";
            if (!contextDto.MessageId.IsNullOrWhiteSpace())
            {
                try
                {
                    var messageData = JsonConvert.DeserializeObject<Dictionary<string, object>>(contextDto.MessageId);
                    bool isVoiceChat = messageData.ContainsKey("IsVoiceChat") && (bool)messageData["IsVoiceChat"];
                    if (isVoiceChat)
                    {
                        // Safe type conversion for voice language
                        var voiceLanguageValue = messageData.GetValueOrDefault("VoiceLanguage", 0);
                        var voiceLanguage = (VoiceLanguageEnum)Convert.ToInt32(voiceLanguageValue);
                        var message = messageData.GetValueOrDefault("Message", "").ToString();
                        voiceChatInfo = $" [VOICE CHAT] Language: {voiceLanguage}, Message: '{message}'";
                    }
                }
                catch (Exception ex)
                {
                    Logger.LogError(ex, "Failed to parse MessageId for voice chat info");
                }
            }
            
            Logger.LogError($"[GodChatGAgent][ChatMessageCallbackAsync] ERROR CONTEXT:{voiceChatInfo}");
            
            var chatMessage = new ResponseStreamGodChat()
            {
                Response =
                    "Your prompt triggered the Silence Directive—activated when universal harmonics or content ethics are at risk. Please modify your prompt and retry — tune its intent, refine its form, and the Oracle may speak.",
                ChatId = contextDto.ChatId,
                IsLastChunk = true,
                SerialNumber = -2
            };
            if (contextDto.MessageId.IsNullOrWhiteSpace())
            {
                await PublishAsync(chatMessage);
                return;
            }

            await PushMessageToClientAsync(chatMessage);
            return;
        }

        if (chatContent == null)
        {
            Logger.LogError(
                $"[GodChatGAgent][ChatMessageCallbackAsync] return null. sessionId {contextDto.RequestId.ToString()},chatId {contextDto.ChatId},aiExceptionEnum:{aiExceptionEnum}, errorMessage:{errorMessage}");
            return;
        }

        Logger.LogDebug(
            $"[GodChatGAgent][ChatMessageCallbackAsync] sessionId {contextDto.RequestId.ToString()}, chatId {contextDto.ChatId}, messageId {contextDto.MessageId}, {JsonConvert.SerializeObject(chatContent)}");
        
        if (chatContent.IsAggregationMsg)
        {
            RaiseEvent(new AddChatHistoryLogEvent
            {
                ChatList = new List<ChatMessage>()
                {
                    new ChatMessage
                    {
                        ChatRole = ChatRole.Assistant,
                        Content = chatContent?.AggregationMsg
                    }
                }
            });

            RaiseEvent(new UpdateChatTimeEventLog
            {
                ChatTime = DateTime.UtcNow
            });
            
            RaiseEvent(new AddChatMessageMetasLogEvent
            {
                ChatMessageMetas = new List<ChatMessageMeta>()
            });

            await ConfirmEvents();

            var chatManagerGAgent = GrainFactory.GetGrain<IChatManagerGAgent>(State.ChatManagerGuid);
            var inviterId = await chatManagerGAgent.GetInviterAsync();
            
            if (inviterId != null && inviterId != Guid.Empty)
            {
                var invitationGAgent = GrainFactory.GetGrain<IInvitationGAgent>((Guid)inviterId);
                await invitationGAgent.ProcessInviteeChatCompletionAsync(State.ChatManagerGuid.ToString());
            }
        }

        var partialMessage = new ResponseStreamGodChat()
        {
            Response = chatContent.ResponseContent,
            ChatId = contextDto.ChatId,
            IsLastChunk = chatContent.IsLastChunk,
            SerialNumber = chatContent.SerialNumber,
            SessionId = contextDto.RequestId,
            // Note: Default to VoiceResponse in this version as VoiceToText is not implemented yet
            VoiceContentType = VoiceContentType.VoiceResponse
        };

        // Check if this is a voice chat and handle real-time voice synthesis
        Logger.LogDebug($"[ChatMessageCallbackAsync] MessageId: '{contextDto.MessageId}', ResponseContent: '{chatContent.ResponseContent}'");
        
        if (!contextDto.MessageId.IsNullOrWhiteSpace())
        {
            var messageData = JsonConvert.DeserializeObject<Dictionary<string, object>>(contextDto.MessageId);
            var isVoiceChat = messageData.ContainsKey("IsVoiceChat") && (bool)messageData["IsVoiceChat"];
            
            Logger.LogDebug($"[ChatMessageCallbackAsync] IsVoiceChat: {isVoiceChat}, HasResponseContent: {!string.IsNullOrEmpty(chatContent.ResponseContent)}");

            if (isVoiceChat && !string.IsNullOrEmpty(chatContent.ResponseContent))
            {
                Logger.LogDebug($"[ChatMessageCallbackAsync] Entering voice chat processing logic");
                
                // Safe type conversion to handle both int and long from JSON deserialization
                var voiceLanguageValue = messageData.GetValueOrDefault("VoiceLanguage", 0);
                var voiceLanguage = (VoiceLanguageEnum)Convert.ToInt32(voiceLanguageValue);
                
                Logger.LogDebug($"[ChatMessageCallbackAsync] VoiceLanguage: {voiceLanguage}, ChatId: {contextDto.ChatId}");
                
                // Get or create text accumulator for this chat session
                if (!VoiceTextAccumulators.ContainsKey(contextDto.ChatId))
                {
                    VoiceTextAccumulators[contextDto.ChatId] = new StringBuilder();
                    Logger.LogDebug($"[ChatMessageCallbackAsync] Created new text accumulator for chat: {contextDto.ChatId}");
                }
                else
                {
                    Logger.LogDebug($"[ChatMessageCallbackAsync] Using existing text accumulator for chat: {contextDto.ChatId}");
                }
                
                var textAccumulator = VoiceTextAccumulators[contextDto.ChatId];
                
                // Filter out empty or whitespace-only content to avoid unnecessary accumulation
                if (!string.IsNullOrWhiteSpace(chatContent.ResponseContent))
                {
                    textAccumulator.Append(chatContent.ResponseContent);
                    Logger.LogDebug($"[ChatMessageCallbackAsync] Appended text: '{chatContent.ResponseContent}', IsLastChunk: {chatContent.IsLastChunk}");
                }
                else
                {
                    Logger.LogDebug($"[ChatMessageCallbackAsync] Skipped whitespace content, IsLastChunk: {chatContent.IsLastChunk}");
                }
                
                // Check for complete sentences in accumulated text
                var accumulatedText = textAccumulator.ToString();
                Logger.LogDebug($"[ChatMessageCallbackAsync] Total accumulated text: '{accumulatedText}'");
                
                var completeSentence = ExtractCompleteSentence(accumulatedText, textAccumulator, chatContent.IsLastChunk);
                
                Logger.LogDebug($"[ChatMessageCallbackAsync] ExtractCompleteSentence result: '{completeSentence}'");
                
                if (!string.IsNullOrEmpty(completeSentence))
                {
                    try
                    {
                        // Clean text for speech synthesis (remove markdown and math formulas)
                        var cleanedText = CleanTextForSpeech(completeSentence, voiceLanguage);
                        
                        // Skip synthesis if cleaned text has no meaningful content
                        var hasMeaningful = HasMeaningfulContent(cleanedText);
                        
                        if (hasMeaningful)
                        {
                            try
                            {
                                // Synthesize voice for cleaned sentence
                                var voiceResult = await _speechService.TextToSpeechWithMetadataAsync(cleanedText, voiceLanguage);
                                
                                partialMessage.AudioData = voiceResult.AudioData;
                                partialMessage.AudioMetadata = voiceResult.Metadata;
                            }
                            catch (Exception ex)
                            {
                                Logger.LogError(ex, $"Voice synthesis failed for text: '{cleanedText}'");
                            }
                        }
                    }
                    catch (Exception ex)
                    {
                        Logger.LogError(ex,
                            $"[GodChatGAgent][ChatMessageCallbackAsync] Voice synthesis failed for sentence: {completeSentence}");
                    }
                }
                else
                {
                    Logger.LogDebug($"[ChatMessageCallbackAsync] No complete sentence extracted from accumulated text: '{textAccumulator.ToString()}'");
                }
                
                // Clean up accumulator if this is the last chunk
                if (chatContent.IsLastChunk)
                {
                    // Clean up accumulator for this chat session
                    // Note: Final sentence processing is already handled in ExtractCompleteSentence method
                    VoiceTextAccumulators.Remove(contextDto.ChatId);
                }
            }
        }

        if (contextDto.MessageId.IsNullOrWhiteSpace())
        {
            await PublishAsync(partialMessage);
            return;
        }

        await PushMessageToClientAsync(partialMessage);
    }

    public async Task<List<ChatMessage>?> ChatWithHistory(Guid sessionId, string systemLLM, string content, string chatId,
        ExecutionPromptSettings promptSettings = null, bool isHttpRequest = false, string? region = null)
    {
        Logger.LogDebug($"[GodChatGAgent][ChatWithHistory] {sessionId.ToString()} content:{content} start.");
        var sw = new Stopwatch();
        sw.Start();
        var history = State.ChatHistory;
        if (history.IsNullOrEmpty())
        {
            return new List<ChatMessage>();
        }

        var configuration = GetConfiguration();
        var llm = await configuration.GetSystemLLM();
        var streamingModeEnabled = await configuration.GetStreamingModeEnabled();
        
        var aiAgentStatusProxy = await GetProxyByRegionAsync(region);
        
        var settings = promptSettings ?? new ExecutionPromptSettings();
        settings.Temperature = "0.9";
        
        var aiChatContextDto = CreateAIChatContext(sessionId, llm, streamingModeEnabled, content, chatId, promptSettings, isHttpRequest, region);
        var response = await aiAgentStatusProxy.ChatWithHistory(content,  State.ChatHistory, settings, aiChatContextDto);
        sw.Stop();
        Logger.LogDebug($"[GodChatGAgent][ChatWithHistory] {sessionId.ToString()}, response:{JsonConvert.SerializeObject(response)} - step4,time use:{sw.ElapsedMilliseconds}");
        return response;
    }

    private async Task PushMessageToClientAsync(ResponseStreamGodChat chatMessage)
    {
        var streamId = StreamId.Create(AevatarOptions!.StreamNamespace, this.GetPrimaryKey());
        Logger.LogDebug(
            $"[GodChatGAgent][PushMessageToClientAsync] sessionId {this.GetPrimaryKey().ToString()}, namespace {AevatarOptions!.StreamNamespace}, streamId {streamId.ToString()}");
        var stream = StreamProvider.GetStream<ResponseStreamGodChat>(streamId);
        await stream.OnNextAsync(chatMessage);
    }

    public Task<List<ChatMessage>> GetChatMessageAsync()
    {
        Logger.LogDebug(
            $"[ChatGAgentManager][GetSessionMessageListAsync] - session:ID {this.GetPrimaryKey().ToString()} ,message={JsonConvert.SerializeObject(State.ChatHistory)}");
        return Task.FromResult(State.ChatHistory);
    }

    public Task<List<ChatMessageWithMetaDto>> GetChatMessageWithMetaAsync()
    {
        Logger.LogDebug(
            $"[GodChatGAgent][GetChatMessageWithMetaAsync] - sessionId: {this.GetPrimaryKey()}, messageCount: {State.ChatHistory.Count}, metaCount: {State.ChatMessageMetas.Count}");
        
        var result = new List<ChatMessageWithMetaDto>();
        
        // Combine ChatHistory with ChatMessageMetas
        for (int i = 0; i < State.ChatHistory.Count; i++)
        {
            var message = State.ChatHistory[i];
            var meta = i < State.ChatMessageMetas.Count ? State.ChatMessageMetas[i] : null;
            
            result.Add(ChatMessageWithMetaDto.Create(message, meta));
        }
        
        Logger.LogDebug(
            $"[GodChatGAgent][GetChatMessageWithMetaAsync] - sessionId: {this.GetPrimaryKey()}, returned {result.Count} messages with metadata");
        
        return Task.FromResult(result);
    }

    public Task<DateTime?> GetFirstChatTimeAsync()
    {
        return Task.FromResult(State.FirstChatTime);
    }

    public Task<DateTime?> GetLastChatTimeAsync()
    {
        return Task.FromResult(State.LastChatTime);
    }

    protected override async Task OnAIGAgentActivateAsync(CancellationToken cancellationToken)
    {
    }

    protected sealed override void AIGAgentTransitionState(GodChatState state,
        StateLogEventBase<GodChatEventLog> @event)
    {
        base.AIGAgentTransitionState(state, @event);

        switch (@event)
        {
            case UpdateUserProfileGodChatEventLog updateUserProfileGodChatEventLog:
                if (state.UserProfile == null)
                {
                    state.UserProfile = new UserProfile();
                }

                state.UserProfile.Gender = updateUserProfileGodChatEventLog.Gender;
                state.UserProfile.BirthDate = updateUserProfileGodChatEventLog.BirthDate;
                state.UserProfile.BirthPlace = updateUserProfileGodChatEventLog.BirthPlace;
                state.UserProfile.FullName = updateUserProfileGodChatEventLog.FullName;
                break;
            case RenameChatTitleEventLog renameChatTitleEventLog:
                state.Title = renameChatTitleEventLog.Title;
                break;
            case SetChatManagerGuidEventLog setChatManagerGuidEventLog:
                state.ChatManagerGuid = setChatManagerGuidEventLog.ChatManagerGuid;
                break;
            case SetAIAgentIdLogEvent setAiAgentIdLogEvent:
                state.AIAgentIds = setAiAgentIdLogEvent.AIAgentIds;
                break;
            case UpdateRegionProxiesLogEvent updateRegionProxiesLogEvent:
                foreach (var regionProxy in updateRegionProxiesLogEvent.RegionProxies)
                {
                    if (state.RegionProxies == null)
                    {
                        state.RegionProxies = new Dictionary<string, List<Guid>>();
                    }

<<<<<<< HEAD
                    State.RegionProxies[regionProxy.Key] = regionProxy.Value;
=======
                    state.RegionProxies[regionProxy.Key] = regionProxy.Value;
>>>>>>> d170c24a
                }
                break;
            case UpdateChatTimeEventLog updateChatTimeEventLog:
                if (state.FirstChatTime == null)
                {
                    state.FirstChatTime = updateChatTimeEventLog.ChatTime;
                }
                state.LastChatTime = updateChatTimeEventLog.ChatTime;
                break;
<<<<<<< HEAD
            case AddChatMessageMetasLogEvent addChatMessageMetasLogEvent:
                if (addChatMessageMetasLogEvent.ChatMessageMetas != null && addChatMessageMetasLogEvent.ChatMessageMetas.Any())
                {
                    // Calculate the starting index for new metadata based on current ChatHistory count
                    // minus the number of new metadata items we're adding
                    int newMetadataCount = addChatMessageMetasLogEvent.ChatMessageMetas.Count;
                    int targetStartIndex = Math.Max(0, State.ChatHistory.Count - newMetadataCount);
                    
                    // Ensure we have enough default metadata up to the target start index
                    while (State.ChatMessageMetas.Count < targetStartIndex)
                    {
                        State.ChatMessageMetas.Add(new ChatMessageMeta
=======
             case AddChatMessageMetasLogEvent addChatMessageMetasLogEvent:
                    if (addChatMessageMetasLogEvent.ChatMessageMetas != null && addChatMessageMetasLogEvent.ChatMessageMetas.Any())
                    {
                        // Calculate the starting index for new metadata based on current ChatHistory count
                        // minus the number of new metadata items we're adding
                        int newMetadataCount = addChatMessageMetasLogEvent.ChatMessageMetas.Count;
                        int targetStartIndex = Math.Max(0, state.ChatHistory.Count - newMetadataCount);
                        
                        // Ensure we have enough default metadata up to the target start index
                        while (state.ChatMessageMetas.Count < targetStartIndex)
                        {
                            state.ChatMessageMetas.Add(new ChatMessageMeta
                            {
                                IsVoiceMessage = false,
                                VoiceLanguage = VoiceLanguageEnum.English,
                                VoiceParseSuccess = true,
                                VoiceParseErrorMessage = null,
                                VoiceDurationSeconds = 0.0
                            });
                        }
                        
                        // Add the new metadata
                        foreach (var meta in addChatMessageMetasLogEvent.ChatMessageMetas)
                        {
                            state.ChatMessageMetas.Add(meta);
                        }
                    }
                    
                    // Final sync: ensure ChatMessageMetas matches ChatHistory count
                    while (state.ChatMessageMetas.Count < state.ChatHistory.Count)
                    {
                        state.ChatMessageMetas.Add(new ChatMessageMeta
>>>>>>> d170c24a
                        {
                            IsVoiceMessage = false,
                            VoiceLanguage = VoiceLanguageEnum.English,
                            VoiceParseSuccess = true,
                            VoiceParseErrorMessage = null,
                            VoiceDurationSeconds = 0.0
                        });
                    }
<<<<<<< HEAD
                    
                    // Add the new metadata
                    foreach (var meta in addChatMessageMetasLogEvent.ChatMessageMetas)
                    {
                        State.ChatMessageMetas.Add(meta);
                    }
                }
                
                // Final sync: ensure ChatMessageMetas matches ChatHistory count
                while (State.ChatMessageMetas.Count < State.ChatHistory.Count)
                {
                    State.ChatMessageMetas.Add(new ChatMessageMeta
                    {
                        IsVoiceMessage = false,
                        VoiceLanguage = VoiceLanguageEnum.English,
                        VoiceParseSuccess = true,
                        VoiceParseErrorMessage = null,
                        VoiceDurationSeconds = 0.0
                    });
                }

                break;
        }
=======

                    break;            
            }
>>>>>>> d170c24a
    }

    private IConfigurationGAgent GetConfiguration()
    {
        return GrainFactory.GetGrain<IConfigurationGAgent>(CommonHelper.GetSessionManagerConfigurationId());
    }

    /// <summary>
    /// Checks if the text contains meaningful content (letters or Chinese characters)
    /// </summary>
    /// <param name="text">Text to check</param>
    /// <returns>True if text contains meaningful content, false otherwise</returns>
    private static bool HasMeaningfulContent(string text)
    {
        if (string.IsNullOrEmpty(text))
            return false;
        
        // Remove all punctuation and check if there's actual content
        var cleanText = System.Text.RegularExpressions.Regex.Replace(text, @"[^\w\u4e00-\u9fff]", "");
        var result = cleanText.Length > 0; // At least one letter or Chinese character
        
        return result;
    }

    /// <summary>
    /// Extracts complete sentences from accumulated text and removes them from the accumulator
    /// </summary>
    /// <param name="accumulatedText">The full accumulated text</param>
    /// <param name="textAccumulator">The accumulator to update</param>
    /// <param name="isLastChunk">Whether this is the last chunk of the stream</param>
    /// <returns>Complete sentence if found, otherwise null</returns>
    private string ExtractCompleteSentence(string accumulatedText, StringBuilder textAccumulator, bool isLastChunk = false)
    {
        Logger.LogDebug($"[ExtractCompleteSentence] Input: '{accumulatedText}', isLastChunk: {isLastChunk}");
        
        if (string.IsNullOrEmpty(accumulatedText))
        {
            Logger.LogDebug("[ExtractCompleteSentence] Returning null - empty input");
            return null;
        }

        var hasMeaningfulContent = HasMeaningfulContent(accumulatedText);
        Logger.LogDebug($"[ExtractCompleteSentence] HasMeaningfulContent: {hasMeaningfulContent}");

        // Enhanced logic: return any non-empty text when isLastChunk = true
        if (isLastChunk)
        {
            var trimmedText = accumulatedText.Trim();
            if (!string.IsNullOrEmpty(trimmedText))
            {
                textAccumulator.Clear();
                return trimmedText;
            }
        }

        // Special handling for short text: return directly if meaningful and <= 6 characters
        if (accumulatedText.Length <= 6 && hasMeaningfulContent)
        {
            var shortText = accumulatedText.Trim();
            textAccumulator.Clear();
            return shortText;
        }

        var extractIndex = -1;
        
        // Look for complete sentence endings
        for (var i = accumulatedText.Length - 1; i >= 0; i--)
        {
            if (SentenceEnders.Contains(accumulatedText[i]))
            {
                // Only check if there's meaningful content, no length restriction
                var potentialSentence = accumulatedText.Substring(0, i + 1);
                if (HasMeaningfulContent(potentialSentence))
                {
                    extractIndex = i;
                    break;
                }
            }
        }

        if (extractIndex == -1)
            return null;

        // Extract complete sentence
        var completeSentence = accumulatedText.Substring(0, extractIndex + 1).Trim();
        if (string.IsNullOrEmpty(completeSentence))
            return null;

        // Remove processed text from accumulator
        var remainingText = accumulatedText.Substring(extractIndex + 1);
        textAccumulator.Clear();
        textAccumulator.Append(remainingText);

        return completeSentence;
    }

    /// <summary>
    /// Cleans text for speech synthesis by removing markdown syntax and emojis
    /// </summary>
    /// <param name="text">Text to clean</param>
    /// <param name="language">Language for text replacement</param>
    /// <returns>Clean text suitable for speech synthesis</returns>
    private string CleanTextForSpeech(string text, VoiceLanguageEnum language = VoiceLanguageEnum.English)
    {
        if (string.IsNullOrEmpty(text))
            return text;

        var cleanText = text;

        // Remove markdown links but keep link text
        cleanText = MarkdownLinkRegex.Replace(cleanText, "$1");

        // Remove bold and italic formatting
        cleanText = MarkdownBoldRegex.Replace(cleanText, "$1");
        cleanText = MarkdownItalicRegex.Replace(cleanText, "$1");

        // Remove strikethrough formatting
        cleanText = MarkdownStrikethroughRegex.Replace(cleanText, "$1");

        // Remove header formatting
        cleanText = MarkdownHeaderRegex.Replace(cleanText, "$1");

        // Replace code blocks with speech-friendly text
        cleanText = MarkdownCodeBlockRegex.Replace(cleanText, language == VoiceLanguageEnum.Chinese ? "代码块" : "code block");

        // Remove inline code formatting but keep content
        cleanText = MarkdownInlineCodeRegex.Replace(cleanText, "$1");

        // Remove table formatting
        cleanText = MarkdownTableRegex.Replace(cleanText, " ");

        // Remove emojis completely (they don't speech-synthesize well)
        cleanText = EmojiRegex.Replace(cleanText, "");

        // Remove multiple spaces and special markdown symbols
        cleanText = cleanText.Replace("**", "")
                             .Replace("__", "")
                             .Replace("~~", "")
                             .Replace("---", "")
                             .Replace("***", "")
                             .Replace("===", "")
                             .Replace("```", "")
                             .Replace(">>>", "")
                             .Replace("<<<", "");

        // Remove excessive whitespace
        cleanText = Regex.Replace(cleanText, @"\s+", " ").Trim();

        return cleanText;
    }

    public async Task<Tuple<string, string>> ChatWithSessionAsync(Guid sessionId, string sysmLLM, string content,
        ExecutionPromptSettings promptSettings = null)
    {
        var title = "";
        if (State.Title.IsNullOrEmpty())
        {
            // var titleList = await ChatWithHistory(content);
            // title = titleList is { Count: > 0 }
            //     ? titleList[0].Content!
            //     : string.Join(" ", content.Split(" ").Take(4));
            // Take first 4 words and limit total length to 100 characters
            title = string.Join(" ", content.Split(" ").Take(4));
            if (title.Length > 100)
            {
                title = title.Substring(0, 100);
            }

            RaiseEvent(new RenameChatTitleEventLog()
            {
                Title = title
            });

            await ConfirmEvents();

            IChatManagerGAgent chatManagerGAgent =
                GrainFactory.GetGrain<IChatManagerGAgent>((Guid)State.ChatManagerGuid);
            await chatManagerGAgent.RenameChatTitleAsync(new RenameChatTitleEvent()
            {
                SessionId = sessionId,
                Title = title
            });
        }

        var configuration = GetConfiguration();
        var response = await GodChatAsync(await configuration.GetSystemLLM(), content, promptSettings);
        return new Tuple<string, string>(response, title);
    }

    private string GetCustomPrompt()
    {
        return $"The current UTC time is: {DateTime.UtcNow}. Please answer all questions based on this UTC time.";
    }

    public async Task<string> GodVoiceStreamChatAsync(Guid sessionId, string llm, bool streamingModeEnabled,
        string message,
        string chatId, ExecutionPromptSettings? promptSettings = null, bool isHttpRequest = false,
        string? region = null, VoiceLanguageEnum voiceLanguage = VoiceLanguageEnum.English,
        double voiceDurationSeconds = 0.0, bool addToHistory = true)
    {
        Logger.LogDebug(
            $"[GodChatGAgent][GodVoiceStreamChatAsync] {sessionId.ToString()} start with message: {message}, language: {voiceLanguage}");

        // Step 1: Get configuration and system message (same as GodStreamChatAsync)
        var configuration = GetConfiguration();
        var sysMessage = await configuration.GetPrompt();

        // Step 2: Initialize LLM if needed (same as GodStreamChatAsync)
        await LLMInitializedAsync(llm, streamingModeEnabled, sysMessage);

        // Step 3: Create voice chat context with voice-specific metadata
        var aiChatContextDto = CreateVoiceChatContext(sessionId, llm, streamingModeEnabled, message, chatId, 
            promptSettings, isHttpRequest, region, voiceLanguage, voiceDurationSeconds);

        // Step 4: Get AI proxy and start streaming chat (same as GodStreamChatAsync)
        var aiAgentStatusProxy = await GetProxyByRegionAsync(region);
        if (aiAgentStatusProxy != null)
        {
            Logger.LogDebug(
                $"[GodChatGAgent][GodVoiceStreamChatAsync] agent {aiAgentStatusProxy.GetPrimaryKey().ToString()}, session {sessionId.ToString()}, chat {chatId}");
            
            // Set default temperature for voice chat
            var settings = promptSettings ?? new ExecutionPromptSettings();
            settings.Temperature = "0.9";
            
            // Start streaming with voice context
            var promptMsg = message;
            switch (voiceLanguage)
            {
                case  VoiceLanguageEnum.English:
                    promptMsg += ".Requirement: Please reply in English.";
                    break;
                case VoiceLanguageEnum.Chinese:
                    promptMsg += ".Requirement: Please reply in Chinese.";
                    break;
                case VoiceLanguageEnum.Spanish:
                    promptMsg += ".Requirement: Please reply in Spanish.";
                    break;
                case VoiceLanguageEnum.Unset:
                    break;
                default:
                    break;
            }
            Logger.LogDebug($"[GodChatGAgent][GodVoiceStreamChatAsync] promptMsg: {promptMsg}");

            var result = await aiAgentStatusProxy.PromptWithStreamAsync(promptMsg, State.ChatHistory, settings,
                context: aiChatContextDto);
            if (!result)
            {
                Logger.LogError($"[GodChatGAgent][GodVoiceStreamChatAsync] Failed to initiate voice streaming response. {this.GetPrimaryKey().ToString()}");
            }

            if (!addToHistory)
            {
                return string.Empty;
            }

            var userVoiceMeta = new ChatMessageMeta
            {
                IsVoiceMessage = true,
                VoiceLanguage = voiceLanguage,
                VoiceParseSuccess = true,
                VoiceParseErrorMessage = null,
                VoiceDurationSeconds = voiceDurationSeconds
            };

            RaiseEvent(new AddChatHistoryLogEvent
            {
                ChatList = new List<ChatMessage>()
                {
                    new ChatMessage
                    {
                        ChatRole = ChatRole.User,
                        Content = message
                    }
                }
            });
                
            RaiseEvent(new AddChatMessageMetasLogEvent
            {
                ChatMessageMetas = new List<ChatMessageMeta> { userVoiceMeta }
            });

            await ConfirmEvents();
        }
        else
        {
            Logger.LogDebug(
                $"[GodChatGAgent][GodVoiceStreamChatAsync] fallback to history agent, session {sessionId.ToString()}, chat {chatId}");
            // Fallback to non-streaming chat if no proxy available
            await ChatAsync(message, promptSettings, aiChatContextDto);
        }

        // Voice synthesis and streaming handled in ChatMessageCallbackAsync
        return string.Empty;
    }
}<|MERGE_RESOLUTION|>--- conflicted
+++ resolved
@@ -347,39 +347,6 @@
             });
             
             await ConfirmEvents();
-<<<<<<< HEAD
-
-            // Send error response
-            var errorResponse = new ResponseStreamGodChat()
-            {
-                Response = "Language not recognised. Please try again in the selected language.",
-                ChatId = chatId,
-                IsLastChunk = true,
-                SerialNumber = -99,
-                SessionId = sessionId,
-                ErrorCode = ChatErrorCode.VoiceParsingFailed,
-                // Note: Default to VoiceResponse in this version as VoiceToText is not implemented yet
-                VoiceContentType = VoiceContentType.VoiceResponse
-            };
-
-            if (isHttpRequest)
-            {
-                await PushMessageToClientAsync(errorResponse);
-            }
-            else
-            {
-                await PublishAsync(errorResponse);
-            }
-
-            totalStopwatch.Stop();
-            Logger.LogInformation($"[PERF][VoiceChat] {sessionId} TOTAL_Time: {totalStopwatch.ElapsedMilliseconds}ms - FAILED (parse error)");
-            return;
-        }
-
-        Logger.LogDebug(
-            $"[GodChatGAgent][StreamVoiceChatWithSession] {sessionId.ToString()} Voice parsed successfully: {voiceContent}");
-
-=======
 
             // Send error response
             var errorResponse = new ResponseStreamGodChat()
@@ -438,7 +405,6 @@
 
         Logger.LogDebug($"[GodChatGAgent][StreamVoiceChatWithSession] {sessionId.ToString()} STT result sent to frontend: '{voiceContent}'");
 
->>>>>>> d170c24a
         var quotaStopwatch = Stopwatch.StartNew();
         var userQuotaGAgent = GrainFactory.GetGrain<IUserQuotaGAgent>(State.ChatManagerGuid);
         var actionResultDto = await userQuotaGAgent.ExecuteVoiceActionAsync(sessionId.ToString(), State.ChatManagerGuid.ToString());
@@ -705,7 +671,7 @@
 
         return aiChatContextDto;
     }
-
+    
     private async Task<IAIAgentStatusProxy?> GetProxyByRegionAsync(string? region)
     {
         Logger.LogDebug(
@@ -1238,11 +1204,7 @@
                         state.RegionProxies = new Dictionary<string, List<Guid>>();
                     }
 
-<<<<<<< HEAD
-                    State.RegionProxies[regionProxy.Key] = regionProxy.Value;
-=======
                     state.RegionProxies[regionProxy.Key] = regionProxy.Value;
->>>>>>> d170c24a
                 }
                 break;
             case UpdateChatTimeEventLog updateChatTimeEventLog:
@@ -1252,20 +1214,6 @@
                 }
                 state.LastChatTime = updateChatTimeEventLog.ChatTime;
                 break;
-<<<<<<< HEAD
-            case AddChatMessageMetasLogEvent addChatMessageMetasLogEvent:
-                if (addChatMessageMetasLogEvent.ChatMessageMetas != null && addChatMessageMetasLogEvent.ChatMessageMetas.Any())
-                {
-                    // Calculate the starting index for new metadata based on current ChatHistory count
-                    // minus the number of new metadata items we're adding
-                    int newMetadataCount = addChatMessageMetasLogEvent.ChatMessageMetas.Count;
-                    int targetStartIndex = Math.Max(0, State.ChatHistory.Count - newMetadataCount);
-                    
-                    // Ensure we have enough default metadata up to the target start index
-                    while (State.ChatMessageMetas.Count < targetStartIndex)
-                    {
-                        State.ChatMessageMetas.Add(new ChatMessageMeta
-=======
              case AddChatMessageMetasLogEvent addChatMessageMetasLogEvent:
                     if (addChatMessageMetasLogEvent.ChatMessageMetas != null && addChatMessageMetasLogEvent.ChatMessageMetas.Any())
                     {
@@ -1298,7 +1246,6 @@
                     while (state.ChatMessageMetas.Count < state.ChatHistory.Count)
                     {
                         state.ChatMessageMetas.Add(new ChatMessageMeta
->>>>>>> d170c24a
                         {
                             IsVoiceMessage = false,
                             VoiceLanguage = VoiceLanguageEnum.English,
@@ -1307,35 +1254,9 @@
                             VoiceDurationSeconds = 0.0
                         });
                     }
-<<<<<<< HEAD
-                    
-                    // Add the new metadata
-                    foreach (var meta in addChatMessageMetasLogEvent.ChatMessageMetas)
-                    {
-                        State.ChatMessageMetas.Add(meta);
-                    }
-                }
-                
-                // Final sync: ensure ChatMessageMetas matches ChatHistory count
-                while (State.ChatMessageMetas.Count < State.ChatHistory.Count)
-                {
-                    State.ChatMessageMetas.Add(new ChatMessageMeta
-                    {
-                        IsVoiceMessage = false,
-                        VoiceLanguage = VoiceLanguageEnum.English,
-                        VoiceParseSuccess = true,
-                        VoiceParseErrorMessage = null,
-                        VoiceDurationSeconds = 0.0
-                    });
-                }
-
-                break;
-        }
-=======
 
                     break;            
             }
->>>>>>> d170c24a
     }
 
     private IConfigurationGAgent GetConfiguration()
