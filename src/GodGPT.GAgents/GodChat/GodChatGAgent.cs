using System.Diagnostics;
using System.Text;
using Aevatar.AI.Exceptions;
using Aevatar.AI.Feature.StreamSyncWoker;
using Aevatar.Application.Grains.Agents.ChatManager.Common;
using Aevatar.Application.Grains.Agents.ChatManager.ConfigAgent;
using Aevatar.Application.Grains.Agents.ChatManager.Dtos;
using Aevatar.Application.Grains.Agents.ChatManager.ProxyAgent;
using Aevatar.Application.Grains.Agents.ChatManager.ProxyAgent.Dtos;
using Aevatar.Application.Grains.Agents.ChatManager.ProxyAgent.GEvents;
using Aevatar.Application.Grains.ChatManager.UserQuota;
using Aevatar.Application.Grains.Common.Constants;
using Aevatar.Application.Grains.Common.Options;
using Aevatar.Application.Grains.Common.Service;
using Aevatar.Application.Grains.GoogleAuth;
using Aevatar.Application.Grains.GoogleAuth.Dtos;
using Aevatar.Application.Grains.Invitation;
using Aevatar.Application.Grains.UserInfo;
using Aevatar.Application.Grains.UserInfo.Dtos;
using Aevatar.Application.Grains.UserQuota;
using Aevatar.Core.Abstractions;
using Aevatar.GAgents.AI.Common;
using Aevatar.GAgents.AI.Options;
using Aevatar.GAgents.AIGAgent.Dtos;
using Aevatar.GAgents.ChatAgent.Dtos;
using GodGPT.GAgents.Common.Constants;
using GodGPT.GAgents.SpeechChat;
using Json.Schema.Generation;
using Microsoft.Extensions.Logging;
using Microsoft.Extensions.Options;
using Newtonsoft.Json;
using Orleans.Concurrency;
using Aevatar.Core;
using Microsoft.Extensions.DependencyInjection;
using Volo.Abp.BlobStoring;
using Volo.Abp.Threading;

namespace Aevatar.Application.Grains.Agents.ChatManager.Chat;

[Description("god chat agent")]
[GAgent]
[Reentrant]
public class GodChatGAgent : GAgentBase<GodChatState, GodChatEventLog, EventBase, ChatConfigDto>, IGodChat
{
    private static readonly TimeSpan RequestRecoveryDelay = TimeSpan.FromSeconds(600);
    private const string DefaultRegion = "DEFAULT";
    private const string CNDefaultRegion = "CN";
    private const string CNConsoleRegion = "CNCONSOLE";
    private const string ConsoleRegion = "CONSOLE";
    private const string LocalBackupModel = "OpenAI";

    private readonly ISpeechService _speechService;
    private readonly IOptionsMonitor<LLMRegionOptions> _llmRegionOptions;
    private readonly ILocalizationService _localizationService;

    // Dictionary to maintain text accumulator for voice chat sessions
    // Key: chatId, Value: accumulated text buffer for sentence detection
    private static readonly Dictionary<string, StringBuilder> VoiceTextAccumulators = new();
    
    // Instance variables for suggestion filtering state management
    // These persist across chunk processing within the same grain instance
    private bool _isAccumulatingForSuggestions = false;
    private string _accumulatedSuggestionContent = "";

    public GodChatGAgent(ISpeechService speechService, IOptionsMonitor<LLMRegionOptions> llmRegionOptions,ILocalizationService localizationService)
    {
        _speechService = speechService;
        _llmRegionOptions = llmRegionOptions;
        _localizationService = localizationService;

    }

    protected override async Task PerformConfigAsync(ChatConfigDto configuration)
    {
        var stopwatch = Stopwatch.StartNew();
        Logger.LogDebug($"[GodChatGAgent][PerformConfigAsync] Start - SessionId: {this.GetPrimaryKey()}");
        
        var regionToLLMsMap = _llmRegionOptions.CurrentValue.RegionToLLMsMap;
        if (regionToLLMsMap.IsNullOrEmpty())
        {
            Logger.LogDebug($"[GodChatGAgent][PerformConfigAsync] LLMConfigs is null or empty.");
            return;
        }
        var isCN = GodGPTLanguageHelper.CheckClientIsCNFromContext();
        var defaultRegion = DefaultRegion;
        if (isCN)
        {
            defaultRegion = CNDefaultRegion;
        }
        Logger.LogDebug(
            $"[GodChatGAgent][InitializeRegionProxiesAsync] session {this.GetPrimaryKey().ToString()},isCN:{isCN}, region:{defaultRegion}");

        var proxyIds = await InitializeRegionProxiesAsync(defaultRegion, configuration.Instructions);
        
        Dictionary<string, List<Guid>> regionProxies = new();
        regionProxies[defaultRegion] = proxyIds;
        
        // Optimize: Use combined event to reduce RaiseEvent calls from 3 to 1
        var maxHistoryCount = configuration.MaxHistoryCount;
        if (maxHistoryCount > 100)
        {
            maxHistoryCount = 100;
        }

        if (maxHistoryCount == 0)
        {
            maxHistoryCount = 10;
        }
        
        RaiseEvent(new PerformConfigCombinedEventLog
        {
            Region = defaultRegion,
            ProxyIds = proxyIds,
            PromptTemplate = configuration.Instructions,
            MaxHistoryCount = maxHistoryCount
        });

        await ConfirmEvents();
        
        stopwatch.Stop();
        Logger.LogDebug($"[GodChatGAgent][PerformConfigAsync] End - Total Duration: {stopwatch.ElapsedMilliseconds}ms, SessionId: {this.GetPrimaryKey()}");
    }

    public override Task<string> GetDescriptionAsync()
    {
        throw new NotImplementedException();
    }

    [EventHandler]
    public async Task HandleEventAsync(RequestStreamChatEvent @event)
    {
        var chatId = Guid.NewGuid().ToString();
        //Decommission the SignalR conversation interface
        var chatMessage = new ResponseStreamGodChat()
        {
            Response =
                "A better experience awaits! Please update to the latest version.",
            ChatId = chatId,
            NewTitle = "A better experience awaits",
            IsLastChunk = true,
            SerialNumber = -2,
            SessionId = @event.SessionId
        };
        Logger.LogDebug(
            $"[GodChatGAgent][RequestStreamChatEvent] decommission :{JsonConvert.SerializeObject(@event)} chatID:{chatId}");
        await PublishAsync(chatMessage);
    }

    [EventHandler]
    public async Task HandleEventAsync(UpdateProxyInitStatusGEvent @event)
    {
        var stopwatch = Stopwatch.StartNew();
        Logger.LogDebug($"[GodChatGAgent][HandleEventAsync][UpdateProxyInitStatusGEvent] Start - SessionId: {this.GetPrimaryKey()}, ProxyId: {@event.ProxyId}, Status: {@event.Status}");
        
        // Update the proxy initialization status
        RaiseEvent(new UpdateProxyInitStatusLogEvent
        {
            ProxyId = @event.ProxyId,
            Status = @event.Status
        });
        await ConfirmEvents();
        
        stopwatch.Stop();
        Logger.LogDebug($"[GodChatGAgent][HandleEventAsync][UpdateProxyInitStatusGEvent] End - Duration: {stopwatch.ElapsedMilliseconds}ms, Status updated to: {@event.Status} for proxy: {@event.ProxyId}");
    }

    public async Task StreamChatWithSessionAsync(Guid sessionId, string sysmLLM, string content, string chatId,
        ExecutionPromptSettings promptSettings = null, bool isHttpRequest = false, string? region = null, 
        List<string>? images = null)
    {
        var totalStopwatch = Stopwatch.StartNew();
        Logger.LogDebug($"[GodChatGAgent][StreamChatWithSession] {sessionId.ToString()} start. region:{region}");

        // Get language from RequestContext with error handling
        var language = GodGPTLanguageHelper.GetGodGPTLanguageFromContext();
        Logger.LogDebug($"[GodChatGAgent][StreamChatWithSession] Language from context: {language}");

        var actionType = images == null || images.IsNullOrEmpty()
            ? ActionType.Conversation
            : ActionType.ImageConversation;
        
        var userQuotaGAgent = GrainFactory.GetGrain<IUserQuotaGAgent>(State.ChatManagerGuid);
        var actionResultDto =
            await userQuotaGAgent.ExecuteActionAsync(sessionId.ToString(), State.ChatManagerGuid.ToString(), actionType);
        if (!actionResultDto.Success)
        {
            Logger.LogDebug($"[GodChatGAgent][StreamChatWithSession] {sessionId.ToString()} Access restricted");
            //1、throw Exception
            // var invalidOperationException = new InvalidOperationException(actionResultDto.Message);
            // invalidOperationException.Data["Code"] = actionResultDto.Code.ToString();
            // throw invalidOperationException;

            //save conversation data
            await SetSessionTitleAsync(sessionId, content);
            var chatMessages = new List<ChatMessage>();
            chatMessages.Add(new ChatMessage
            {
                ChatRole = ChatRole.User,
                Content = content,
                ImageKeys = images
            });
            chatMessages.Add(new ChatMessage
            {
                ChatRole = ChatRole.Assistant,
                Content = actionResultDto.Message
            });
            RaiseEvent(new GodAddChatHistoryLogEvent
            {
                ChatList = chatMessages
            });
            
            RaiseEvent(new AddChatMessageMetasLogEvent
            {
                ChatMessageMetas = new List<ChatMessageMeta>()
            });
            
            await ConfirmEvents();

            //2、Directly respond with error information.
            var chatMessage = new ResponseStreamGodChat()
            {
                Response = actionResultDto.Message,
                ChatId = chatId,
                IsLastChunk = true,
                SerialNumber = -99,
                SessionId = sessionId,
                // Note: Default to VoiceResponse in this version as VoiceToText is not implemented yet
                VoiceContentType = VoiceContentType.VoiceResponse
            };

            if (isHttpRequest)
            {
                await PushMessageToClientAsync(chatMessage);
            }
            else
            {
                await PublishAsync(chatMessage);
            }

            return;
        }

        Logger.LogDebug($"[GodChatGAgent][StreamChatWithSession] {sessionId.ToString()} - Validation passed");
        
        await SetSessionTitleAsync(sessionId, content);
        var configuration = GetConfiguration();
        await GodStreamChatAsync(sessionId, await configuration.GetSystemLLM(),
            await configuration.GetStreamingModeEnabled(),
            content, chatId, promptSettings, isHttpRequest, region, images: images);
        
        totalStopwatch.Stop();
        Logger.LogDebug($"[GodChatGAgent][StreamChatWithSession] TOTAL_Time - Duration: {totalStopwatch.ElapsedMilliseconds}ms, SessionId: {sessionId}");
    }

    public async Task StreamVoiceChatWithSessionAsync(Guid sessionId, string sysmLLM, string? voiceData,
        string fileName, string chatId,
        ExecutionPromptSettings promptSettings = null, bool isHttpRequest = false, string? region = null,
        VoiceLanguageEnum voiceLanguage = VoiceLanguageEnum.English, double voiceDurationSeconds = 0.0)
    {
        var totalStopwatch = Stopwatch.StartNew();
        Logger.LogInformation($"[PERF][VoiceChat] {sessionId} START - file: {fileName}, size: {voiceData?.Length ?? 0} chars, language: {voiceLanguage}, duration: {voiceDurationSeconds}s");
        var language = GodGPTLanguageHelper.GetGodGPTLanguageFromContext();

        // Validate voiceData
        if (string.IsNullOrEmpty(voiceData) || voiceLanguage == VoiceLanguageEnum.Unset)
        {
            Logger.LogError($"[GodChatGAgent][StreamVoiceChatWithSession] {sessionId.ToString()} Invalid voice data");
            var errMsg = _localizationService.GetLocalizedException(ExceptionMessageKeys.InvalidVoiceMessage,language);
            if (voiceLanguage == VoiceLanguageEnum.Unset)
            {
                errMsg = _localizationService.GetLocalizedException(ExceptionMessageKeys.UnSetVoiceLanguage,language);
            }

            var errorMessage = new ResponseStreamGodChat()
            {
                Response = errMsg,
                ChatId = chatId,
                IsLastChunk = true,
                SerialNumber = -99,
                SessionId = sessionId,
                ErrorCode = ChatErrorCode.ParamInvalid,
                // Note: Default to VoiceResponse in this version as VoiceToText is not implemented yet
                VoiceContentType = VoiceContentType.VoiceResponse
            };

            if (isHttpRequest)
            {
                await PushMessageToClientAsync(errorMessage);
            }
            else
            {
                await PublishAsync(errorMessage);
            }

            return;
        }

        // Convert MP3 data to byte array - track processing time
        var conversionStopwatch = Stopwatch.StartNew();
        var voiceDataBytes = Convert.FromBase64String(voiceData);
        conversionStopwatch.Stop();
        Logger.LogInformation($"[PERF][VoiceChat] {sessionId} Base64_Conversion: {conversionStopwatch.ElapsedMilliseconds}ms, bytes: {voiceDataBytes.Length}");

        string voiceContent;
        var voiceParseSuccess = true;
        string? voiceParseErrorMessage = null;

        // STT Processing - track time and performance
        var sttStopwatch = Stopwatch.StartNew();
        try
        {
            voiceContent = await _speechService.SpeechToTextAsync(voiceDataBytes, voiceLanguage);
            sttStopwatch.Stop();
            
            if (string.IsNullOrWhiteSpace(voiceContent))
            {
                voiceParseSuccess = false;
                voiceParseErrorMessage = _localizationService.GetLocalizedException(ExceptionMessageKeys.SpeechTimeout,language);
                voiceContent = _localizationService.GetLocalizedException(ExceptionMessageKeys.TranscriptUnavailable,language);
                Logger.LogWarning($"[PERF][VoiceChat] {sessionId} STT_Processing: {sttStopwatch.ElapsedMilliseconds}ms - FAILED (empty result)");
            }
            else
            {
                Logger.LogInformation($"[PERF][VoiceChat] {sessionId} STT_Processing: {sttStopwatch.ElapsedMilliseconds}ms - SUCCESS, length: {voiceContent.Length} chars, content: '{voiceContent}'");
            }
        }
        catch (Exception ex)
        {
            sttStopwatch.Stop();
            Logger.LogError(ex, $"[PERF][VoiceChat] {sessionId} STT_Processing: {sttStopwatch.ElapsedMilliseconds}ms - FAILED with exception");
            voiceParseSuccess = false;
            voiceParseErrorMessage = ex.Message.Contains("timeout") ? _localizationService.GetLocalizedException(ExceptionMessageKeys.SpeechTimeout,language) :
                ex.Message.Contains("format") ? _localizationService.GetLocalizedException(ExceptionMessageKeys.AudioFormatUnsupported,language) :
                _localizationService.GetLocalizedException(ExceptionMessageKeys.SpeechServiceUnavailable,language);
            voiceContent = _localizationService.GetLocalizedException(ExceptionMessageKeys.TranscriptUnavailable,language);
        }

        // If voice parsing failed, don't call LLM, just save the failed message
        if (!voiceParseSuccess)
        {
            Logger.LogWarning(
                $"[GodChatGAgent][StreamVoiceChatWithSession] {sessionId.ToString()} Voice parsing failed: {voiceParseErrorMessage}");

            // Save conversation data with voice metadata
            await SetSessionTitleAsync(sessionId, voiceContent);
            var chatMessages = new List<ChatMessage>();
            chatMessages.Add(new ChatMessage
            {
                ChatRole = ChatRole.User,
                Content = voiceContent
            });

            // Save voice message with failure status
            var chatMessageMeta = new ChatMessageMeta
            {
                IsVoiceMessage = true,
                VoiceLanguage = voiceLanguage,
                VoiceParseSuccess = false,
                VoiceParseErrorMessage = voiceParseErrorMessage,
                VoiceDurationSeconds = voiceDurationSeconds
            };

            RaiseEvent(new GodAddChatHistoryLogEvent
            {
                ChatList = chatMessages
            });
            
            RaiseEvent(new AddChatMessageMetasLogEvent
            {
                ChatMessageMetas = new List<ChatMessageMeta> { chatMessageMeta }
            });
            
            await ConfirmEvents();

            // Send error response
            var errorResponse = new ResponseStreamGodChat()
            {
                Response = _localizationService.GetLocalizedException(ExceptionMessageKeys.LanguageNotRecognised,language),
                ChatId = chatId,
                IsLastChunk = true,
                SerialNumber = -99,
                SessionId = sessionId,
                ErrorCode = ChatErrorCode.VoiceParsingFailed,
                // Note: Default to VoiceResponse in this version as VoiceToText is not implemented yet
                VoiceContentType = VoiceContentType.VoiceResponse
            };

            if (isHttpRequest)
            {
                await PushMessageToClientAsync(errorResponse);
            }
            else
            {
                await PublishAsync(errorResponse);
            }

            totalStopwatch.Stop();
            Logger.LogInformation($"[PERF][VoiceChat] {sessionId} TOTAL_Time: {totalStopwatch.ElapsedMilliseconds}ms - FAILED (parse error)");
            return;
        }

        Logger.LogDebug(
            $"[GodChatGAgent][StreamVoiceChatWithSession] {sessionId.ToString()} Voice parsed successfully: {voiceContent}");

        // Send STT result immediately to frontend via VoiceToText message
        var sttResultMessage = new ResponseStreamGodChat()
        {
            Response = voiceContent, // STT converted text
            ChatId = chatId,
            IsLastChunk = false,
            SerialNumber = 0, // Mark as first message (STT result)
            SessionId = sessionId,
            VoiceContentType = VoiceContentType.VoiceToText, // Critical: indicate this is STT result
            ErrorCode = ChatErrorCode.Success,
            NewTitle = string.Empty,
            AudioData = null, // No audio data for STT result
            AudioMetadata = null
        };

        // Send STT result using the same streaming mechanism

        if (isHttpRequest)
        {
            await PushMessageToClientAsync(sttResultMessage);
        }
        else
        {
            await PublishAsync(sttResultMessage);
        }

        Logger.LogDebug($"[GodChatGAgent][StreamVoiceChatWithSession] {sessionId.ToString()} STT result sent to frontend: '{voiceContent}'");

        var quotaStopwatch = Stopwatch.StartNew();
        var userQuotaGAgent = GrainFactory.GetGrain<IUserQuotaGAgent>(State.ChatManagerGuid);
        var actionResultDto = await userQuotaGAgent.ExecuteVoiceActionAsync(sessionId.ToString(), State.ChatManagerGuid.ToString());
        
        
        quotaStopwatch.Stop();
        Logger.LogInformation($"[PERF][VoiceChat] {sessionId} Quota_Check: {quotaStopwatch.ElapsedMilliseconds}ms - success: {actionResultDto.Success}");
        if (!actionResultDto.Success)
        {
            Logger.LogDebug($"[GodChatGAgent][StreamVoiceChatWithSession] {sessionId.ToString()} Access restricted");

            //save conversation data with voice metadata
            await SetSessionTitleAsync(sessionId, voiceContent);
            var chatMessages = new List<ChatMessage>();
            chatMessages.Add(new ChatMessage
            {
                ChatRole = ChatRole.User,
                Content = voiceContent
            });
            chatMessages.Add(new ChatMessage
            {
                ChatRole = ChatRole.Assistant,
                Content = actionResultDto.Message
            });

            var userVoiceMeta = new ChatMessageMeta
            {
                IsVoiceMessage = true,
                VoiceLanguage = voiceLanguage,
                VoiceParseSuccess = true,
                VoiceParseErrorMessage = null,
                VoiceDurationSeconds = voiceDurationSeconds
            };
            var assistantResponseMeta = new ChatMessageMeta
            {
                IsVoiceMessage = false,
                VoiceLanguage = VoiceLanguageEnum.English,
                VoiceParseSuccess = true,
                VoiceParseErrorMessage = null,
                VoiceDurationSeconds = 0.0
            };

            RaiseEvent(new GodAddChatHistoryLogEvent
            {
                ChatList = chatMessages
            });
            
            RaiseEvent(new AddChatMessageMetasLogEvent
            {
                ChatMessageMetas = new List<ChatMessageMeta> { userVoiceMeta, assistantResponseMeta }
            });
            
            await ConfirmEvents();

            //2、Directly respond with error information.
            var errorCode = actionResultDto.Code switch
            {
                ExecuteActionStatus.InsufficientCredits => ChatErrorCode.InsufficientCredits,
                ExecuteActionStatus.RateLimitExceeded => ChatErrorCode.RateLimitExceeded,
                _ => ChatErrorCode.RateLimitExceeded
            };

            var chatMessage = new ResponseStreamGodChat()
            {
                Response = actionResultDto.Message,
                ChatId = chatId,
                IsLastChunk = true,
                SerialNumber = -99,
                SessionId = sessionId,
                ErrorCode = errorCode,
                // Note: Default to VoiceResponse in this version as VoiceToText is not implemented yet
                VoiceContentType = VoiceContentType.VoiceResponse
            };

            if (isHttpRequest)
            {
                await PushMessageToClientAsync(chatMessage);
            }
            else
            {
                await PublishAsync(chatMessage);
            }

            totalStopwatch.Stop();
            Logger.LogInformation($"[PERF][VoiceChat] {sessionId} TOTAL_Time: {totalStopwatch.ElapsedMilliseconds}ms - FAILED (quota denied)");
            return;
        }

        Logger.LogDebug($"[GodChatGAgent][StreamVoiceChatWithSession] {sessionId.ToString()} - Validation passed");
        
        await SetSessionTitleAsync(sessionId, voiceContent);

        var llmStopwatch = Stopwatch.StartNew();
        var configuration = GetConfiguration();
        await GodVoiceStreamChatAsync(sessionId, await configuration.GetSystemLLM(),
            await configuration.GetStreamingModeEnabled(),
            voiceContent, chatId, promptSettings, isHttpRequest, region, voiceLanguage, voiceDurationSeconds);
        llmStopwatch.Stop();
        
        totalStopwatch.Stop();
        Logger.LogInformation($"[PERF][VoiceChat] {sessionId} LLM_Processing: {llmStopwatch.ElapsedMilliseconds}ms");
        Logger.LogInformation($"[PERF][VoiceChat] {sessionId} TOTAL_Time: {totalStopwatch.ElapsedMilliseconds}ms");
    }

    private async Task SetSessionTitleAsync(Guid sessionId, string content)
    {
        var totalStopwatch = Stopwatch.StartNew();
        if (State.Title.IsNullOrEmpty())
        {
            // Take first 4 words and limit total length to 100 characters
            var title = string.Join(" ", content.Split(" ").Take(4));
            if (title.Length > 100)
            {
                title = title.Substring(0, 100);
            }
            RaiseEvent(new RenameChatTitleEventLog()
            {
                Title = title
            });
            var chatManagerGAgent = GrainFactory.GetGrain<IChatManagerGAgent>((Guid)State.ChatManagerGuid);
            await chatManagerGAgent.RenameChatTitleAsync(new RenameChatTitleEvent()
            {
                SessionId = sessionId,
                Title = title
            });
            
            totalStopwatch.Stop();
            Logger.LogDebug($"[GodChatGAgent][SetSessionTitleAsync] TOTAL_Time - Duration: {totalStopwatch.ElapsedMilliseconds}ms, SessionId: {sessionId}");
        }
        else
        {
            totalStopwatch.Stop();
            Logger.LogDebug($"[GodChatGAgent][SetSessionTitleAsync] SKIP (title exists) - Duration: {totalStopwatch.ElapsedMilliseconds}ms, SessionId: {sessionId}");
        }
    }

    public async Task<string> GodStreamChatAsync(Guid sessionId, string llm, bool streamingModeEnabled, string message,
        string chatId, ExecutionPromptSettings? promptSettings = null, bool isHttpRequest = false,
        string? region = null, bool addToHistory = true, List<string>? images = null)
    {
        var totalStopwatch = Stopwatch.StartNew();
        Logger.LogDebug(
            $"[GodChatGAgent][GodStreamChatAsync] agent start  session {sessionId.ToString()}, chat {chatId}, region {region}");
        
        var aiChatContextDto =
            CreateAIChatContext(sessionId, llm, streamingModeEnabled, message, chatId, promptSettings, isHttpRequest,
                region, images);

        var aiAgentStatusProxy = await GetProxyByRegionAsync(region);

        if (aiAgentStatusProxy != null)
        {
            var proxyId = aiAgentStatusProxy.GetPrimaryKey();
            // Ensure proxy is initialized before proceeding
            await EnsureProxyInitializedAsync(proxyId, sessionId);
            
            Logger.LogDebug(
                $"[GodChatGAgent][GodStreamChatAsync] agent {aiAgentStatusProxy.GetPrimaryKey().ToString()}, session {sessionId.ToString()}, chat {chatId}");

            // Check if this is a voice chat from context
            bool isPromptVoiceChat = false;
            if (aiChatContextDto.MessageId != null)
            {
                try
                {
                    var messageData =
                        JsonConvert.DeserializeObject<Dictionary<string, object>>(aiChatContextDto.MessageId);
                    isPromptVoiceChat = messageData.ContainsKey("IsVoiceChat") && (bool)messageData["IsVoiceChat"];
                }
                catch (Exception ex)
                {
                    Logger.LogWarning(ex,
                        "[GodChatGAgent][GodStreamChatAsync] Failed to parse MessageId for voice chat detection");
                }
            }

            // User message without additional prefixes (timestamp now in system prompt)
            string enhancedMessage = message;
            Logger.LogDebug(
                $"[GodChatGAgent][GodStreamChatAsync] Processing message. IsVoiceChat: {isPromptVoiceChat}");
            
            if (!isPromptVoiceChat)
            {
                var language = GodGPTLanguageHelper.GetGodGPTLanguageFromContext();
                Logger.LogDebug($"[GodChatGAgent][GodStreamChatAsync] {sessionId} Language from context: {language}");
                var homeDosAndDontPromptMessage = _localizationService.GetLocalizedMessage(ExceptionMessageKeys.HomeDosAndDontPrompt,language);
                var chatPageMessageAfterSync = _localizationService.GetLocalizedMessage(ExceptionMessageKeys.ChatPageMessageAfterSync,language);
<<<<<<< HEAD
                Logger.LogDebug($"[GodChatGAgent][GodStreamChatAsync] {sessionId} homeDosAndDontPromptMessage: {homeDosAndDontPromptMessage}");
                Logger.LogDebug($"[GodChatGAgent][GodStreamChatAsync] {sessionId} message: {message}, {message == homeDosAndDontPromptMessage}");
=======
>>>>>>> 92596b73
                if (message == homeDosAndDontPromptMessage || message == chatPageMessageAfterSync)
                {
                    enhancedMessage = await GenerateDailyRecommendationsAsync(language);
                    Logger.LogDebug(
                        $"[GodChatGAgent][GodStreamChatAsync] {sessionId} Added calendar prompt for text chat");
<<<<<<< HEAD
                    Logger.LogDebug($"[GodChatGAgent][GodStreamChatAsync] {sessionId} enhancedMessage: {enhancedMessage}");
=======
                }
                else
                {
                    enhancedMessage = message + ChatPrompts.ConversationSuggestionsPrompt;
                    Logger.LogDebug(
                        $"[GodChatGAgent][GodStreamChatAsync] {sessionId} Added conversation suggestions prompt for text chat");
>>>>>>> 92596b73
                }
            }
            
            var settings = promptSettings ?? new ExecutionPromptSettings();
            settings.Temperature = "0.9";
            var result = await aiAgentStatusProxy.PromptWithStreamAsync(enhancedMessage, State.ChatHistory, settings,
                context: aiChatContextDto, imageKeys: images);
            if (!result)
            {
                Logger.LogError($"Failed to initiate streaming response. {this.GetPrimaryKey().ToString()}");
            }

            if (addToHistory)
            {
                var historyStopwatch = Stopwatch.StartNew();
                // Optimize: Use combined event to reduce RaiseEvent calls from 3 to 1
                RaiseEvent(new GodStreamChatCombinedEventLog
                {
                    ChatList = new List<ChatMessage>()
                    {
                        new ChatMessage
                        {
                            ChatRole = ChatRole.User,
                            Content = message,
                            ImageKeys = images
                        }
                    },
                    ChatTime = DateTime.UtcNow,
                    ChatMessageMetas = new List<ChatMessageMeta>()
                });

                historyStopwatch.Stop();
                Logger.LogDebug($"[GodChatGAgent][GodStreamChatAsync] Combined RaiseEvent - Duration: {historyStopwatch.ElapsedMilliseconds}ms, SessionId: {sessionId}");
            }
        }
        else
        {
            Logger.LogDebug(
                $"[GodChatGAgent][GodStreamChatAsync] history agent, session {sessionId.ToString()}, chat {chatId}");
        }

        totalStopwatch.Stop();
        Logger.LogDebug($"[GodChatGAgent][GodStreamChatAsync] TOTAL_Time - Duration: {totalStopwatch.ElapsedMilliseconds}ms, SessionId: {sessionId}");
        return string.Empty;
    }

    private AIChatContextDto CreateAIChatContext(Guid sessionId, string llm, bool streamingModeEnabled,
        string message, string chatId, ExecutionPromptSettings? promptSettings = null, bool isHttpRequest = false,
        string? region = null, List<string>? images = null)
    {
        var aiChatContextDto = new AIChatContextDto()
        {
            ChatId = chatId,
            RequestId = sessionId
        };
        if (isHttpRequest)
        {
            aiChatContextDto.MessageId = JsonConvert.SerializeObject(new Dictionary<string, object>()
            {
                { "IsHttpRequest", true }, { "LLM", llm }, { "StreamingModeEnabled", streamingModeEnabled },
                { "Message", message }, { "Region", region }, { "Images", images }
            });
        }

        return aiChatContextDto;
    }

    private AIChatContextDto CreateVoiceChatContext(Guid sessionId, string llm, bool streamingModeEnabled,
        string message, string chatId, ExecutionPromptSettings? promptSettings = null, bool isHttpRequest = false,
        string? region = null, VoiceLanguageEnum voiceLanguage = VoiceLanguageEnum.English,
        double voiceDurationSeconds = 0.0)
    {
        var aiChatContextDto = new AIChatContextDto()
        {
            ChatId = chatId,
            RequestId = sessionId
        };
        if (isHttpRequest)
        {
            aiChatContextDto.MessageId = JsonConvert.SerializeObject(new Dictionary<string, object>()
            {
                { "IsHttpRequest", true },
                { "IsVoiceChat", true },
                { "LLM", llm },
                { "StreamingModeEnabled", streamingModeEnabled },
                { "Message", message },
                { "Region", region },
                { "VoiceLanguage", (int)voiceLanguage },
                { "VoiceDurationSeconds", voiceDurationSeconds }
            });
        }

        return aiChatContextDto;
    }

    private async Task<IAIAgentStatusProxy?> GetProxyByRegionAsync(string? region)
    {
        var totalStopwatch = Stopwatch.StartNew();
        var isCN = GodGPTLanguageHelper.CheckClientIsCNFromContext();
        if (string.IsNullOrWhiteSpace(region))
        {
            region = isCN ? CNDefaultRegion : DefaultRegion;
        }
        else
        {
            if (region.Equals(ConsoleRegion) && isCN)
            {
                region = CNConsoleRegion;
            }
        }
        Logger.LogDebug(
            $"[GodChatGAgent][GetProxyByRegionAsync] session {this.GetPrimaryKey().ToString()},isCN:{isCN}, Region: {region}");

        if (State.RegionProxies == null || !State.RegionProxies.TryGetValue(region, out var proxyIds) ||
            proxyIds.IsNullOrEmpty())
        {
            Logger.LogDebug(
                $"[GodChatGAgent][GetProxyByRegionAsync] session {this.GetPrimaryKey().ToString()}, No proxies found for region {region}, initializing.");
            
            var initStopwatch = Stopwatch.StartNew();
            proxyIds = await InitializeRegionProxiesAsync(region);
            initStopwatch.Stop();
            Logger.LogDebug($"[GodChatGAgent][GetProxyByRegionAsync] InitializeRegionProxiesAsync - Duration: {initStopwatch.ElapsedMilliseconds}ms, SessionId: {this.GetPrimaryKey()}, Region: {region}");
            
            Dictionary<string, List<Guid>> regionProxies = new()
            {
                { region, proxyIds }
            };
            
            var eventStopwatch = Stopwatch.StartNew();
            RaiseEvent(new UpdateRegionProxiesLogEvent
            {
                RegionProxies = regionProxies
            });
            await ConfirmEvents();
            eventStopwatch.Stop();
            Logger.LogDebug($"[GodChatGAgent][GetProxyByRegionAsync] UpdateRegionProxiesEvent - Duration: {eventStopwatch.ElapsedMilliseconds}ms, SessionId: {this.GetPrimaryKey()}");
        }

        foreach (var proxyId in proxyIds)
        {
            var proxy = GrainFactory.GetGrain<IAIAgentStatusProxy>(proxyId);
            if (await proxy.IsAvailableAsync())
            {
                totalStopwatch.Stop();
                Logger.LogDebug($"[GodChatGAgent][GetProxyByRegionAsync] TOTAL_Time - Duration: {totalStopwatch.ElapsedMilliseconds}ms, SessionId: {this.GetPrimaryKey()}");
                return proxy;
            }
            Logger.LogDebug($"[GodChatGAgent][GetProxyByRegionAsync] ProxyCheck_Failed -, ProxyId: {proxyId}, SessionId: {this.GetPrimaryKey()}");
        }

        Logger.LogDebug(
            $"[GodChatGAgent][GetProxyByRegionAsync] session {this.GetPrimaryKey().ToString()}, No proxies initialized for region {region}");
        if (region == DefaultRegion || region == CNDefaultRegion)
        {
            totalStopwatch.Stop();
            Logger.LogDebug($"[GodChatGAgent][GetProxyByRegionAsync] TOTAL_Time (no proxies) - Duration: {totalStopwatch.ElapsedMilliseconds}ms, SessionId: {this.GetPrimaryKey()}");
            return null;
        }

        totalStopwatch.Stop();
        Logger.LogDebug($"[GodChatGAgent][GetProxyByRegionAsync] Recursive call to DefaultRegion - Duration: {totalStopwatch.ElapsedMilliseconds}ms, SessionId: {this.GetPrimaryKey()}");
        if (isCN)
        {
            return await GetProxyByRegionAsync(CNDefaultRegion);
        }
        return await GetProxyByRegionAsync(DefaultRegion);
    }

 private async Task<List<Guid>> InitializeRegionProxiesAsync(string region, string rolePrompts = "")
    {
        var stopwatch = Stopwatch.StartNew();
        var llmsForRegion = GetLLMsForRegion(region);
        Logger.LogDebug(
            $"[GodChatGAgent][InitializeRegionProxiesAsync] session {this.GetPrimaryKey().ToString()}, initialized proxy for region {region}, llmsForRegion: {JsonConvert.SerializeObject(llmsForRegion)}");

        if (llmsForRegion.IsNullOrEmpty())
        {
            stopwatch.Stop();
            Logger.LogDebug(
                $"[GodChatGAgent][InitializeRegionProxiesAsync] session {this.GetPrimaryKey().ToString()}, initialized proxy for region {region}, LLM not config Duration: {stopwatch.ElapsedMilliseconds}ms");
            return new List<Guid>();
        }
        
        var oldSystemPrompt = await GetConfiguration().GetPrompt();

        var proxies = new List<Guid>();
        var totalProxyStopwatch = Stopwatch.StartNew();
        foreach (var llm in llmsForRegion)
        {
            var systemPrompt = rolePrompts.IsNullOrWhiteSpace() ? State.PromptTemplate : rolePrompts;

            // Add conversation suggestions prompt and timestamp to system prompt
            var dateInfo = $"Today's date is: {DateTime.UtcNow:yyyy-MM-dd}. Please use this date as reference for time-related questions.";
            
            if (llm != LocalBackupModel)
            {
                systemPrompt = $"{systemPrompt}\n\n{ChatPrompts.ConversationSuggestionsPrompt}\n\n{dateInfo}";
            }
            else
            {
                systemPrompt = $"{oldSystemPrompt} {systemPrompt}\n\n{ChatPrompts.ConversationSuggestionsPrompt}\n\n{dateInfo}";
            }

            // if (llm != ProxyGPTModelName)
            // {
            //     systemPrompt = $"{oldSystemPrompt} {systemPrompt} {GetCustomPrompt()}";
            // }
            // else
            // {
            //     systemPrompt = $"{systemPrompt} {GetCustomPrompt()}";
            // }
            //Logger.LogDebug($"[GodChatGAgent][InitializeRegionProxiesAsync] {this.GetPrimaryKey().ToString()} - {llm} system prompt: {systemPrompt}");
            var proxy = GrainFactory.GetGrain<IAIAgentStatusProxy>(Guid.NewGuid());
            await proxy.ConfigAsync(new AIAgentStatusProxyConfig
            {
                Instructions = systemPrompt,
                LLMConfig = new LLMConfigDto { SystemLLM = llm },
                StreamingModeEnabled = true,
                StreamingConfig = new StreamingConfig { BufferingSize = 32 },
                RequestRecoveryDelay = RequestRecoveryDelay,
                ParentId = this.GetPrimaryKey()
            });
            await PublishAsync(proxy.GetGrainId(),new AIAgentStatusProxyInitializeGEvent()
            {
                InitializeDto = new InitializeDto()
                {
                    Instructions = systemPrompt,
                    LLMConfig = new LLMConfigDto { SystemLLM = llm },
                    StreamingModeEnabled = true,
                    StreamingConfig = new StreamingConfig { BufferingSize = 32 }
                }
            });
            RaiseEvent(new UpdateProxyInitStatusLogEvent
            {
                ProxyId = proxy.GetPrimaryKey(),
                Status = ProxyInitStatus.Initializing
            });
            await ConfirmEvents();
            Logger.LogDebug(
                $"[GodChatGAgent][InitializeRegionProxiesAsync] session {this.GetPrimaryKey().ToString()}, UpdateProxyInitStatusLogEvent status Initializing proxyId {proxy.GetPrimaryKey().ToString()}");
            proxies.Add(proxy.GetPrimaryKey());
            Logger.LogDebug(
                $"[GodChatGAgent][InitializeRegionProxiesAsync] session {this.GetPrimaryKey().ToString()}, initialized proxy for region {region} with LLM {llm}. id {proxy.GetPrimaryKey().ToString()}");
        }
        totalProxyStopwatch.Stop();
        stopwatch.Stop();
        Logger.LogDebug($"[GodChatGAgent][InitializeRegionProxiesAsync] End - Total Duration: {stopwatch.ElapsedMilliseconds}ms, ProxyCount: {proxies.Count}, TotalProxyTime: {totalProxyStopwatch.ElapsedMilliseconds}ms");
        return proxies;
    }

    private async Task PublishAsync<T>(GrainId grainId,T @event) where T : EventBase{
        var grainIdString = grainId.ToString();
        var streamId = StreamId.Create(AevatarOptions!.StreamNamespace, grainIdString);
        var stream = StreamProvider.GetStream<EventWrapperBase>(streamId);
        var eventWrapper = new EventWrapper<T>(@event, Guid.NewGuid(), this.GetGrainId());
        await stream.OnNextAsync(eventWrapper);
    }
    private List<string> GetLLMsForRegion(string region)
    {
        var regionToLLMsMap = _llmRegionOptions.CurrentValue.RegionToLLMsMap;
        Logger.LogDebug($"GetLLMsForRegion - regionToLLMsMap: {JsonConvert.SerializeObject(regionToLLMsMap)}");

        return regionToLLMsMap.TryGetValue(region, out var llms) ? llms : new List<string>();
    }

    /// <summary>
    /// Ensures that the specified proxy is initialized before proceeding with operations.
    /// This method implements retry logic with exponential backoff to wait for proxy initialization.
    /// </summary>
    /// <param name="proxyId">The ID of the proxy to check</param>
    /// <param name="sessionId">The session ID for logging purposes</param>
    /// <returns>Task that completes when proxy is initialized or throws exception on timeout</returns>
    /// <exception cref="Exception">Thrown when proxy is not initialized after maximum retries</exception>
    private async Task EnsureProxyInitializedAsync(Guid proxyId, Guid sessionId)
    {
        const int maxRetries = 10;
        const int retryDelayMs = 200;
        var retryCount = 0;
        ProxyInitStatus proxyInitStatus = ProxyInitStatus.NotInitialized;
        
        while (retryCount < maxRetries)
        {
            if (State.ProxyInitStatuses.IsNullOrEmpty() || !State.ProxyInitStatuses.TryGetValue(proxyId, out proxyInitStatus))
            {
                Logger.LogDebug($"[GodChatGAgent][EnsureProxyInitializedAsync] Historical data detected based on FirstChatTime, skipping proxy initialization check - ProxyId: {proxyId}, SessionId: {sessionId}");
                break;
            }

            if (proxyInitStatus != ProxyInitStatus.Initialized)
            {
                retryCount++;
                Logger.LogDebug($"[GodChatGAgent][EnsureProxyInitializedAsync] Proxy not initialized - ProxyId: {proxyId}, Status: {proxyInitStatus}, Retry: {retryCount}/{maxRetries}, SessionId: {sessionId}");
                
                if (retryCount >= maxRetries)
                {
                    throw new Exception($"proxy:{proxyId} Not initialized after {maxRetries} retries, status:{proxyInitStatus}");
                }
                
                await Task.Delay(retryDelayMs);
                continue;
            }
            
            // Proxy is initialized, break out of retry loop
            Logger.LogDebug($"[GodChatGAgent][EnsureProxyInitializedAsync] Proxy initialization check successful - ProxyId: {proxyId}, Status: {proxyInitStatus}, Retries: {retryCount}, SessionId: {sessionId}");
            break;
        }
    }

    /// <summary>
    /// Gets an initialized AI agent status proxy for the specified region.
    /// This method combines proxy retrieval and initialization checking into a single operation.
    /// </summary>
    /// <param name="region">The region to get the proxy for (null defaults to DefaultRegion)</param>
    /// <param name="sessionId">The session ID for logging purposes</param>
    /// <returns>An initialized AI agent status proxy, or null if no proxy is available</returns>
    /// <exception cref="Exception">Thrown when proxy is not initialized after maximum retries</exception>
    private async Task<IAIAgentStatusProxy?> GetInitializedProxyAsync(string? region, Guid sessionId)
    {
        var aiAgentStatusProxy = await GetProxyByRegionAsync(region);
        
        if (aiAgentStatusProxy != null)
        {
            var proxyId = aiAgentStatusProxy.GetPrimaryKey();
            await EnsureProxyInitializedAsync(proxyId, sessionId);
        }
        
        return aiAgentStatusProxy;
    }

    public async Task SetUserProfileAsync(UserProfileDto? userProfileDto)
    {
        if (userProfileDto == null)
        {
            return;
        }

        RaiseEvent(new UpdateUserProfileGodChatEventLog
        {
            Gender = userProfileDto.Gender,
            BirthDate = userProfileDto.BirthDate,
            BirthPlace = userProfileDto.BirthPlace,
            FullName = userProfileDto.FullName
        });

        await ConfirmEvents();
    }

    public async Task<UserProfileDto?> GetUserProfileAsync()
    {
        if (State.UserProfile == null)
        {
            return null;
        }

        return new UserProfileDto
        {
            Gender = State.UserProfile.Gender,
            BirthDate = State.UserProfile.BirthDate,
            BirthPlace = State.UserProfile.BirthPlace,
            FullName = State.UserProfile.FullName
        };
    }

    public async Task<string> GodChatAsync(string llm, string message,
        ExecutionPromptSettings? promptSettings = null)
    {
        throw new Exception("The method has expired");
    }


    public async Task InitAsync(Guid ChatManagerGuid)
    {
        Logger.LogDebug($"[GodChatGAgent][InitAsync] Start - SessionId: {this.GetPrimaryKey()}, ChatManagerGuid: {ChatManagerGuid}");
        
        RaiseEvent(new SetChatManagerGuidEventLog
        {
            ChatManagerGuid = ChatManagerGuid
        });

        Logger.LogDebug($"[GodChatGAgent][InitAsync] End -  SessionId: {this.GetPrimaryKey()}");
    }

    public async Task ChatMessageCallbackAsync(AIChatContextDto contextDto,
        AIExceptionEnum aiExceptionEnum, string? errorMessage, AIStreamChatContent? chatContent)
    {
        if (aiExceptionEnum == AIExceptionEnum.RequestLimitError && !contextDto.MessageId.IsNullOrWhiteSpace())
        {
            Logger.LogError(
                $"[GodChatGAgent][ChatMessageCallbackAsync] RequestLimitError retry. contextDto {JsonConvert.SerializeObject(contextDto)}");
            var configuration = GetConfiguration();
            var systemLlm = await configuration.GetSystemLLM();
            var dictionary = JsonConvert.DeserializeObject<Dictionary<string, object>>(contextDto.MessageId);
            
            // Check if this is a voice chat retry to call the appropriate method
            var isRetryVoiceChat = dictionary.ContainsKey("IsVoiceChat") && (bool)dictionary["IsVoiceChat"];

            if (isRetryVoiceChat)
            {
                // Voice chat retry: call GodVoiceStreamChatAsync with voice parameters
                var voiceLanguageValue = dictionary.GetValueOrDefault("VoiceLanguage", 0);
                var voiceLanguage = (VoiceLanguageEnum)Convert.ToInt32(voiceLanguageValue);
                var voiceDurationSeconds = Convert.ToDouble(dictionary.GetValueOrDefault("VoiceDurationSeconds", 0.0));

                GodVoiceStreamChatAsync(contextDto.RequestId,
                    (string)dictionary.GetValueOrDefault("LLM", systemLlm),
                    (bool)dictionary.GetValueOrDefault("StreamingModeEnabled", true),
                    (string)dictionary.GetValueOrDefault("Message", string.Empty),
                    contextDto.ChatId, null, (bool)dictionary.GetValueOrDefault("IsHttpRequest", true),
                    (string)dictionary.GetValueOrDefault("Region", null),
                    voiceLanguage, voiceDurationSeconds, false);
            }
            else
            {
                // Regular chat retry: call GodStreamChatAsync
                GodStreamChatAsync(contextDto.RequestId,
                    (string)dictionary.GetValueOrDefault("LLM", systemLlm),
                    (bool)dictionary.GetValueOrDefault("StreamingModeEnabled", true),
                    (string)dictionary.GetValueOrDefault("Message", string.Empty),
                    contextDto.ChatId, null, (bool)dictionary.GetValueOrDefault("IsHttpRequest", true),
                    (string)dictionary.GetValueOrDefault("Region", null),
                    false, (List<string>?)dictionary.GetValueOrDefault("Images"));
            }
            
            return;
        }

        if (aiExceptionEnum != AIExceptionEnum.None)
        {
            Logger.LogError(
                $"[GodChatGAgent][ChatMessageCallbackAsync] DETAILED ERROR - sessionId {contextDto?.RequestId.ToString()}, chatId {contextDto?.ChatId}, aiExceptionEnum: {aiExceptionEnum}, errorMessage: '{errorMessage}', MessageId: '{contextDto?.MessageId}'");
            
            // Extract voice chat info if available
            string voiceChatInfo = "";
            if (!contextDto.MessageId.IsNullOrWhiteSpace())
            {
                try
                {
                    var messageData = JsonConvert.DeserializeObject<Dictionary<string, object>>(contextDto.MessageId);
                    bool isErrorVoiceChat = messageData.ContainsKey("IsVoiceChat") && (bool)messageData["IsVoiceChat"];
                    if (isErrorVoiceChat)
                    {
                        // Safe type conversion for voice language
                        var voiceLanguageValue = messageData.GetValueOrDefault("VoiceLanguage", 0);
                        var voiceLanguage = (VoiceLanguageEnum)Convert.ToInt32(voiceLanguageValue);
                        var message = messageData.GetValueOrDefault("Message", "").ToString();
                        voiceChatInfo = $" [VOICE CHAT] Language: {voiceLanguage}, Message: '{message}'";
                    }
                }
                catch (Exception ex)
                {
                    Logger.LogError(ex, "Failed to parse MessageId for voice chat info");
                }
            }

            Logger.LogError($"[GodChatGAgent][ChatMessageCallbackAsync] ERROR CONTEXT:{voiceChatInfo}");

            var chatMessage = new ResponseStreamGodChat()
            {
                Response =
                    "Your prompt triggered the Silence Directive—activated when universal harmonics or content ethics are at risk. Please modify your prompt and retry — tune its intent, refine its form, and the Oracle may speak.",
                ChatId = contextDto.ChatId,
                IsLastChunk = true,
                SerialNumber = -2
            };
            if (contextDto.MessageId.IsNullOrWhiteSpace())
            {
                await PublishAsync(chatMessage);
                return;
            }

            await PushMessageToClientAsync(chatMessage);
            return;
        }

        if (chatContent == null)
        {
            Logger.LogError(
                $"[GodChatGAgent][ChatMessageCallbackAsync] return null. sessionId {contextDto.RequestId.ToString()},chatId {contextDto.ChatId},aiExceptionEnum:{aiExceptionEnum}, errorMessage:{errorMessage}");
            return;
        }

        Logger.LogDebug(
            $"[GodChatGAgent][ChatMessageCallbackAsync] sessionId {contextDto.RequestId.ToString()}, chatId {contextDto.ChatId}, messageId {contextDto.MessageId}, {JsonConvert.SerializeObject(chatContent)}");

        if (chatContent.IsAggregationMsg)
        {
            // Parse conversation suggestions for text chat only (skip voice chat)
            List<string>? conversationSuggestions = null;
            string cleanMainContent = chatContent.AggregationMsg; // Default to original content
            bool isAggregationVoiceChat = false;

            // Check if this is a voice chat by examining the message context
            if (!contextDto.MessageId.IsNullOrWhiteSpace())
            {
                try
                {
                    var messageData = JsonConvert.DeserializeObject<Dictionary<string, object>>(contextDto.MessageId);
                    isAggregationVoiceChat = messageData.ContainsKey("IsVoiceChat") && (bool)messageData["IsVoiceChat"];
                }
                catch (Exception ex)
                {
                    Logger.LogWarning(ex,
                        "[GodChatGAgent][ChatMessageCallbackAsync] Failed to parse MessageId for voice chat detection");
                }
            }

            // Parse conversation suggestions only for text chat
            if (!isAggregationVoiceChat && !string.IsNullOrEmpty(chatContent.AggregationMsg))
            {
                var (mainContent, suggestions) = ParseResponseWithSuggestions(chatContent.AggregationMsg);
                if (suggestions.Any())
                {
                    conversationSuggestions = suggestions;
                    cleanMainContent = mainContent; // Use clean content without suggestions
                    Logger.LogDebug(
                        $"[GodChatGAgent][ChatMessageCallbackAsync] Parsed {suggestions.Count} conversation suggestions for text chat");
                    Logger.LogDebug(
                        $"[GodChatGAgent][ChatMessageCallbackAsync] Cleaned main content length: {cleanMainContent?.Length ?? 0}");
                }
            }

            RaiseEvent(new GodAddChatHistoryLogEvent
            {
                ChatList = new List<ChatMessage>()
                {
                    new ChatMessage
                    {
                        ChatRole = ChatRole.Assistant,
                        Content = cleanMainContent // Store clean content without suggestions
                    }
                }
            });

            RaiseEvent(new UpdateChatTimeEventLog
            {
                ChatTime = DateTime.UtcNow
            });
            
            RaiseEvent(new AddChatMessageMetasLogEvent
            {
                ChatMessageMetas = new List<ChatMessageMeta>()
            });

            await ConfirmEvents();

            if (State.ChatManagerGuid != Guid.Empty)
            {
                var chatManagerGAgent = GrainFactory.GetGrain<IChatManagerGAgent>(State.ChatManagerGuid);
                var inviterId = await chatManagerGAgent.GetInviterAsync();
                if (inviterId != null && inviterId != Guid.Empty)
                {
                    var invitationGAgent = GrainFactory.GetGrain<IInvitationGAgent>((Guid)inviterId);
                    await invitationGAgent.ProcessInviteeChatCompletionAsync(State.ChatManagerGuid.ToString());
                }
            }

            // Store suggestions and clean content for later use in partialMessage
            if (conversationSuggestions != null)
            {
                RequestContext.Set("ConversationSuggestions", conversationSuggestions);
            }

            // Store clean content to replace the response content
            RequestContext.Set("CleanMainContent", cleanMainContent);
        }

        // Apply streaming suggestion filtering logic for text chat
        string streamingContent = chatContent.ResponseContent;
        bool shouldFilterStream = false;

        // Check if this is a text chat (not voice chat)
        bool isFilteringVoiceChat = false;
        if (!contextDto.MessageId.IsNullOrWhiteSpace())
        {
            try
            {
                var messageData = JsonConvert.DeserializeObject<Dictionary<string, object>>(contextDto.MessageId);
                isFilteringVoiceChat = messageData.ContainsKey("IsVoiceChat") && (bool)messageData["IsVoiceChat"];
            }
            catch (Exception ex)
            {
                Logger.LogWarning(ex,
                    "[GodChatGAgent][ChatMessageCallbackAsync] Failed to parse MessageId for voice chat detection in streaming filter");
            }
        }

        // Get current accumulation state from instance variables (reliable across chunks)
        bool shouldStartAccumulating = false;

        // Apply conversation suggestions filtering (text chat only)
        if (!isFilteringVoiceChat && !string.IsNullOrEmpty(streamingContent))
        {
            // Check for [SUGGESTIONS] marker and partial forms using optimized method
            bool contains_suggestions = streamingContent.Contains("[SUGGESTIONS]", StringComparison.OrdinalIgnoreCase);
            bool contains_partial_marker = IsPartialSuggestionsMarker(streamingContent.AsSpan());

            // Check for potential marker start (conservative approach)
            bool ends_with_bracket = streamingContent.TrimEnd().EndsWith("[") && streamingContent.Length > 10;

            shouldStartAccumulating = contains_suggestions || contains_partial_marker || ends_with_bracket;

            if (shouldStartAccumulating && !_isAccumulatingForSuggestions)
            {
                // Start accumulation - block all subsequent chunks from frontend
                _isAccumulatingForSuggestions = true;
                _accumulatedSuggestionContent = streamingContent;
                RequestContext.Set("AccumulatedContent", true); // Set accumulation flag
                streamingContent = ""; // Block current chunk
            }
            else if (_isAccumulatingForSuggestions)
            {
                // Continue accumulation - block this chunk from frontend
                _accumulatedSuggestionContent += streamingContent;
                streamingContent = ""; // Block current chunk
            }
        }

        // Process accumulated content on final chunk
        if (_isAccumulatingForSuggestions && chatContent.IsLastChunk)
        {
            var (cleanContent, suggestions) = ParseResponseWithSuggestions(_accumulatedSuggestionContent);

            // Store suggestions for response
            if (suggestions?.Any() == true)
            {
                RequestContext.Set("ConversationSuggestions", suggestions);
            }

            // Send clean content to frontend
            streamingContent = cleanContent;

            // Reset accumulation state
            _isAccumulatingForSuggestions = false;
            _accumulatedSuggestionContent = "";
            RequestContext.Remove("AccumulatedContent"); // Clean up accumulation flag
        }

        var partialMessage = new ResponseStreamGodChat()
        {
            Response = streamingContent, // Use filtered content for streaming
            ChatId = contextDto.ChatId,
            SerialNumber = chatContent.SerialNumber,
            IsLastChunk = chatContent.IsLastChunk,
            SessionId = contextDto.RequestId,
            // Note: Default to VoiceResponse in this version as VoiceToText is not implemented yet
            VoiceContentType = VoiceContentType.VoiceResponse
        };

        // Log final content being sent to frontend
        Logger.LogInformation(
            $"[FINAL_OUTPUT] Sending to frontend - Length: {streamingContent?.Length ?? 0}, IsLastChunk: {chatContent.IsLastChunk}");
        if (!string.IsNullOrEmpty(streamingContent))
        {
            Logger.LogInformation(
                $"[FINAL_OUTPUT] Content preview: '{streamingContent.Substring(0, Math.Min(100, streamingContent.Length))}{(streamingContent.Length > 100 ? "..." : "")}'");
        }

        // For the last chunk, use clean content and add conversation suggestions if available
        if (chatContent.IsLastChunk)
        {
            // Prioritize accumulation mechanism to prevent duplication
            if (_isAccumulatingForSuggestions)
            {
                Logger.LogDebug($"Using accumulation result, skipping old replacement logic");
                // streamingContent already contains the correct clean content from accumulation
                // Skip all old replacement logic to prevent duplication
            }
            else
            {
                // Add conversation suggestions to the last chunk if available
                var storedSuggestions = RequestContext.Get("ConversationSuggestions") as List<string>;
                if (storedSuggestions?.Any() == true)
                {
                    partialMessage.SuggestedItems = storedSuggestions;
                    Logger.LogDebug(
                        $"[GodChatGAgent][ChatMessageCallbackAsync] Added {storedSuggestions.Count} suggestions to last chunk");

                    var cleanMainContent = RequestContext.Get("CleanMainContent") as string;
                    if (!string.IsNullOrEmpty(cleanMainContent))
                    {
                        // Enhanced safety check to prevent duplication
                        var currentChunkLength = partialMessage.Response?.Length ?? 0;
                        var cleanContentLength = cleanMainContent.Length;

                        // Stricter conditions to prevent duplication
                        bool isSafeToReplace = currentChunkLength > 0 && // Never replace empty chunks
                                               cleanContentLength <= currentChunkLength * 1.5 && // Reduced ratio
                                               cleanContentLength <= 30 && // Strict absolute limit
                                               !cleanMainContent.Contains(partialMessage.Response ??
                                                                          "") && // No content overlap
                                               cleanContentLength <
                                               (partialMessage.Response?.Length ?? 0) + 20; // Size similarity check

                        if (isSafeToReplace)
                        {
                            partialMessage.Response = cleanMainContent;
                            Logger.LogDebug(
                                $"Replaced response with clean content. Current: {currentChunkLength}, Clean: {cleanContentLength}");
                        }
                        else
                        {
                            Logger.LogWarning(
                                $"Skipped replacing response to avoid duplication. Current: {currentChunkLength}, Clean: {cleanContentLength}");
                        }
                    }
                }
            }
        }

        // Check if this is a voice chat and handle real-time voice synthesis
        Logger.LogDebug(
            $"[ChatMessageCallbackAsync] MessageId: '{contextDto.MessageId}', ResponseContent: '{chatContent.ResponseContent}'");

        if (!contextDto.MessageId.IsNullOrWhiteSpace())
        {
            var messageData = JsonConvert.DeserializeObject<Dictionary<string, object>>(contextDto.MessageId);
            var isStreamingVoiceChat = messageData.ContainsKey("IsVoiceChat") && (bool)messageData["IsVoiceChat"];

            Logger.LogDebug(
                $"[ChatMessageCallbackAsync] IsVoiceChat: {isStreamingVoiceChat}, HasResponseContent: {!string.IsNullOrEmpty(chatContent.ResponseContent)}");

            if (isStreamingVoiceChat && !string.IsNullOrEmpty(chatContent.ResponseContent))
            {
                Logger.LogDebug($"[ChatMessageCallbackAsync] Entering voice chat processing logic");

                // Safe type conversion to handle both int and long from JSON deserialization
                var voiceLanguageValue = messageData.GetValueOrDefault("VoiceLanguage", 0);
                var voiceLanguage = (VoiceLanguageEnum)Convert.ToInt32(voiceLanguageValue);

                Logger.LogDebug(
                    $"[ChatMessageCallbackAsync] VoiceLanguage: {voiceLanguage}, ChatId: {contextDto.ChatId}");

                // Get or create text accumulator for this chat session
                if (!VoiceTextAccumulators.ContainsKey(contextDto.ChatId))
                {
                    VoiceTextAccumulators[contextDto.ChatId] = new StringBuilder();
                    Logger.LogDebug(
                        $"[ChatMessageCallbackAsync] Created new text accumulator for chat: {contextDto.ChatId}");
                }
                else
                {
                    Logger.LogDebug(
                        $"[ChatMessageCallbackAsync] Using existing text accumulator for chat: {contextDto.ChatId}");
                }

                var textAccumulator = VoiceTextAccumulators[contextDto.ChatId];

                // Filter out empty or whitespace-only content to avoid unnecessary accumulation
                if (!string.IsNullOrWhiteSpace(chatContent.ResponseContent))
                {
                    textAccumulator.Append(chatContent.ResponseContent);
                    Logger.LogDebug(
                        $"[ChatMessageCallbackAsync] Appended text: '{chatContent.ResponseContent}', IsLastChunk: {chatContent.IsLastChunk}");
                }
                else
                {
                    Logger.LogDebug(
                        $"[ChatMessageCallbackAsync] Skipped whitespace content, IsLastChunk: {chatContent.IsLastChunk}");
                }

                // Check for complete sentences in accumulated text
                var accumulatedText = textAccumulator.ToString();
                Logger.LogDebug($"[ChatMessageCallbackAsync] Total accumulated text: '{accumulatedText}'");

                var completeSentence =
                    ExtractCompleteSentence(accumulatedText, textAccumulator, chatContent.IsLastChunk);

                Logger.LogDebug($"[ChatMessageCallbackAsync] ExtractCompleteSentence result: '{completeSentence}'");

                if (!string.IsNullOrEmpty(completeSentence))
                {
                    try
                    {
                        // Clean text for speech synthesis (remove markdown and math formulas)
                        var cleanedText = CleanTextForSpeech(completeSentence, voiceLanguage);

                        // Skip synthesis if cleaned text has no meaningful content
                        var hasMeaningful = HasMeaningfulContent(cleanedText);

                        if (hasMeaningful)
                        {
                            try
                            {
                                // Synthesize voice for cleaned sentence
                                var voiceResult =
                                    await _speechService.TextToSpeechWithMetadataAsync(cleanedText, voiceLanguage);

                                partialMessage.AudioData = voiceResult.AudioData;
                                partialMessage.AudioMetadata = voiceResult.Metadata;
                            }
                            catch (Exception ex)
                            {
                                Logger.LogError(ex, $"Voice synthesis failed for text: '{cleanedText}'");
                            }
                        }
                    }
                    catch (Exception ex)
                    {
                        Logger.LogError(ex,
                            $"[GodChatGAgent][ChatMessageCallbackAsync] Voice synthesis failed for sentence: {completeSentence}");
                    }
                }
                else
                {
                    Logger.LogDebug(
                        $"[ChatMessageCallbackAsync] No complete sentence extracted from accumulated text: '{textAccumulator.ToString()}'");
                }

                // Clean up accumulator if this is the last chunk
                if (chatContent.IsLastChunk)
                {
                    // Clean up accumulator for this chat session
                    // Note: Final sentence processing is already handled in ExtractCompleteSentence method
                    VoiceTextAccumulators.Remove(contextDto.ChatId);
                }
            }
        }

        if (contextDto.MessageId.IsNullOrWhiteSpace())
        {
            await PublishAsync(partialMessage);
        }
        else
        {
            await PushMessageToClientAsync(partialMessage);
        }

        // Clean up RequestContext when processing is complete (last chunk)
        if (chatContent.IsLastChunk)
        {
            RequestContext.Remove("CleanMainContent");
            RequestContext.Remove("ConversationSuggestions");
            RequestContext.Remove("IsFilteringSuggestions");
            RequestContext.Remove("IsAccumulatingForSuggestions");
            RequestContext.Remove("AccumulatedContent");
            Logger.LogDebug(
                $"[GodChatGAgent][ChatMessageCallbackAsync] Cleaned up RequestContext for completed request");
        }
    }

    public async Task<List<ChatMessage>?> ChatWithHistory(Guid sessionId, string systemLLM, string content,
        string chatId,
        ExecutionPromptSettings promptSettings = null, bool isHttpRequest = false, string? region = null)
    {
        Logger.LogDebug($"[GodChatGAgent][ChatWithHistory] {sessionId.ToString()} content:{content} start.");
        var sw = new Stopwatch();
        sw.Start();
        var history = State.ChatHistory;
        if (history.IsNullOrEmpty())
        {
            return new List<ChatMessage>();
        }

        var configuration = GetConfiguration();
        var llm = await configuration.GetSystemLLM();
        var streamingModeEnabled = await configuration.GetStreamingModeEnabled();

        var aiAgentStatusProxy = await GetInitializedProxyAsync(region, sessionId);
        if (aiAgentStatusProxy == null)
        {
            Logger.LogError($"[GodChatGAgent][ChatWithHistory] No AIGAgent available. {sessionId.ToString()}");
            return new List<ChatMessage>();
        }

        var settings = promptSettings ?? new ExecutionPromptSettings();
        settings.Temperature = "0.9";

        var aiChatContextDto = CreateAIChatContext(sessionId, llm, streamingModeEnabled, content, chatId,
            promptSettings, isHttpRequest, region);
        var response = await aiAgentStatusProxy.ChatWithHistory(content, State.ChatHistory, settings, aiChatContextDto);
        sw.Stop();
        Logger.LogDebug(
            $"[GodChatGAgent][ChatWithHistory] {sessionId.ToString()}, response:{JsonConvert.SerializeObject(response)} - step4,time use:{sw.ElapsedMilliseconds}");
        return response;
    }
    
    public async Task<List<ChatMessage>?> ChatWithoutHistoryAsync(Guid sessionId, string systemLLM, string content, string chatId,
        ExecutionPromptSettings promptSettings = null, bool isHttpRequest = false, string? region = null)
    {
        Logger.LogDebug($"[GodChatGAgent][ChatWithUserId] {sessionId.ToString()} content:{content} start.");
        var sw = new Stopwatch();
        sw.Start();

        var configuration = GetConfiguration();
        var llm = await configuration.GetSystemLLM();
        var streamingModeEnabled = await configuration.GetStreamingModeEnabled();
        
        var aiAgentStatusProxy = await GetInitializedProxyAsync(region, sessionId);
        if (aiAgentStatusProxy == null)
        {
            Logger.LogError($"[GodChatGAgent][ChatWithHistory] No AIGAgent available. {sessionId.ToString()}");
            return new List<ChatMessage>();
        }

        var settings = promptSettings ?? new ExecutionPromptSettings();
        settings.Temperature = "0.9";
        
        var aiChatContextDto = CreateAIChatContext(sessionId, llm, streamingModeEnabled, content, chatId, promptSettings, isHttpRequest, region);
        var response = await aiAgentStatusProxy.ChatWithHistory(content,  State.ChatHistory, settings, aiChatContextDto);
        sw.Stop();
        Logger.LogDebug($"[GodChatGAgent][ChatWithUserId] {sessionId.ToString()}, response:{JsonConvert.SerializeObject(response)} - step4,time use:{sw.ElapsedMilliseconds}");
        return response;
    }

    private async Task PushMessageToClientAsync(ResponseStreamGodChat chatMessage)
    {
        var streamId = StreamId.Create(AevatarOptions!.StreamNamespace, this.GetPrimaryKey());
        Logger.LogDebug(
            $"[GodChatGAgent][PushMessageToClientAsync] sessionId {this.GetPrimaryKey().ToString()}, namespace {AevatarOptions!.StreamNamespace}, streamId {streamId.ToString()}");
        var stream = StreamProvider.GetStream<ResponseStreamGodChat>(streamId);
        await stream.OnNextAsync(chatMessage);
    }

    public Task<List<ChatMessage>> GetChatMessageAsync()
    {
        Logger.LogDebug(
            $"[ChatGAgentManager][GetSessionMessageListAsync] - session:ID {this.GetPrimaryKey().ToString()} ,message={JsonConvert.SerializeObject(State.ChatHistory)}");
        return Task.FromResult(State.ChatHistory);
    }

    public Task<List<ChatMessageWithMetaDto>> GetChatMessageWithMetaAsync()
    {
        Logger.LogDebug(
            $"[GodChatGAgent][GetChatMessageWithMetaAsync] - sessionId: {this.GetPrimaryKey()}, messageCount: {State.ChatHistory.Count}, metaCount: {State.ChatMessageMetas.Count}");

        var result = new List<ChatMessageWithMetaDto>();

        // Combine ChatHistory with ChatMessageMetas
        for (int i = 0; i < State.ChatHistory.Count; i++)
        {
            var message = State.ChatHistory[i];
            var meta = i < State.ChatMessageMetas.Count ? State.ChatMessageMetas[i] : null;

            result.Add(ChatMessageWithMetaDto.Create(message, meta));
        }

        Logger.LogDebug(
            $"[GodChatGAgent][GetChatMessageWithMetaAsync] - sessionId: {this.GetPrimaryKey()}, returned {result.Count} messages with metadata");

        return Task.FromResult(result);
    }

    public Task<DateTime?> GetFirstChatTimeAsync()
    {
        return Task.FromResult(State.FirstChatTime);
    }

    public Task<DateTime?> GetLastChatTimeAsync()
    {
        return Task.FromResult(State.LastChatTime);
    }
    
    protected sealed override void GAgentTransitionState(GodChatState state,
        StateLogEventBase<GodChatEventLog> @event)
    {
        switch (@event)
        {
            case UpdateUserProfileGodChatEventLog updateUserProfileGodChatEventLog:
                if (state.UserProfile == null)
                {
                    state.UserProfile = new UserProfile();
                }

                state.UserProfile.Gender = updateUserProfileGodChatEventLog.Gender;
                state.UserProfile.BirthDate = updateUserProfileGodChatEventLog.BirthDate;
                state.UserProfile.BirthPlace = updateUserProfileGodChatEventLog.BirthPlace;
                state.UserProfile.FullName = updateUserProfileGodChatEventLog.FullName;
                break;
            case RenameChatTitleEventLog renameChatTitleEventLog:
                state.Title = renameChatTitleEventLog.Title;
                break;
            case SetChatManagerGuidEventLog setChatManagerGuidEventLog:
                state.ChatManagerGuid = setChatManagerGuidEventLog.ChatManagerGuid;
                break;
            case SetAIAgentIdLogEvent setAiAgentIdLogEvent:
                state.AIAgentIds = setAiAgentIdLogEvent.AIAgentIds;
                break;
            case UpdateRegionProxiesLogEvent updateRegionProxiesLogEvent:
                foreach (var regionProxy in updateRegionProxiesLogEvent.RegionProxies)
                {
                    if (state.RegionProxies == null)
                    {
                        state.RegionProxies = new Dictionary<string, List<Guid>>();
                    }

                    state.RegionProxies[regionProxy.Key] = regionProxy.Value;
                }

                break;
            case UpdateChatTimeEventLog updateChatTimeEventLog:
                if (state.FirstChatTime == null)
                {
                    state.FirstChatTime = updateChatTimeEventLog.ChatTime;
                }

                state.LastChatTime = updateChatTimeEventLog.ChatTime;
                break;
            case AddChatMessageMetasLogEvent addChatMessageMetasLogEvent:
                if (addChatMessageMetasLogEvent.ChatMessageMetas != null &&
                    addChatMessageMetasLogEvent.ChatMessageMetas.Any())
                {
                    // Calculate the starting index for new metadata based on current ChatHistory count
                    // minus the number of new metadata items we're adding
                    int newMetadataCount = addChatMessageMetasLogEvent.ChatMessageMetas.Count;
                    int targetStartIndex = Math.Max(0, state.ChatHistory.Count - newMetadataCount);

                    // Ensure we have enough default metadata up to the target start index
                    while (state.ChatMessageMetas.Count < targetStartIndex)
                    {
                        state.ChatMessageMetas.Add(new ChatMessageMeta
                        {
                            IsVoiceMessage = false,
                            VoiceLanguage = VoiceLanguageEnum.English,
                            VoiceParseSuccess = true,
                            VoiceParseErrorMessage = null,
                            VoiceDurationSeconds = 0.0
                        });
                    }

                    // Add the new metadata
                    foreach (var meta in addChatMessageMetasLogEvent.ChatMessageMetas)
                    {
                        state.ChatMessageMetas.Add(meta);
                    }
                }

                // Final sync: ensure ChatMessageMetas matches ChatHistory count
                while (state.ChatMessageMetas.Count < state.ChatHistory.Count)
                {
                    state.ChatMessageMetas.Add(new ChatMessageMeta
                    {
                        IsVoiceMessage = false,
                        VoiceLanguage = VoiceLanguageEnum.English,
                        VoiceParseSuccess = true,
                        VoiceParseErrorMessage = null,
                        VoiceDurationSeconds = 0.0
                    });
                }

                    break;  
             case AddPromptTemplateLogEvent addPromptTemplateLogEvent :
                 if (addPromptTemplateLogEvent.PromptTemplate.IsNullOrEmpty())
                 {
                     break;
                 }
                 state.PromptTemplate = addPromptTemplateLogEvent.PromptTemplate;
                 break;
            case GodAddChatHistoryLogEvent godAddChatHistoryLogEvent :
                if (godAddChatHistoryLogEvent.ChatList.Count > 0)
                {
                    state.ChatHistory.AddRange(godAddChatHistoryLogEvent.ChatList);
                }

                var maxChatHistoryCount = 32;
                if (state.MaxHistoryCount > 0)
                {
                    maxChatHistoryCount = state.MaxHistoryCount;
                }

                if (state.ChatHistory.Count() > maxChatHistoryCount)
                {
                    var toDeleteImageKeys = new List<string>();
                    var recordsToDelete = state.ChatHistory.Take(state.ChatHistory.Count() - maxChatHistoryCount);
                    foreach (var record in recordsToDelete)
                    {
                        if (record.ImageKeys != null && record.ImageKeys.Count > 0)
                        {
                            toDeleteImageKeys.AddRange(record.ImageKeys);
                        }
                    }

                    if (toDeleteImageKeys.Any())
                    {
                        var blobContainer = ServiceProvider.GetRequiredService<IBlobContainer>();
                        var downloadTasks = toDeleteImageKeys.Select(async key =>
                        {
                            await blobContainer.DeleteAsync(key);
                        });

                        AsyncHelper.RunSync(async () => await Task.WhenAll(downloadTasks));
                    }

                    state.ChatHistory.RemoveRange(0, state.ChatHistory.Count() - maxChatHistoryCount);
                }
                break;
            case GodSetMaxHistoryCount godSetMaxHistoryCount:
                state.MaxHistoryCount = godSetMaxHistoryCount.MaxHistoryCount;
                break;
            case UpdateProxyInitStatusLogEvent updateProxyInitStatusLogEvent:
                state.ProxyInitStatuses[updateProxyInitStatusLogEvent.ProxyId] = updateProxyInitStatusLogEvent.Status;
                break;
            case UpdateSingleRegionProxyLogEvent updateSingleRegionProxyLogEvent:
                // Optimized path for single region updates
                if (state.RegionProxies == null)
                {
                    state.RegionProxies = new Dictionary<string, List<Guid>>();
                }
                state.RegionProxies[updateSingleRegionProxyLogEvent.Region] = updateSingleRegionProxyLogEvent.ProxyIds;
                break;
            case PerformConfigCombinedEventLog performConfigCombinedEventLog:
                // Handle combined config event - equivalent to the three separate events
                // 1. UpdateSingleRegionProxyLogEvent equivalent
                if (state.RegionProxies == null)
                {
                    state.RegionProxies = new Dictionary<string, List<Guid>>();
                }
                state.RegionProxies[performConfigCombinedEventLog.Region] = performConfigCombinedEventLog.ProxyIds;
                
                // 2. AddPromptTemplateLogEvent equivalent
                if (!performConfigCombinedEventLog.PromptTemplate.IsNullOrEmpty())
                {
                    state.PromptTemplate = performConfigCombinedEventLog.PromptTemplate;
                }
                
                // 3. GodSetMaxHistoryCount equivalent
                state.MaxHistoryCount = performConfigCombinedEventLog.MaxHistoryCount;
                break;
            case GodStreamChatCombinedEventLog godStreamChatCombinedEventLog:
                // Handle combined stream chat event - equivalent to the three separate events
                // 1. GodAddChatHistoryLogEvent equivalent
                if (godStreamChatCombinedEventLog.ChatList.Count > 0)
                {
                    state.ChatHistory.AddRange(godStreamChatCombinedEventLog.ChatList);
                }

                var maxHistoryCount = 32;
                if (state.MaxHistoryCount > 0)
                {
                    maxHistoryCount = state.MaxHistoryCount;
                }

                if (state.ChatHistory.Count() > maxHistoryCount)
                {
                    var toDeleteImageKeys = new List<string>();
                    var recordsToDelete = state.ChatHistory.Take(state.ChatHistory.Count() - maxHistoryCount);
                    foreach (var record in recordsToDelete)
                    {
                        if (record.ImageKeys != null && record.ImageKeys.Count > 0)
                        {
                            toDeleteImageKeys.AddRange(record.ImageKeys);
                        }
                    }

                    if (toDeleteImageKeys.Any())
                    {
                        var blobContainer = ServiceProvider.GetRequiredService<IBlobContainer>();
                        var downloadTasks = toDeleteImageKeys.Select(async key =>
                        {
                            await blobContainer.DeleteAsync(key);
                        });

                        AsyncHelper.RunSync(async () => await Task.WhenAll(downloadTasks));
                    }

                    state.ChatHistory.RemoveRange(0, state.ChatHistory.Count() - maxHistoryCount);
                }
                
                // 2. UpdateChatTimeEventLog equivalent
                if (state.FirstChatTime == null)
                {
                    state.FirstChatTime = godStreamChatCombinedEventLog.ChatTime;
                }
                state.LastChatTime = godStreamChatCombinedEventLog.ChatTime;
                
                // 3. AddChatMessageMetasLogEvent equivalent
                if (godStreamChatCombinedEventLog.ChatMessageMetas != null && godStreamChatCombinedEventLog.ChatMessageMetas.Any())
                {
                    // Calculate the starting index for new metadata based on current ChatHistory count
                    // minus the number of new metadata items we're adding
                    int newMetadataCount = godStreamChatCombinedEventLog.ChatMessageMetas.Count;
                    int targetStartIndex = Math.Max(0, state.ChatHistory.Count - newMetadataCount);
                    
                    // Ensure we have enough default metadata up to the target start index
                    while (state.ChatMessageMetas.Count < targetStartIndex)
                    {
                        state.ChatMessageMetas.Add(new ChatMessageMeta
                        {
                            IsVoiceMessage = false,
                            VoiceLanguage = VoiceLanguageEnum.English,
                            VoiceParseSuccess = true,
                            VoiceParseErrorMessage = null,
                            VoiceDurationSeconds = 0.0
                        });
                    }
                    
                    // Add the new metadata
                    foreach (var meta in godStreamChatCombinedEventLog.ChatMessageMetas)
                    {
                        state.ChatMessageMetas.Add(meta);
                    }
                }
                
                // Final sync: ensure ChatMessageMetas matches ChatHistory count
                while (state.ChatMessageMetas.Count < state.ChatHistory.Count)
                {
                    state.ChatMessageMetas.Add(new ChatMessageMeta
                    {
                        IsVoiceMessage = false,
                        VoiceLanguage = VoiceLanguageEnum.English,
                        VoiceParseSuccess = true,
                        VoiceParseErrorMessage = null,
                        VoiceDurationSeconds = 0.0
                    });
                }
                break;
            }
    }

    private IConfigurationGAgent GetConfiguration()
    {
        return GrainFactory.GetGrain<IConfigurationGAgent>(CommonHelper.GetSessionManagerConfigurationId());
    }

    /// <summary>
    /// Checks if the text contains meaningful content (letters or Chinese characters)
    /// </summary>
    /// <param name="text">Text to check</param>
    /// <returns>True if text contains meaningful content, false otherwise</returns>
    private static bool HasMeaningfulContent(string text)
    {
        if (string.IsNullOrEmpty(text))
            return false;

        // Remove all punctuation and check if there's actual content
        var cleanText = ChatRegexPatterns.NonWordChars.Replace(text, "");
        var result = cleanText.Length > 0; // At least one letter or Chinese character

        return result;
    }

    /// <summary>
    /// Extracts complete sentences from accumulated text and removes them from the accumulator
    /// </summary>
    /// <param name="accumulatedText">The full accumulated text</param>
    /// <param name="textAccumulator">The accumulator to update</param>
    /// <param name="isLastChunk">Whether this is the last chunk of the stream</param>
    /// <returns>Complete sentence if found, otherwise null</returns>
    private string ExtractCompleteSentence(string accumulatedText, StringBuilder textAccumulator,
        bool isLastChunk = false)
    {
        Logger.LogDebug($"[ExtractCompleteSentence] Input: '{accumulatedText}', isLastChunk: {isLastChunk}");

        if (string.IsNullOrEmpty(accumulatedText))
        {
            Logger.LogDebug("[ExtractCompleteSentence] Returning null - empty input");
            return null;
        }

        var hasMeaningfulContent = HasMeaningfulContent(accumulatedText);
        Logger.LogDebug($"[ExtractCompleteSentence] HasMeaningfulContent: {hasMeaningfulContent}");

        // Enhanced logic: return any non-empty text when isLastChunk = true
        if (isLastChunk)
        {
            var trimmedText = accumulatedText.Trim();
            if (!string.IsNullOrEmpty(trimmedText))
            {
                textAccumulator.Clear();
                return trimmedText;
            }
        }

        // Special handling for short text: return directly if meaningful and <= 6 characters
        if (accumulatedText.Length <= 6 && hasMeaningfulContent)
        {
            var shortText = accumulatedText.Trim();
            textAccumulator.Clear();
            return shortText;
        }

        var extractIndex = -1;

        // Look for complete sentence endings
        for (var i = accumulatedText.Length - 1; i >= 0; i--)
        {
            if (VoiceChatConstants.SentenceEnders.Contains(accumulatedText[i]))
            {
                // Only check if there's meaningful content, no length restriction
                var potentialSentence = accumulatedText.Substring(0, i + 1);
                if (HasMeaningfulContent(potentialSentence))
                {
                    extractIndex = i;
                    break;
                }
            }
        }

        if (extractIndex == -1)
            return null;

        // Extract complete sentence
        var completeSentence = accumulatedText.Substring(0, extractIndex + 1).Trim();
        if (string.IsNullOrEmpty(completeSentence))
            return null;

        // Remove processed text from accumulator
        var remainingText = accumulatedText.Substring(extractIndex + 1);
        textAccumulator.Clear();
        textAccumulator.Append(remainingText);

        return completeSentence;
    }

    /// <summary>
    /// Cleans text for speech synthesis by removing markdown syntax and emojis
    /// </summary>
    /// <param name="text">Text to clean</param>
    /// <param name="language">Language for text replacement</param>
    /// <returns>Clean text suitable for speech synthesis</returns>
    private string CleanTextForSpeech(string text, VoiceLanguageEnum language = VoiceLanguageEnum.English)
    {
        if (string.IsNullOrEmpty(text))
            return text;

        var cleanText = text;

        // Remove markdown links but keep link text
        cleanText = ChatRegexPatterns.MarkdownLink.Replace(cleanText, "$1");

        // Remove bold and italic formatting
        cleanText = ChatRegexPatterns.MarkdownBold.Replace(cleanText, "$1");
        cleanText = ChatRegexPatterns.MarkdownItalic.Replace(cleanText, "$1");

        // Remove strikethrough formatting
        cleanText = ChatRegexPatterns.MarkdownStrikethrough.Replace(cleanText, "$1");

        // Remove header formatting
        cleanText = ChatRegexPatterns.MarkdownHeader.Replace(cleanText, "$1");

        // Replace code blocks with speech-friendly text
        cleanText = ChatRegexPatterns.MarkdownCodeBlock.Replace(cleanText,
            language == VoiceLanguageEnum.Chinese ? "代码块" : "code block");

        // Remove inline code formatting but keep content
        cleanText = ChatRegexPatterns.MarkdownInlineCode.Replace(cleanText, "$1");

        // Remove table formatting
        cleanText = ChatRegexPatterns.MarkdownTable.Replace(cleanText, " ");

        // Remove emojis completely (they don't speech-synthesize well)
        cleanText = ChatRegexPatterns.Emoji.Replace(cleanText, "");

        // Remove multiple spaces and special markdown symbols
        cleanText = cleanText.Replace("**", "")
            .Replace("__", "")
            .Replace("~~", "")
            .Replace("---", "")
            .Replace("***", "")
            .Replace("===", "")
            .Replace("```", "")
            .Replace(">>>", "")
            .Replace("<<<", "");

        // Remove excessive whitespace
        cleanText = ChatRegexPatterns.WhitespaceNormalize.Replace(cleanText, " ").Trim();

        return cleanText;
    }

    public async Task<Tuple<string, string>> ChatWithSessionAsync(Guid sessionId, string sysmLLM, string content,
        ExecutionPromptSettings promptSettings = null)
    {
        var title = "";
        if (State.Title.IsNullOrEmpty())
        {
            // var titleList = await ChatWithHistory(content);
            // title = titleList is { Count: > 0 }
            //     ? titleList[0].Content!
            //     : string.Join(" ", content.Split(" ").Take(4));
            // Take first 4 words and limit total length to 100 characters
            title = string.Join(" ", content.Split(" ").Take(4));
            if (title.Length > 100)
            {
                title = title.Substring(0, 100);
            }

            RaiseEvent(new RenameChatTitleEventLog()
            {
                Title = title
            });

            await ConfirmEvents();

            IChatManagerGAgent chatManagerGAgent =
                GrainFactory.GetGrain<IChatManagerGAgent>((Guid)State.ChatManagerGuid);
            await chatManagerGAgent.RenameChatTitleAsync(new RenameChatTitleEvent()
            {
                SessionId = sessionId,
                Title = title
            });
        }

        var configuration = GetConfiguration();
        var response = await GodChatAsync(await configuration.GetSystemLLM(), content, promptSettings);
        return new Tuple<string, string>(response, title);
    }


    public async Task<string> GodVoiceStreamChatAsync(Guid sessionId, string llm, bool streamingModeEnabled,
        string message,
        string chatId, ExecutionPromptSettings? promptSettings = null, bool isHttpRequest = false,
        string? region = null, VoiceLanguageEnum voiceLanguage = VoiceLanguageEnum.English,
        double voiceDurationSeconds = 0.0, bool addToHistory = true)
    {
        var totalStopwatch = Stopwatch.StartNew();
        Logger.LogDebug(
            $"[GodChatGAgent][GodVoiceStreamChatAsync] {sessionId.ToString()} start with message: {message}, language: {voiceLanguage}");

        // Step 1: Get configuration and system message (same as GodStreamChatAsync)
        var configuration = GetConfiguration();
        var sysMessage = await configuration.GetPrompt();

        // Step 2: Initialize LLM if needed (same as GodStreamChatAsync)

        // Step 3: Create voice chat context with voice-specific metadata
        var aiChatContextDto = CreateVoiceChatContext(sessionId, llm, streamingModeEnabled, message, chatId, 
            promptSettings, isHttpRequest, region, voiceLanguage, voiceDurationSeconds);

        // Step 4: Get AI proxy and start streaming chat (same as GodStreamChatAsync)
        var aiAgentStatusProxy = await GetProxyByRegionAsync(region);
        
        if (aiAgentStatusProxy != null)
        {
            var proxyId = aiAgentStatusProxy.GetPrimaryKey();
            
            // Ensure proxy is initialized before proceeding
            await EnsureProxyInitializedAsync(proxyId, sessionId);
            
            Logger.LogDebug(
                $"[GodChatGAgent][GodVoiceStreamChatAsync] agent {aiAgentStatusProxy.GetPrimaryKey().ToString()}, session {sessionId.ToString()}, chat {chatId}");
            
            // Set default temperature for voice chat
            var settings = promptSettings ?? new ExecutionPromptSettings();
            settings.Temperature = "0.9";
            
            // Start streaming with voice context (timestamp now in system prompt)
            var promptMsg = message;
            switch (voiceLanguage)
            {
                case  VoiceLanguageEnum.English:
                    promptMsg += ".Requirement: Please reply in English.";
                    break;
                case VoiceLanguageEnum.Chinese:
                    promptMsg += ".Requirement: Please reply in Chinese.";
                    break;
                case VoiceLanguageEnum.Spanish:
                    promptMsg += ".Requirement: Please reply in Spanish.";
                    break;
                case VoiceLanguageEnum.Unset:
                    break;
                default:
                    break;
            }
            Logger.LogDebug($"[GodChatGAgent][GodVoiceStreamChatAsync] promptMsg: {promptMsg}");

            var result = await aiAgentStatusProxy.PromptWithStreamAsync(promptMsg, State.ChatHistory, settings,
                context: aiChatContextDto);
            if (!result)
            {
                Logger.LogError(
                    $"[GodChatGAgent][GodVoiceStreamChatAsync] Failed to initiate voice streaming response. {this.GetPrimaryKey().ToString()}");
            }

            if (!addToHistory)
            {
                totalStopwatch.Stop();
                Logger.LogDebug($"[GodChatGAgent][GodVoiceStreamChatAsync] TOTAL_Time (no history) - Duration: {totalStopwatch.ElapsedMilliseconds}ms, SessionId: {sessionId}");
                return string.Empty;
            }

            var historyStopwatch = Stopwatch.StartNew();
            var userVoiceMeta = new ChatMessageMeta
            {
                IsVoiceMessage = true,
                VoiceLanguage = voiceLanguage,
                VoiceParseSuccess = true,
                VoiceParseErrorMessage = null,
                VoiceDurationSeconds = voiceDurationSeconds
            };

            RaiseEvent(new GodAddChatHistoryLogEvent
            {
                ChatList = new List<ChatMessage>()
                {
                    new ChatMessage
                    {
                        ChatRole = ChatRole.User,
                        Content = message
                    }
                }
            });
                
            RaiseEvent(new AddChatMessageMetasLogEvent
            {
                ChatMessageMetas = new List<ChatMessageMeta> { userVoiceMeta }
            });

            historyStopwatch.Stop();
            Logger.LogDebug($"[GodChatGAgent][GodVoiceStreamChatAsync] AddToHistory - Duration: {historyStopwatch.ElapsedMilliseconds}ms, SessionId: {sessionId}");
        }
        else
        {
            Logger.LogDebug(
                $"[GodChatGAgent][GodVoiceStreamChatAsync] fallback to history agent, session {sessionId.ToString()}, chat {chatId}");
            // Fallback to non-streaming chat if no proxy available
            //await ChatAsync(message, promptSettings, aiChatContextDto);
        }

        // Voice synthesis and streaming handled in ChatMessageCallbackAsync
        totalStopwatch.Stop();
        Logger.LogDebug($"[GodChatGAgent][GodVoiceStreamChatAsync] TOTAL_Time - Duration: {totalStopwatch.ElapsedMilliseconds}ms, SessionId: {sessionId}");
        return string.Empty;
    }

    /// <summary>
    /// Parse AI response to extract main content and conversation suggestions
    /// </summary>
    /// <param name="fullResponse">Complete AI response text</param>
    /// <returns>Tuple of (main content, list of suggestions)</returns>
    private (string mainContent, List<string> suggestions) ParseResponseWithSuggestions(string fullResponse)
    {
        if (string.IsNullOrEmpty(fullResponse))
        {
            return (fullResponse, new List<string>());
        }

        // Pattern to match conversation suggestions block using precompiled regex
        var match = ChatRegexPatterns.ConversationSuggestionsBlock.Match(fullResponse);

        if (match.Success)
        {
            // Extract main content by removing everything from the start of [SUGGESTIONS] to the end
            var suggestionStartIndex = fullResponse.IndexOf("[SUGGESTIONS]", StringComparison.OrdinalIgnoreCase);
            var mainContent = suggestionStartIndex > 0
                ? fullResponse.Substring(0, suggestionStartIndex).Trim()
                : "";

            var suggestionSection = match.Groups[1].Value;
            var suggestions = ExtractNumberedItems(suggestionSection);

            Logger.LogDebug(
                $"[GodChatGAgent][ParseResponseWithSuggestions] Extracted {suggestions.Count} suggestions from response");
            return (mainContent, suggestions);
        }

        Logger.LogDebug("[GodChatGAgent][ParseResponseWithSuggestions] No suggestions found in response");
        return (fullResponse, new List<string>());
    }

    /// <summary>
    /// Extract numbered items from text (e.g., "1. item", "2. item", etc.)
    /// </summary>
    /// <param name="text">Text containing numbered items</param>
    /// <returns>List of extracted items</returns>
    private List<string> ExtractNumberedItems(string text)
    {
        var items = new List<string>();
        if (string.IsNullOrEmpty(text))
        {
            return items;
        }

        var lines = text.Split('\n', StringSplitOptions.RemoveEmptyEntries);

        foreach (var line in lines)
        {
            var trimmedLine = line.Trim();
            // Match numbered items like "1. content" or "1) content" using precompiled regex
            var match = ChatRegexPatterns.NumberedItem.Match(trimmedLine);
            if (match.Success)
            {
                var item = match.Groups[1].Value.Trim();
                if (!string.IsNullOrEmpty(item))
                {
                    items.Add(item);
                }
            }
        }

        Logger.LogDebug($"[GodChatGAgent][ExtractNumberedItems] Extracted {items.Count} numbered items");
        return items;
    }

    /// <summary>
    /// Checks if the text contains a partial suggestions marker using prefix matching
    /// </summary>
    /// <param name="content">Content to check</param>
    /// <returns>True if a partial marker is found, false otherwise</returns>
    private static bool IsPartialSuggestionsMarker(ReadOnlySpan<char> content)
    {
        ReadOnlySpan<char> target = "[SUGGESTIONS]".AsSpan();

        // Check all occurrences of '[' in the content
        int startIndex = 0;
        while (true)
        {
            int index = content.Slice(startIndex).IndexOf('[');
            if (index == -1) break;

            index += startIndex; // Adjust to absolute position
            ReadOnlySpan<char> remaining = content.Slice(index);

            if (target.StartsWith(remaining, StringComparison.OrdinalIgnoreCase) &&
                remaining.Length < target.Length)
            {
                return true;
            }

            startIndex = index + 1;
        }

        return false;
    }
    
    private async Task<string> GenerateDailyRecommendationsAsync(GodGPTLanguage language)
    {
        var googleAuthGAgent = GrainFactory.GetGrain<IGoogleAuthGAgent>(State.ChatManagerGuid);
        var userQuotaGAgent = GrainFactory.GetGrain<IUserQuotaGAgent>(State.ChatManagerGuid);
<<<<<<< HEAD
        var isSubscribed = await userQuotaGAgent.IsSubscribedAsync(true) && await userQuotaGAgent.IsSubscribedAsync(false);
        // Get today's calendar events
        var googleCalendarListDto = await googleAuthGAgent.QueryCalendarEventsAsync(new GoogleCalendarQueryDto
        {
            CalendarId = "primary",
=======
        var isSubscribed = await userQuotaGAgent.IsSubscribedAsync(true) || await userQuotaGAgent.IsSubscribedAsync(false);
        // Get today's calendar events
        var googleCalendarListDto = await googleAuthGAgent.QueryCalendarEventsAsync(new GoogleCalendarQueryDto
        {
>>>>>>> 92596b73
            OrderBy = "startTime"
        });
        // Generate daily recommendations based on subscription status and calendar events
        return await GenerateDailyRecommendationsAsync(isSubscribed, googleCalendarListDto, language.ToString());
    }

    /// <summary>
    /// Generate daily recommendations based on subscription status and calendar events
    /// </summary>
    private Task<string> GenerateDailyRecommendationsAsync(
        bool isSubscribed, 
        GoogleCalendarListDto calendarEvents, 
        string language)
    {
        try
        {
            Logger.LogDebug("[GodChatGAgent][GenerateDailyRecommendationsAsync] Generating daily recommendations");
            
            // Get user information
            var currentTime = DateTime.UtcNow;
            
            // Format calendar events
            var notBound = !calendarEvents.Success && calendarEvents.Error == "Google account not bound";
            var hasEvents = calendarEvents?.Success == true && !calendarEvents.Events.IsNullOrEmpty();
            var formattedEvents = hasEvents ? FormatCalendarEvents(calendarEvents!.Events) : new List<string>();
            
<<<<<<< HEAD
=======
            Logger.LogDebug($"[GodChatGAgent][GenerateDailyRecommendationsAsync] {this.GetPrimaryKey().ToString()} isSubscribed: {isSubscribed}, notBound: {notBound}, hasEvents: {hasEvents}");
            
>>>>>>> 92596b73
            // Generate recommendations based on scenarios
            if (isSubscribed && hasEvents)
            {
                // Scenario 3: Subscribed user with events
                return Task.FromResult(GenerateSubscribedUserWithEventsRecommendations(currentTime, formattedEvents, calendarEvents!.Events, language));
            }
            else if (!isSubscribed && hasEvents)
            {
                // Scenario 2: Non-subscribed user with events
                return Task.FromResult(GenerateNonSubscribedUserWithEventsRecommendations(currentTime, formattedEvents, calendarEvents!.Events, language));
            } else if (isSubscribed &&  !hasEvents && !notBound)
            {
                return Task.FromResult(GeneratePaidAndBoundUserWithoutEventsRecommendations(currentTime, language));
            }
            else
            {
                // Scenario 1: User without events (both subscribed and non-subscribed)
                return Task.FromResult(GenerateUserWithoutEventsRecommendations(currentTime, language));
            }
        }
        catch (Exception ex)
        {
            Logger.LogError(ex, "[GodChatGAgent][GenerateDailyRecommendationsAsync] Error generating daily recommendations");
            return Task.FromResult(GenerateUserWithoutEventsRecommendations(DateTime.UtcNow, language));
        }
    }

    /// <summary>
    /// Format calendar events for display
    /// </summary>
    private List<string> FormatCalendarEvents(List<GoogleCalendarEventDto> events)
    {
        var formattedEvents = new List<string>();
        
        foreach (var eventItem in events)
        {
            if (string.IsNullOrEmpty(eventItem.Summary)) continue;
            
            var eventTime = "Unknown time";
            if (eventItem.StartTime?.DateTime.HasValue == true)
            {
                var startTime = eventItem.StartTime.DateTime.Value;
                eventTime = startTime.ToString("HH:mm");
            }
            
            formattedEvents.Add($"{eventItem.Summary} @ {eventTime}");
        }
        
        return formattedEvents;
    }
    
    private string GeneratePaidAndBoundUserWithoutEventsRecommendations(DateTime currentTime, string language)
    {
        
        var prompt = $@"Generate personalized daily recommendations based on user information and cosmic theory
Output format (respond to user in {{language}}):
Hi, username, based on your name, gender, age, address, and local time, here are your personalized daily recommendations (covering health, work, emotions, life, etc.):
Recommended
1. Xxxx
2. xxxxx
Avoid
1. Xxxxx
2. Xxxxx

A sentence like: We found your calendar is empty today. This is a perfect opportunity to spend time with yourself, engage in deep thinking, or enjoy free time! When you have new arrangements, we'll be here to provide personalized guidance.";

        return prompt;
    }   

    /// <summary>
    /// Generate recommendations for users without events
    /// </summary>
    private string GenerateUserWithoutEventsRecommendations(DateTime currentTime, string language)
    {
        
        var prompt = $@"Generate personalized daily recommendations based on user information and cosmic theory
Output format (respond to user in {language}):
Based on your name, gender, age, address, and local time, here are your personalized daily recommendations (covering health, work, emotions, life, etc.):
Recommended
1. Xxxx
2. xxxxx
Avoid
1. Xxxxx
2. Xxxxx
Summary in one sentence (within 20 characters): xxxxx";

        return prompt;
    }

    /// <summary>
    /// Generate recommendations for non-subscribed users with events
    /// </summary>
    private string GenerateNonSubscribedUserWithEventsRecommendations(DateTime currentTime, List<string> formattedEvents, List<GoogleCalendarEventDto> events, string language)
    {
        var prompt = $@"User events event_title @ time \\n";

        // Add detailed event analysis for subscribed users
        for (int i = 0; i < events.Count && i < formattedEvents.Count; i++)
        {
            var eventItem = events[i];
            if (eventItem.Summary.IsNullOrWhiteSpace())
            {
                continue;
            }
            var eventSummary = eventItem.Summary;
            var eventTime = "Unknown time";
            
            if (eventItem.StartTime?.DateTime.HasValue == true)
            {
                var startTime = eventItem.StartTime.DateTime.Value;
                eventTime = startTime.ToString("HH:mm");
            }
            
            prompt += $@"{eventSummary} @ {eventTime}";
        }

        
        prompt += $@"Generate personalized daily recommendations based on user information and cosmic theory
Output format (respond to user in {{language}}):
Hi, username, based on your name, gender, age, address, and local time, here are your personalized daily recommendations (covering health, work, emotions, life, etc.):
Recommended
1. Xxxx
2. xxxxx
Avoid
1. Xxxxx
2. Xxxxx

Event1 @ time
Event2 @ time


Summary in one sentence (within 20 characters): xxxxx
Would you like me to provide detailed guidance for you?";

        return prompt;
    }

    /// <summary>
    /// Generate recommendations for subscribed users with events
    /// </summary>
    private string GenerateSubscribedUserWithEventsRecommendations(DateTime currentTime, List<string> formattedEvents, List<GoogleCalendarEventDto> events, string language)
    {
        
        var prompt = $@"User events event_title @ time \\n";

        // Add detailed event analysis for subscribed users
        for (int i = 0; i < events.Count && i < formattedEvents.Count; i++)
        {
            var eventItem = events[i];
            if (eventItem.Summary.IsNullOrWhiteSpace())
            {
                continue;
            }
            var eventSummary = eventItem.Summary;
            var eventTime = "Unknown time";
            
            if (eventItem.StartTime?.DateTime.HasValue == true)
            {
                var startTime = eventItem.StartTime.DateTime.Value;
                eventTime = startTime.ToString("HH:mm");
            }
            
            prompt += $@"{eventSummary} @ {eventTime}";
        }

        prompt += $@"Generate personalized daily recommendations based on user information and cosmic theory
Output format (respond to user in {language}):
Hi, username, based on your name, gender, age, address, and local time, here are your personalized daily recommendations (covering health, work, emotions, life, etc.):
Recommended
1. Xxxx
2. xxxxx
Avoid
1. Xxxxx
2. Xxxxx

Event1 @ time
Overview
Event Overview
Recommended
1. Xxxx
2. xxxxx
Avoid
1. Xxxxx
2. Xxxxx

Event2 @ time
Overview
Event Overview
Recommended
1. Xxxx
2. xxxxx
Avoid
1. Xxxxx
2. Xxxxx

Summary in one sentence (within 20 characters): xxxxx";

        return prompt;
    }
}<|MERGE_RESOLUTION|>--- conflicted
+++ resolved
@@ -574,6 +574,9 @@
         Logger.LogDebug(
             $"[GodChatGAgent][GodStreamChatAsync] agent start  session {sessionId.ToString()}, chat {chatId}, region {region}");
         
+        var configuration = GetConfiguration();
+        var sysMessage = await configuration.GetPrompt();
+        
         var aiChatContextDto =
             CreateAIChatContext(sessionId, llm, streamingModeEnabled, message, chatId, promptSettings, isHttpRequest,
                 region, images);
@@ -617,26 +620,14 @@
                 Logger.LogDebug($"[GodChatGAgent][GodStreamChatAsync] {sessionId} Language from context: {language}");
                 var homeDosAndDontPromptMessage = _localizationService.GetLocalizedMessage(ExceptionMessageKeys.HomeDosAndDontPrompt,language);
                 var chatPageMessageAfterSync = _localizationService.GetLocalizedMessage(ExceptionMessageKeys.ChatPageMessageAfterSync,language);
-<<<<<<< HEAD
                 Logger.LogDebug($"[GodChatGAgent][GodStreamChatAsync] {sessionId} homeDosAndDontPromptMessage: {homeDosAndDontPromptMessage}");
                 Logger.LogDebug($"[GodChatGAgent][GodStreamChatAsync] {sessionId} message: {message}, {message == homeDosAndDontPromptMessage}");
-=======
->>>>>>> 92596b73
                 if (message == homeDosAndDontPromptMessage || message == chatPageMessageAfterSync)
                 {
                     enhancedMessage = await GenerateDailyRecommendationsAsync(language);
                     Logger.LogDebug(
                         $"[GodChatGAgent][GodStreamChatAsync] {sessionId} Added calendar prompt for text chat");
-<<<<<<< HEAD
                     Logger.LogDebug($"[GodChatGAgent][GodStreamChatAsync] {sessionId} enhancedMessage: {enhancedMessage}");
-=======
-                }
-                else
-                {
-                    enhancedMessage = message + ChatPrompts.ConversationSuggestionsPrompt;
-                    Logger.LogDebug(
-                        $"[GodChatGAgent][GodStreamChatAsync] {sessionId} Added conversation suggestions prompt for text chat");
->>>>>>> 92596b73
                 }
             }
             
@@ -2256,18 +2247,10 @@
     {
         var googleAuthGAgent = GrainFactory.GetGrain<IGoogleAuthGAgent>(State.ChatManagerGuid);
         var userQuotaGAgent = GrainFactory.GetGrain<IUserQuotaGAgent>(State.ChatManagerGuid);
-<<<<<<< HEAD
-        var isSubscribed = await userQuotaGAgent.IsSubscribedAsync(true) && await userQuotaGAgent.IsSubscribedAsync(false);
-        // Get today's calendar events
-        var googleCalendarListDto = await googleAuthGAgent.QueryCalendarEventsAsync(new GoogleCalendarQueryDto
-        {
-            CalendarId = "primary",
-=======
         var isSubscribed = await userQuotaGAgent.IsSubscribedAsync(true) || await userQuotaGAgent.IsSubscribedAsync(false);
         // Get today's calendar events
         var googleCalendarListDto = await googleAuthGAgent.QueryCalendarEventsAsync(new GoogleCalendarQueryDto
         {
->>>>>>> 92596b73
             OrderBy = "startTime"
         });
         // Generate daily recommendations based on subscription status and calendar events
@@ -2294,11 +2277,8 @@
             var hasEvents = calendarEvents?.Success == true && !calendarEvents.Events.IsNullOrEmpty();
             var formattedEvents = hasEvents ? FormatCalendarEvents(calendarEvents!.Events) : new List<string>();
             
-<<<<<<< HEAD
-=======
             Logger.LogDebug($"[GodChatGAgent][GenerateDailyRecommendationsAsync] {this.GetPrimaryKey().ToString()} isSubscribed: {isSubscribed}, notBound: {notBound}, hasEvents: {hasEvents}");
             
->>>>>>> 92596b73
             // Generate recommendations based on scenarios
             if (isSubscribed && hasEvents)
             {
