--- conflicted
+++ resolved
@@ -854,19 +854,11 @@
             {
                 if (llm != LocalBackupModel)
                 {
-<<<<<<< HEAD
-                    systemPrompt = $"{systemPrompt} {GetFormulaFormatPrompt()} {GetCustomPrompt()}";
+                    systemPrompt = $"{systemPrompt}\n\n{ChatPrompts.ConversationSuggestionsPrompt}\n\n{GetFormulaFormatPrompt()}\n\n{dateInfo}";
                 }
                 else
                 {
-                    systemPrompt = $"{oldSystemPrompt} {systemPrompt} {GetFormulaFormatPrompt()} {GetCustomPrompt()}";
-=======
-                    systemPrompt = $"{systemPrompt}\n\n{ChatPrompts.ConversationSuggestionsPrompt}\n\n{GetFormulaFormatPrompt()}\n\n{dateInfo}";
-                }
-                else
-                {
                     systemPrompt = $"{oldSystemPrompt} {systemPrompt}\n\n{ChatPrompts.ConversationSuggestionsPrompt}\n\n{GetFormulaFormatPrompt()}\n\n{dateInfo}";
->>>>>>> 33ffd1db
                 }
             }
             //Logger.LogDebug($"[GodChatGAgent][InitializeRegionProxiesAsync] {this.GetPrimaryKey().ToString()} - {llm} system prompt: {systemPrompt}");
