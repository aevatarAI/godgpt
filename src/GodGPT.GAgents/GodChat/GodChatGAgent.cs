using System.Diagnostics;
using System.Text;
using Aevatar.AI.Exceptions;
using Aevatar.AI.Feature.StreamSyncWoker;
using Aevatar.Application.Grains.Agents.ChatManager.Common;
using Aevatar.Application.Grains.Agents.ChatManager.ConfigAgent;
using Aevatar.Application.Grains.Agents.ChatManager.Dtos;
using Aevatar.Application.Grains.Agents.ChatManager.ProxyAgent;
using Aevatar.Application.Grains.Agents.ChatManager.ProxyAgent.Dtos;
using Aevatar.Application.Grains.Agents.ChatManager.ProxyAgent.GEvents;
using Aevatar.Application.Grains.ChatManager.UserQuota;
using Aevatar.Application.Grains.Common.Constants;
using Aevatar.Application.Grains.Common.Options;
using Aevatar.Application.Grains.Common.Service;
using Aevatar.Application.Grains.GodChat.Dtos;
using Aevatar.Application.Grains.GoogleAuth;
using Aevatar.Application.Grains.GoogleAuth.Dtos;
using Aevatar.Application.Grains.Invitation;
using Aevatar.Application.Grains.UserInfo;
using Aevatar.Application.Grains.UserQuota;
using Aevatar.Core.Abstractions;
using Aevatar.GAgents.AI.Common;
using Aevatar.GAgents.AI.Options;
using Aevatar.GAgents.AIGAgent.Dtos;
using Aevatar.GAgents.ChatAgent.Dtos;
using GodGPT.GAgents.Common.Constants;
using GodGPT.GAgents.SpeechChat;
using Json.Schema.Generation;
using Microsoft.Extensions.Logging;
using Microsoft.Extensions.Options;
using Newtonsoft.Json;
using Orleans.Concurrency;
using Aevatar.Core;
using Microsoft.Extensions.DependencyInjection;
using Volo.Abp.BlobStoring;
using Volo.Abp.Threading;

namespace Aevatar.Application.Grains.Agents.ChatManager.Chat;

[Description("god chat agent")]
[GAgent]
[Reentrant]
public class GodChatGAgent : GAgentBase<GodChatState, GodChatEventLog, EventBase, ChatConfigDto>, IGodChat
{
    private static readonly TimeSpan RequestRecoveryDelay = TimeSpan.FromSeconds(600);
    private const string DefaultRegion = "DEFAULT";
    private const string CNDefaultRegion = "CN";
    private const string CNConsoleRegion = "CNCONSOLE";
    private const string ConsoleRegion = "CONSOLE";
    private const string LocalBackupModel = "OpenAI";
    private const string DailyGuide = $"###{SessionGuiderConstants.DailyGuide}###";

    private readonly ISpeechService _speechService;
    private readonly IOptionsMonitor<LLMRegionOptions> _llmRegionOptions;
    private readonly ILocalizationService _localizationService;

    // Dictionary to maintain text accumulator for voice chat sessions
    // Key: chatId, Value: accumulated text buffer for sentence detection
    private static readonly Dictionary<string, StringBuilder> VoiceTextAccumulators = new();
    
    // Instance variables for suggestion filtering state management
    // These persist across chunk processing within the same grain instance
    private bool _isAccumulatingForSuggestions = false;
    private string _accumulatedSuggestionContent = "";

    public GodChatGAgent(ISpeechService speechService, IOptionsMonitor<LLMRegionOptions> llmRegionOptions,ILocalizationService localizationService)
    {
        _speechService = speechService;
        _llmRegionOptions = llmRegionOptions;
        _localizationService = localizationService;

    }

    protected override async Task PerformConfigAsync(ChatConfigDto configuration)
    {
        var stopwatch = Stopwatch.StartNew();
        Logger.LogDebug($"[GodChatGAgent][PerformConfigAsync] Start - SessionId: {this.GetPrimaryKey()}");
        
        var regionToLLMsMap = _llmRegionOptions.CurrentValue.RegionToLLMsMap;
        if (regionToLLMsMap.IsNullOrEmpty())
        {
            Logger.LogDebug($"[GodChatGAgent][PerformConfigAsync] LLMConfigs is null or empty.");
            return;
        }
        var isCN = GodGPTLanguageHelper.CheckClientIsCNFromContext();
        var defaultRegion = DefaultRegion;
        if (isCN)
        {
            defaultRegion = CNDefaultRegion;
        }
        Logger.LogDebug(
            $"[GodChatGAgent][InitializeRegionProxiesAsync] session {this.GetPrimaryKey().ToString()},isCN:{isCN}, region:{defaultRegion}");

        var proxyIds = await InitializeRegionProxiesAsync(defaultRegion, configuration.Instructions);
        
        Dictionary<string, List<Guid>> regionProxies = new();
        regionProxies[defaultRegion] = proxyIds;
        
        // Optimize: Use combined event to reduce RaiseEvent calls from 3 to 1
        var maxHistoryCount = configuration.MaxHistoryCount;
        if (maxHistoryCount > 100)
        {
            maxHistoryCount = 100;
        }

        if (maxHistoryCount == 0)
        {
            maxHistoryCount = 10;
        }
        
        RaiseEvent(new PerformConfigCombinedEventLog
        {
            Region = defaultRegion,
            ProxyIds = proxyIds,
            PromptTemplate = configuration.Instructions,
            MaxHistoryCount = maxHistoryCount
        });

        await ConfirmEvents();
        
        stopwatch.Stop();
        Logger.LogDebug($"[GodChatGAgent][PerformConfigAsync] End - Total Duration: {stopwatch.ElapsedMilliseconds}ms, SessionId: {this.GetPrimaryKey()}");
    }

    public override Task<string> GetDescriptionAsync()
    {
        throw new NotImplementedException();
    }

    [EventHandler]
    public async Task HandleEventAsync(RequestStreamChatEvent @event)
    {
        var chatId = Guid.NewGuid().ToString();
        //Decommission the SignalR conversation interface
        var chatMessage = new ResponseStreamGodChat()
        {
            Response =
                "A better experience awaits! Please update to the latest version.",
            ChatId = chatId,
            NewTitle = "A better experience awaits",
            IsLastChunk = true,
            SerialNumber = -2,
            SessionId = @event.SessionId
        };
        Logger.LogDebug(
            $"[GodChatGAgent][RequestStreamChatEvent] decommission :{JsonConvert.SerializeObject(@event)} chatID:{chatId}");
        await PublishAsync(chatMessage);
    }

    [EventHandler]
    public async Task HandleEventAsync(UpdateProxyInitStatusGEvent @event)
    {
        var stopwatch = Stopwatch.StartNew();
        Logger.LogDebug($"[GodChatGAgent][HandleEventAsync][UpdateProxyInitStatusGEvent] Start - SessionId: {this.GetPrimaryKey()}, ProxyId: {@event.ProxyId}, Status: {@event.Status}");
        
        // Update the proxy initialization status
        RaiseEvent(new UpdateProxyInitStatusLogEvent
        {
            ProxyId = @event.ProxyId,
            Status = @event.Status
        });
        await ConfirmEvents();
        
        stopwatch.Stop();
        Logger.LogDebug($"[GodChatGAgent][HandleEventAsync][UpdateProxyInitStatusGEvent] End - Duration: {stopwatch.ElapsedMilliseconds}ms, Status updated to: {@event.Status} for proxy: {@event.ProxyId}");
    }
    
    public async Task StartStreamChatAsync(StartStreamChatInput input)
    {
        Guid sessionId = input.SessionId;
        string sysmLLM = input.SysmLLM; 
        string content = input.Content;
        string chatId = input.ChatId;
        ExecutionPromptSettings promptSettings = input.PromptSettings;
        bool isHttpRequest = input.IsHttpRequest;
        string? region = input.region;
        List<string>? images = input.images;
        
        var totalStopwatch = Stopwatch.StartNew();
        Logger.LogDebug($"[GodChatGAgent][StartStreamChatAsync] {sessionId.ToString()} start. region:{region}");

        // Get language from RequestContext with error handling
        var language = GodGPTLanguageHelper.GetGodGPTLanguageFromContext();
        Logger.LogDebug($"[GodChatGAgent][StartStreamChatAsync] Language from context: {language}");

        var actionType = images == null || images.IsNullOrEmpty()
            ? ActionType.Conversation
            : ActionType.ImageConversation;
        
        var userQuotaGAgent = GrainFactory.GetGrain<IUserQuotaGAgent>(State.ChatManagerGuid);
        var actionResultDto =
            await userQuotaGAgent.ExecuteActionAsync(sessionId.ToString(), State.ChatManagerGuid.ToString(), actionType);
        if (!actionResultDto.Success)
        {
            Logger.LogDebug($"[GodChatGAgent][StartStreamChatAsync] {sessionId.ToString()} Access restricted");
            //1、throw Exception
            // var invalidOperationException = new InvalidOperationException(actionResultDto.Message);
            // invalidOperationException.Data["Code"] = actionResultDto.Code.ToString();
            // throw invalidOperationException;

            //save conversation data
            await SetSessionTitleAsync(sessionId, content);
            var chatMessages = new List<ChatMessage>();
            chatMessages.Add(new ChatMessage
            {
                ChatRole = ChatRole.User,
                Content = content,
                ImageKeys = images
            });
            chatMessages.Add(new ChatMessage
            {
                ChatRole = ChatRole.Assistant,
                Content = actionResultDto.Message
            });
            RaiseEvent(new GodAddChatHistoryLogEvent
            {
                ChatList = chatMessages
            });
            
            RaiseEvent(new AddChatMessageMetasLogEvent
            {
                ChatMessageMetas = new List<ChatMessageMeta>()
            });
            
            await ConfirmEvents();

            //2、Directly respond with error information.
            var chatMessage = new ResponseStreamGodChat()
            {
                Response = actionResultDto.Message,
                ChatId = chatId,
                IsLastChunk = true,
                SerialNumber = -99,
                SessionId = sessionId,
                // Note: Default to VoiceResponse in this version as VoiceToText is not implemented yet
                VoiceContentType = VoiceContentType.VoiceResponse
            };

            if (isHttpRequest)
            {
                await PushMessageToClientAsync(chatMessage);
            }
            else
            {
                await PublishAsync(chatMessage);
            }

            return;
        }

        Logger.LogDebug($"[GodChatGAgent][StartStreamChatAsync] {sessionId.ToString()} - Validation passed");
        
        await SetSessionTitleAsync(sessionId, content);
        var configuration = GetConfiguration();
        await GodStreamChatAsync(sessionId, await configuration.GetSystemLLM(),
            await configuration.GetStreamingModeEnabled(),
            content, chatId, promptSettings, isHttpRequest, region, images: images, 
            userLocalTime: input.UserLocalTime, userTimeZoneId: input.UserTimeZoneId);
        
        totalStopwatch.Stop();
        Logger.LogDebug($"[GodChatGAgent][StartStreamChatAsync] TOTAL_Time - Duration: {totalStopwatch.ElapsedMilliseconds}ms, SessionId: {sessionId}");
    }

    public async Task StreamChatWithSessionAsync(Guid sessionId, string sysmLLM, string content, string chatId,
        ExecutionPromptSettings promptSettings = null, bool isHttpRequest = false, string? region = null, 
        List<string>? images = null)
    {
        Logger.LogDebug($"[GodChatGAgent][StreamChatWithSessionAsync] start: {sessionId.ToString()}");
        await StartStreamChatAsync(new StartStreamChatInput
        {
            SessionId = sessionId,
            SysmLLM = sysmLLM,
            Content = content,
            ChatId = chatId,
            PromptSettings = promptSettings,
            IsHttpRequest = isHttpRequest,
            region = region,
            images = images
        });
    }

    public async Task StreamVoiceChatWithSessionAsync(Guid sessionId, string sysmLLM, string? voiceData,
        string fileName, string chatId,
        ExecutionPromptSettings promptSettings = null, bool isHttpRequest = false, string? region = null,
        VoiceLanguageEnum voiceLanguage = VoiceLanguageEnum.English, double voiceDurationSeconds = 0.0)
    {
        var totalStopwatch = Stopwatch.StartNew();
        Logger.LogInformation($"[PERF][VoiceChat] {sessionId} START - file: {fileName}, size: {voiceData?.Length ?? 0} chars, language: {voiceLanguage}, duration: {voiceDurationSeconds}s");
        var language = GodGPTLanguageHelper.GetGodGPTLanguageFromContext();

        // Validate voiceData
        if (string.IsNullOrEmpty(voiceData) || voiceLanguage == VoiceLanguageEnum.Unset)
        {
            Logger.LogError($"[GodChatGAgent][StreamVoiceChatWithSession] {sessionId.ToString()} Invalid voice data");
            var errMsg = _localizationService.GetLocalizedException(ExceptionMessageKeys.InvalidVoiceMessage,language);
            if (voiceLanguage == VoiceLanguageEnum.Unset)
            {
                errMsg = _localizationService.GetLocalizedException(ExceptionMessageKeys.UnSetVoiceLanguage,language);
            }

            var errorMessage = new ResponseStreamGodChat()
            {
                Response = errMsg,
                ChatId = chatId,
                IsLastChunk = true,
                SerialNumber = -99,
                SessionId = sessionId,
                ErrorCode = ChatErrorCode.ParamInvalid,
                // Note: Default to VoiceResponse in this version as VoiceToText is not implemented yet
                VoiceContentType = VoiceContentType.VoiceResponse
            };

            if (isHttpRequest)
            {
                await PushMessageToClientAsync(errorMessage);
            }
            else
            {
                await PublishAsync(errorMessage);
            }

            return;
        }

        // Convert MP3 data to byte array - track processing time
        var conversionStopwatch = Stopwatch.StartNew();
        var voiceDataBytes = Convert.FromBase64String(voiceData);
        conversionStopwatch.Stop();
        Logger.LogInformation($"[PERF][VoiceChat] {sessionId} Base64_Conversion: {conversionStopwatch.ElapsedMilliseconds}ms, bytes: {voiceDataBytes.Length}");

        string voiceContent;
        var voiceParseSuccess = true;
        string? voiceParseErrorMessage = null;

        // STT Processing - track time and performance
        var sttStopwatch = Stopwatch.StartNew();
        try
        {
            voiceContent = await _speechService.SpeechToTextAsync(voiceDataBytes, voiceLanguage);
            sttStopwatch.Stop();
            
            if (string.IsNullOrWhiteSpace(voiceContent))
            {
                voiceParseSuccess = false;
                voiceParseErrorMessage = _localizationService.GetLocalizedException(ExceptionMessageKeys.SpeechTimeout,language);
                voiceContent = _localizationService.GetLocalizedException(ExceptionMessageKeys.TranscriptUnavailable,language);
                Logger.LogWarning($"[PERF][VoiceChat] {sessionId} STT_Processing: {sttStopwatch.ElapsedMilliseconds}ms - FAILED (empty result)");
            }
            else
            {
                Logger.LogInformation($"[PERF][VoiceChat] {sessionId} STT_Processing: {sttStopwatch.ElapsedMilliseconds}ms - SUCCESS, length: {voiceContent.Length} chars, content: '{voiceContent}'");
            }
        }
        catch (Exception ex)
        {
            sttStopwatch.Stop();
            Logger.LogError(ex, $"[PERF][VoiceChat] {sessionId} STT_Processing: {sttStopwatch.ElapsedMilliseconds}ms - FAILED with exception");
            voiceParseSuccess = false;
            voiceParseErrorMessage = ex.Message.Contains("timeout") ? _localizationService.GetLocalizedException(ExceptionMessageKeys.SpeechTimeout,language) :
                ex.Message.Contains("format") ? _localizationService.GetLocalizedException(ExceptionMessageKeys.AudioFormatUnsupported,language) :
                _localizationService.GetLocalizedException(ExceptionMessageKeys.SpeechServiceUnavailable,language);
            voiceContent = _localizationService.GetLocalizedException(ExceptionMessageKeys.TranscriptUnavailable,language);
        }

        // If voice parsing failed, don't call LLM, just save the failed message
        if (!voiceParseSuccess)
        {
            Logger.LogWarning(
                $"[GodChatGAgent][StreamVoiceChatWithSession] {sessionId.ToString()} Voice parsing failed: {voiceParseErrorMessage}");

            // Save conversation data with voice metadata
            await SetSessionTitleAsync(sessionId, voiceContent);
            var chatMessages = new List<ChatMessage>();
            chatMessages.Add(new ChatMessage
            {
                ChatRole = ChatRole.User,
                Content = voiceContent
            });

            // Save voice message with failure status
            var chatMessageMeta = new ChatMessageMeta
            {
                IsVoiceMessage = true,
                VoiceLanguage = voiceLanguage,
                VoiceParseSuccess = false,
                VoiceParseErrorMessage = voiceParseErrorMessage,
                VoiceDurationSeconds = voiceDurationSeconds
            };

            RaiseEvent(new GodAddChatHistoryLogEvent
            {
                ChatList = chatMessages
            });
            
            RaiseEvent(new AddChatMessageMetasLogEvent
            {
                ChatMessageMetas = new List<ChatMessageMeta> { chatMessageMeta }
            });
            
            await ConfirmEvents();

            // Send error response
            var errorResponse = new ResponseStreamGodChat()
            {
                Response = _localizationService.GetLocalizedException(ExceptionMessageKeys.LanguageNotRecognised,language),
                ChatId = chatId,
                IsLastChunk = true,
                SerialNumber = -99,
                SessionId = sessionId,
                ErrorCode = ChatErrorCode.VoiceParsingFailed,
                // Note: Default to VoiceResponse in this version as VoiceToText is not implemented yet
                VoiceContentType = VoiceContentType.VoiceResponse
            };

            if (isHttpRequest)
            {
                await PushMessageToClientAsync(errorResponse);
            }
            else
            {
                await PublishAsync(errorResponse);
            }

            totalStopwatch.Stop();
            Logger.LogInformation($"[PERF][VoiceChat] {sessionId} TOTAL_Time: {totalStopwatch.ElapsedMilliseconds}ms - FAILED (parse error)");
            return;
        }

        Logger.LogDebug(
            $"[GodChatGAgent][StreamVoiceChatWithSession] {sessionId.ToString()} Voice parsed successfully: {voiceContent}");

        // Send STT result immediately to frontend via VoiceToText message
        var sttResultMessage = new ResponseStreamGodChat()
        {
            Response = voiceContent, // STT converted text
            ChatId = chatId,
            IsLastChunk = false,
            SerialNumber = 0, // Mark as first message (STT result)
            SessionId = sessionId,
            VoiceContentType = VoiceContentType.VoiceToText, // Critical: indicate this is STT result
            ErrorCode = ChatErrorCode.Success,
            NewTitle = string.Empty,
            AudioData = null, // No audio data for STT result
            AudioMetadata = null
        };

        // Send STT result using the same streaming mechanism

        if (isHttpRequest)
        {
            await PushMessageToClientAsync(sttResultMessage);
        }
        else
        {
            await PublishAsync(sttResultMessage);
        }

        Logger.LogDebug($"[GodChatGAgent][StreamVoiceChatWithSession] {sessionId.ToString()} STT result sent to frontend: '{voiceContent}'");

        var quotaStopwatch = Stopwatch.StartNew();
        var userQuotaGAgent = GrainFactory.GetGrain<IUserQuotaGAgent>(State.ChatManagerGuid);
        var actionResultDto = await userQuotaGAgent.ExecuteVoiceActionAsync(sessionId.ToString(), State.ChatManagerGuid.ToString());
        
        
        quotaStopwatch.Stop();
        Logger.LogInformation($"[PERF][VoiceChat] {sessionId} Quota_Check: {quotaStopwatch.ElapsedMilliseconds}ms - success: {actionResultDto.Success}");
        if (!actionResultDto.Success)
        {
            Logger.LogDebug($"[GodChatGAgent][StreamVoiceChatWithSession] {sessionId.ToString()} Access restricted");

            //save conversation data with voice metadata
            await SetSessionTitleAsync(sessionId, voiceContent);
            var chatMessages = new List<ChatMessage>();
            chatMessages.Add(new ChatMessage
            {
                ChatRole = ChatRole.User,
                Content = voiceContent
            });
            chatMessages.Add(new ChatMessage
            {
                ChatRole = ChatRole.Assistant,
                Content = actionResultDto.Message
            });

            var userVoiceMeta = new ChatMessageMeta
            {
                IsVoiceMessage = true,
                VoiceLanguage = voiceLanguage,
                VoiceParseSuccess = true,
                VoiceParseErrorMessage = null,
                VoiceDurationSeconds = voiceDurationSeconds
            };
            var assistantResponseMeta = new ChatMessageMeta
            {
                IsVoiceMessage = false,
                VoiceLanguage = VoiceLanguageEnum.English,
                VoiceParseSuccess = true,
                VoiceParseErrorMessage = null,
                VoiceDurationSeconds = 0.0
            };

            RaiseEvent(new GodAddChatHistoryLogEvent
            {
                ChatList = chatMessages
            });
            
            RaiseEvent(new AddChatMessageMetasLogEvent
            {
                ChatMessageMetas = new List<ChatMessageMeta> { userVoiceMeta, assistantResponseMeta }
            });
            
            await ConfirmEvents();

            //2、Directly respond with error information.
            var errorCode = actionResultDto.Code switch
            {
                ExecuteActionStatus.InsufficientCredits => ChatErrorCode.InsufficientCredits,
                ExecuteActionStatus.RateLimitExceeded => ChatErrorCode.RateLimitExceeded,
                _ => ChatErrorCode.RateLimitExceeded
            };

            var chatMessage = new ResponseStreamGodChat()
            {
                Response = actionResultDto.Message,
                ChatId = chatId,
                IsLastChunk = true,
                SerialNumber = -99,
                SessionId = sessionId,
                ErrorCode = errorCode,
                // Note: Default to VoiceResponse in this version as VoiceToText is not implemented yet
                VoiceContentType = VoiceContentType.VoiceResponse
            };

            if (isHttpRequest)
            {
                await PushMessageToClientAsync(chatMessage);
            }
            else
            {
                await PublishAsync(chatMessage);
            }

            totalStopwatch.Stop();
            Logger.LogInformation($"[PERF][VoiceChat] {sessionId} TOTAL_Time: {totalStopwatch.ElapsedMilliseconds}ms - FAILED (quota denied)");
            return;
        }

        Logger.LogDebug($"[GodChatGAgent][StreamVoiceChatWithSession] {sessionId.ToString()} - Validation passed");
        
        await SetSessionTitleAsync(sessionId, voiceContent);

        var llmStopwatch = Stopwatch.StartNew();
        var configuration = GetConfiguration();
        await GodVoiceStreamChatAsync(sessionId, await configuration.GetSystemLLM(),
            await configuration.GetStreamingModeEnabled(),
            voiceContent, chatId, promptSettings, isHttpRequest, region, voiceLanguage, voiceDurationSeconds);
        llmStopwatch.Stop();
        
        totalStopwatch.Stop();
        Logger.LogInformation($"[PERF][VoiceChat] {sessionId} LLM_Processing: {llmStopwatch.ElapsedMilliseconds}ms");
        Logger.LogInformation($"[PERF][VoiceChat] {sessionId} TOTAL_Time: {totalStopwatch.ElapsedMilliseconds}ms");
    }

    private async Task SetSessionTitleAsync(Guid sessionId, string content)
    {
        var totalStopwatch = Stopwatch.StartNew();
        if (State.Title.IsNullOrEmpty())
        {
            // Take first 4 words and limit total length to 100 characters
            var title = string.Join(" ", content.Split(" ").Take(4));
            if (title.Length > 100)
            {
                title = title.Substring(0, 100);
            }
            RaiseEvent(new RenameChatTitleEventLog()
            {
                Title = title
            });
            var chatManagerGAgent = GrainFactory.GetGrain<IChatManagerGAgent>((Guid)State.ChatManagerGuid);
            await chatManagerGAgent.RenameChatTitleAsync(new RenameChatTitleEvent()
            {
                SessionId = sessionId,
                Title = title
            });
            
            totalStopwatch.Stop();
            Logger.LogDebug($"[GodChatGAgent][SetSessionTitleAsync] TOTAL_Time - Duration: {totalStopwatch.ElapsedMilliseconds}ms, SessionId: {sessionId}");
        }
        else
        {
            totalStopwatch.Stop();
            Logger.LogDebug($"[GodChatGAgent][SetSessionTitleAsync] SKIP (title exists) - Duration: {totalStopwatch.ElapsedMilliseconds}ms, SessionId: {sessionId}");
        }
    }

    public async Task<string> GodStreamChatAsync(Guid sessionId, string llm, bool streamingModeEnabled, string message,
        string chatId, ExecutionPromptSettings? promptSettings = null, bool isHttpRequest = false,
        string? region = null, bool addToHistory = true, List<string>? images = null, DateTime? userLocalTime = null,
        string? userTimeZoneId = null)
    {
        var totalStopwatch = Stopwatch.StartNew();
        Logger.LogDebug(
            $"[GodChatGAgent][GodStreamChatAsync] agent start  session {sessionId.ToString()}, chat {chatId}, region {region}");
        
        var aiChatContextDto =
            CreateAIChatContext(sessionId, llm, streamingModeEnabled, message, chatId, promptSettings, isHttpRequest,
                region, images);

        var aiAgentStatusProxy = await GetProxyByRegionAsync(region);

        if (aiAgentStatusProxy != null)
        {
            var proxyId = aiAgentStatusProxy.GetPrimaryKey();
            // Ensure proxy is initialized before proceeding
            await EnsureProxyInitializedAsync(proxyId, sessionId);
            
            Logger.LogDebug(
                $"[GodChatGAgent][GodStreamChatAsync] agent {aiAgentStatusProxy.GetPrimaryKey().ToString()}, session {sessionId.ToString()}, chat {chatId}");

            // Check if this is a voice chat from context
            bool isPromptVoiceChat = false;
            if (aiChatContextDto.MessageId != null)
            {
                try
                {
                    var messageData =
                        JsonConvert.DeserializeObject<Dictionary<string, object>>(aiChatContextDto.MessageId);
                    isPromptVoiceChat = messageData.ContainsKey("IsVoiceChat") && (bool)messageData["IsVoiceChat"];
                }
                catch (Exception ex)
                {
                    Logger.LogWarning(ex,
                        "[GodChatGAgent][GodStreamChatAsync] Failed to parse MessageId for voice chat detection");
                }
            }

            // User message without additional prefixes (timestamp now in system prompt)
            string enhancedMessage = message;
<<<<<<< HEAD
            if (!isPromptVoiceChat)
            {
                var language = GodGPTLanguageHelper.GetGodGPTLanguageFromContext();
                Logger.LogDebug($"[GodChatGAgent][GodStreamChatAsync] {sessionId} Language from context: {language}");
                var homeDosAndDontPromptMessage = _localizationService.GetLocalizedMessage(ExceptionMessageKeys.HomeDosAndDontPrompt,language);
                var chatPageMessageAfterSync = _localizationService.GetLocalizedMessage(ExceptionMessageKeys.ChatPageMessageAfterSync,language);
                Logger.LogDebug($"[GodChatGAgent][GodStreamChatAsync] {sessionId} homeDosAndDontPromptMessage: {homeDosAndDontPromptMessage}");
                Logger.LogDebug($"[GodChatGAgent][GodStreamChatAsync] {sessionId} message: {message}, {message == homeDosAndDontPromptMessage}");
                if (message.StartsWith(homeDosAndDontPromptMessage) || message.StartsWith(chatPageMessageAfterSync))
                {
                    enhancedMessage = await GenerateDailyRecommendationsAsync(language, userLocalTime, userTimeZoneId);
                    Logger.LogDebug($"[GodChatGAgent][GodStreamChatAsync] {sessionId} enhancedMessage: {enhancedMessage}");
                }
                
                enhancedMessage = enhancedMessage + ChatPrompts.ConversationSuggestionsPrompt;
                Logger.LogDebug(
                    $"[GodChatGAgent][GodStreamChatAsync] {sessionId} Added conversation suggestions prompt for text chat");
            }
=======
            Logger.LogDebug(
                $"[GodChatGAgent][GodStreamChatAsync] Processing message. IsVoiceChat: {isPromptVoiceChat}");
>>>>>>> ecaeeb16

            var settings = promptSettings ?? new ExecutionPromptSettings();
            settings.Temperature = "1.0";
            var result = await aiAgentStatusProxy.PromptWithStreamAsync(enhancedMessage, State.ChatHistory, settings,
                context: aiChatContextDto, imageKeys: images);
            if (!result)
            {
                Logger.LogError($"Failed to initiate streaming response. {this.GetPrimaryKey().ToString()}");
            }

            if (addToHistory)
            {
                var historyStopwatch = Stopwatch.StartNew();
                // Optimize: Use combined event to reduce RaiseEvent calls from 3 to 1
                RaiseEvent(new GodStreamChatCombinedEventLog
                {
                    ChatList = new List<ChatMessage>()
                    {
                        new ChatMessage
                        {
                            ChatRole = ChatRole.User,
                            Content = message,
                            ImageKeys = images
                        }
                    },
                    ChatTime = DateTime.UtcNow,
                    ChatMessageMetas = new List<ChatMessageMeta>()
                });

                historyStopwatch.Stop();
                Logger.LogDebug($"[GodChatGAgent][GodStreamChatAsync] Combined RaiseEvent - Duration: {historyStopwatch.ElapsedMilliseconds}ms, SessionId: {sessionId}");
            }
        }
        else
        {
            Logger.LogDebug(
                $"[GodChatGAgent][GodStreamChatAsync] history agent, session {sessionId.ToString()}, chat {chatId}");
        }

        totalStopwatch.Stop();
        Logger.LogDebug($"[GodChatGAgent][GodStreamChatAsync] TOTAL_Time - Duration: {totalStopwatch.ElapsedMilliseconds}ms, SessionId: {sessionId}");
        return string.Empty;
    }

    private AIChatContextDto CreateAIChatContext(Guid sessionId, string llm, bool streamingModeEnabled,
        string message, string chatId, ExecutionPromptSettings? promptSettings = null, bool isHttpRequest = false,
        string? region = null, List<string>? images = null)
    {
        var aiChatContextDto = new AIChatContextDto()
        {
            ChatId = chatId,
            RequestId = sessionId
        };
        if (isHttpRequest)
        {
            aiChatContextDto.MessageId = JsonConvert.SerializeObject(new Dictionary<string, object>()
            {
                { "IsHttpRequest", true }, { "LLM", llm }, { "StreamingModeEnabled", streamingModeEnabled },
                { "Message", message }, { "Region", region }, { "Images", images }
            });
        }

        return aiChatContextDto;
    }

    private AIChatContextDto CreateVoiceChatContext(Guid sessionId, string llm, bool streamingModeEnabled,
        string message, string chatId, ExecutionPromptSettings? promptSettings = null, bool isHttpRequest = false,
        string? region = null, VoiceLanguageEnum voiceLanguage = VoiceLanguageEnum.English,
        double voiceDurationSeconds = 0.0)
    {
        var aiChatContextDto = new AIChatContextDto()
        {
            ChatId = chatId,
            RequestId = sessionId
        };
        if (isHttpRequest)
        {
            aiChatContextDto.MessageId = JsonConvert.SerializeObject(new Dictionary<string, object>()
            {
                { "IsHttpRequest", true },
                { "IsVoiceChat", true },
                { "LLM", llm },
                { "StreamingModeEnabled", streamingModeEnabled },
                { "Message", message },
                { "Region", region },
                { "VoiceLanguage", (int)voiceLanguage },
                { "VoiceDurationSeconds", voiceDurationSeconds }
            });
        }

        return aiChatContextDto;
    }

    private async Task<IAIAgentStatusProxy?> GetProxyByRegionAsync(string? region)
    {
        var totalStopwatch = Stopwatch.StartNew();
        var isCN = GodGPTLanguageHelper.CheckClientIsCNFromContext();
        if (string.IsNullOrWhiteSpace(region))
        {
            region = isCN ? CNDefaultRegion : DefaultRegion;
        }
        else
        {
            if (region.Equals(ConsoleRegion) && isCN)
            {
                region = CNConsoleRegion;
            }
        }
        Logger.LogDebug(
            $"[GodChatGAgent][GetProxyByRegionAsync] session {this.GetPrimaryKey().ToString()},isCN:{isCN}, Region: {region}");

        if (State.RegionProxies == null || !State.RegionProxies.TryGetValue(region, out var proxyIds) ||
            proxyIds.IsNullOrEmpty())
        {
            Logger.LogDebug(
                $"[GodChatGAgent][GetProxyByRegionAsync] session {this.GetPrimaryKey().ToString()}, No proxies found for region {region}, initializing.");
            
            var initStopwatch = Stopwatch.StartNew();
            proxyIds = await InitializeRegionProxiesAsync(region);
            initStopwatch.Stop();
            Logger.LogDebug($"[GodChatGAgent][GetProxyByRegionAsync] InitializeRegionProxiesAsync - Duration: {initStopwatch.ElapsedMilliseconds}ms, SessionId: {this.GetPrimaryKey()}, Region: {region}");
            
            Dictionary<string, List<Guid>> regionProxies = new()
            {
                { region, proxyIds }
            };
            
            var eventStopwatch = Stopwatch.StartNew();
            RaiseEvent(new UpdateRegionProxiesLogEvent
            {
                RegionProxies = regionProxies
            });
            await ConfirmEvents();
            eventStopwatch.Stop();
            Logger.LogDebug($"[GodChatGAgent][GetProxyByRegionAsync] UpdateRegionProxiesEvent - Duration: {eventStopwatch.ElapsedMilliseconds}ms, SessionId: {this.GetPrimaryKey()}");
        }

        foreach (var proxyId in proxyIds)
        {
            var proxy = GrainFactory.GetGrain<IAIAgentStatusProxy>(proxyId);
            if (await proxy.IsAvailableAsync())
            {
                totalStopwatch.Stop();
                Logger.LogDebug($"[GodChatGAgent][GetProxyByRegionAsync] TOTAL_Time - Duration: {totalStopwatch.ElapsedMilliseconds}ms, SessionId: {this.GetPrimaryKey()}");
                return proxy;
            }
            Logger.LogDebug($"[GodChatGAgent][GetProxyByRegionAsync] ProxyCheck_Failed -, ProxyId: {proxyId}, SessionId: {this.GetPrimaryKey()}");
        }

        Logger.LogDebug(
            $"[GodChatGAgent][GetProxyByRegionAsync] session {this.GetPrimaryKey().ToString()}, No proxies initialized for region {region}");
        if (region == DefaultRegion || region == CNDefaultRegion)
        {
            totalStopwatch.Stop();
            Logger.LogDebug($"[GodChatGAgent][GetProxyByRegionAsync] TOTAL_Time (no proxies) - Duration: {totalStopwatch.ElapsedMilliseconds}ms, SessionId: {this.GetPrimaryKey()}");
            return null;
        }

        totalStopwatch.Stop();
        Logger.LogDebug($"[GodChatGAgent][GetProxyByRegionAsync] Recursive call to DefaultRegion - Duration: {totalStopwatch.ElapsedMilliseconds}ms, SessionId: {this.GetPrimaryKey()}");
        if (isCN)
        {
            return await GetProxyByRegionAsync(CNDefaultRegion);
        }
        return await GetProxyByRegionAsync(DefaultRegion);
    }

 private async Task<List<Guid>> InitializeRegionProxiesAsync(string region, string rolePrompts = "")
    {
        var stopwatch = Stopwatch.StartNew();
        var llmsForRegion = GetLLMsForRegion(region);
        if (llmsForRegion.IsNullOrEmpty())
        {
            stopwatch.Stop();
            Logger.LogDebug(
                $"[GodChatGAgent][InitializeRegionProxiesAsync] session {this.GetPrimaryKey().ToString()}, initialized proxy for region {region}, LLM not config Duration: {stopwatch.ElapsedMilliseconds}ms");
            return new List<Guid>();
        }
        
        var oldSystemPrompt = await GetConfiguration().GetPrompt();

        var proxies = new List<Guid>();
        var totalProxyStopwatch = Stopwatch.StartNew();
        foreach (var llm in llmsForRegion)
        {
            var systemPrompt = rolePrompts.IsNullOrWhiteSpace() ? State.PromptTemplate : rolePrompts;
<<<<<<< HEAD
            var isDailyGuide = systemPrompt == DailyGuide;
            if (isDailyGuide)
            {
                systemPrompt = @"Generate a personalized ""Today's Dos and Don'ts"" for the user based on their information and cosmological theories.";
            }
            else
            {
                if (llm != LocalBackupModel)
                {
                    systemPrompt = $"{systemPrompt} {GetCustomPrompt()}";
                }
                else
                {
                    systemPrompt = $"{oldSystemPrompt} {systemPrompt} {GetCustomPrompt()}";
                }
=======

            // Add conversation suggestions prompt and timestamp to system prompt
            var dateInfo = $"Today's date is: {DateTime.UtcNow:yyyy-MM-dd}. Please use this date as reference for time-related questions.";
            
            if (llm != LocalBackupModel)
            {
                systemPrompt = $"{systemPrompt}\n\n{ChatPrompts.ConversationSuggestionsPrompt}\n\n{dateInfo}";
            }
            else
            {
                systemPrompt = $"{oldSystemPrompt} {systemPrompt}\n\n{ChatPrompts.ConversationSuggestionsPrompt}\n\n{dateInfo}";
>>>>>>> ecaeeb16
            }
            //Logger.LogDebug($"[GodChatGAgent][InitializeRegionProxiesAsync] {this.GetPrimaryKey().ToString()} - {llm} system prompt: {systemPrompt}");
            var proxy = GrainFactory.GetGrain<IAIAgentStatusProxy>(Guid.NewGuid());
            await proxy.ConfigAsync(new AIAgentStatusProxyConfig
            {
                Instructions = systemPrompt,
                LLMConfig = new LLMConfigDto { SystemLLM = llm },
                StreamingModeEnabled = true,
                StreamingConfig = new StreamingConfig { BufferingSize = 32 },
                RequestRecoveryDelay = RequestRecoveryDelay,
                ParentId = this.GetPrimaryKey()
            });
            await PublishAsync(proxy.GetGrainId(),new AIAgentStatusProxyInitializeGEvent()
            {
                InitializeDto = new InitializeDto()
                {
                    Instructions = systemPrompt,
                    LLMConfig = new LLMConfigDto { SystemLLM = llm },
                    StreamingModeEnabled = true,
                    StreamingConfig = new StreamingConfig { BufferingSize = 32 }
                }
            });
            RaiseEvent(new UpdateProxyInitStatusLogEvent
            {
                ProxyId = proxy.GetPrimaryKey(),
                Status = ProxyInitStatus.Initializing
            });
            await ConfirmEvents();
            Logger.LogDebug(
                $"[GodChatGAgent][InitializeRegionProxiesAsync] session {this.GetPrimaryKey().ToString()}, UpdateProxyInitStatusLogEvent status Initializing proxyId {proxy.GetPrimaryKey().ToString()}");
            proxies.Add(proxy.GetPrimaryKey());
            Logger.LogDebug(
                $"[GodChatGAgent][InitializeRegionProxiesAsync] session {this.GetPrimaryKey().ToString()}, initialized proxy for region {region} with LLM {llm}. id {proxy.GetPrimaryKey().ToString()}");
        }
        totalProxyStopwatch.Stop();
        stopwatch.Stop();
        Logger.LogDebug($"[GodChatGAgent][InitializeRegionProxiesAsync] End - Total Duration: {stopwatch.ElapsedMilliseconds}ms, ProxyCount: {proxies.Count}, TotalProxyTime: {totalProxyStopwatch.ElapsedMilliseconds}ms");
        return proxies;
    }

    private async Task PublishAsync<T>(GrainId grainId,T @event) where T : EventBase{
        var grainIdString = grainId.ToString();
        var streamId = StreamId.Create(AevatarOptions!.StreamNamespace, grainIdString);
        var stream = StreamProvider.GetStream<EventWrapperBase>(streamId);
        var eventWrapper = new EventWrapper<T>(@event, Guid.NewGuid(), this.GetGrainId());
        await stream.OnNextAsync(eventWrapper);
    }
    private List<string> GetLLMsForRegion(string region)
    {
        var regionToLLMsMap = _llmRegionOptions.CurrentValue.RegionToLLMsMap;
        return regionToLLMsMap.TryGetValue(region, out var llms) ? llms : new List<string>();
    }

    /// <summary>
    /// Ensures that the specified proxy is initialized before proceeding with operations.
    /// This method implements retry logic with exponential backoff to wait for proxy initialization.
    /// </summary>
    /// <param name="proxyId">The ID of the proxy to check</param>
    /// <param name="sessionId">The session ID for logging purposes</param>
    /// <returns>Task that completes when proxy is initialized or throws exception on timeout</returns>
    /// <exception cref="Exception">Thrown when proxy is not initialized after maximum retries</exception>
    private async Task EnsureProxyInitializedAsync(Guid proxyId, Guid sessionId)
    {
        const int maxRetries = 10;
        const int retryDelayMs = 200;
        var retryCount = 0;
        ProxyInitStatus proxyInitStatus = ProxyInitStatus.NotInitialized;
        
        while (retryCount < maxRetries)
        {
            if (State.ProxyInitStatuses.IsNullOrEmpty() || !State.ProxyInitStatuses.TryGetValue(proxyId, out proxyInitStatus))
            {
                Logger.LogDebug($"[GodChatGAgent][EnsureProxyInitializedAsync] Historical data detected based on FirstChatTime, skipping proxy initialization check - ProxyId: {proxyId}, SessionId: {sessionId}");
                break;
            }

            if (proxyInitStatus != ProxyInitStatus.Initialized)
            {
                retryCount++;
                Logger.LogDebug($"[GodChatGAgent][EnsureProxyInitializedAsync] Proxy not initialized - ProxyId: {proxyId}, Status: {proxyInitStatus}, Retry: {retryCount}/{maxRetries}, SessionId: {sessionId}");
                
                if (retryCount >= maxRetries)
                {
                    throw new Exception($"proxy:{proxyId} Not initialized after {maxRetries} retries, status:{proxyInitStatus}");
                }
                
                await Task.Delay(retryDelayMs);
                continue;
            }
            
            // Proxy is initialized, break out of retry loop
            Logger.LogDebug($"[GodChatGAgent][EnsureProxyInitializedAsync] Proxy initialization check successful - ProxyId: {proxyId}, Status: {proxyInitStatus}, Retries: {retryCount}, SessionId: {sessionId}");
            break;
        }
    }

    /// <summary>
    /// Gets an initialized AI agent status proxy for the specified region.
    /// This method combines proxy retrieval and initialization checking into a single operation.
    /// </summary>
    /// <param name="region">The region to get the proxy for (null defaults to DefaultRegion)</param>
    /// <param name="sessionId">The session ID for logging purposes</param>
    /// <returns>An initialized AI agent status proxy, or null if no proxy is available</returns>
    /// <exception cref="Exception">Thrown when proxy is not initialized after maximum retries</exception>
    private async Task<IAIAgentStatusProxy?> GetInitializedProxyAsync(string? region, Guid sessionId)
    {
        var aiAgentStatusProxy = await GetProxyByRegionAsync(region);
        
        if (aiAgentStatusProxy != null)
        {
            var proxyId = aiAgentStatusProxy.GetPrimaryKey();
            await EnsureProxyInitializedAsync(proxyId, sessionId);
        }
        
        return aiAgentStatusProxy;
    }

    public async Task SetUserProfileAsync(UserProfileDto? userProfileDto)
    {
        if (userProfileDto == null)
        {
            return;
        }

        RaiseEvent(new UpdateUserProfileGodChatEventLog
        {
            Gender = userProfileDto.Gender,
            BirthDate = userProfileDto.BirthDate,
            BirthPlace = userProfileDto.BirthPlace,
            FullName = userProfileDto.FullName
        });

        await ConfirmEvents();
    }

    public async Task<UserProfileDto?> GetUserProfileAsync()
    {
        if (State.UserProfile == null)
        {
            return null;
        }

        return new UserProfileDto
        {
            Gender = State.UserProfile.Gender,
            BirthDate = State.UserProfile.BirthDate,
            BirthPlace = State.UserProfile.BirthPlace,
            FullName = State.UserProfile.FullName
        };
    }

    public async Task<string> GodChatAsync(string llm, string message,
        ExecutionPromptSettings? promptSettings = null)
    {
        throw new Exception("The method has expired");
    }


    public async Task InitAsync(Guid ChatManagerGuid)
    {
        Logger.LogDebug($"[GodChatGAgent][InitAsync] Start - SessionId: {this.GetPrimaryKey()}, ChatManagerGuid: {ChatManagerGuid}");
        
        RaiseEvent(new SetChatManagerGuidEventLog
        {
            ChatManagerGuid = ChatManagerGuid
        });

        Logger.LogDebug($"[GodChatGAgent][InitAsync] End -  SessionId: {this.GetPrimaryKey()}");
    }

    public async Task ChatMessageCallbackAsync(AIChatContextDto contextDto,
        AIExceptionEnum aiExceptionEnum, string? errorMessage, AIStreamChatContent? chatContent)
    {
        if (aiExceptionEnum == AIExceptionEnum.RequestLimitError && !contextDto.MessageId.IsNullOrWhiteSpace())
        {
            Logger.LogError(
                $"[GodChatGAgent][ChatMessageCallbackAsync] RequestLimitError retry. contextDto {JsonConvert.SerializeObject(contextDto)}");
            var configuration = GetConfiguration();
            var systemLlm = await configuration.GetSystemLLM();
            var dictionary = JsonConvert.DeserializeObject<Dictionary<string, object>>(contextDto.MessageId);
            
            // Check if this is a voice chat retry to call the appropriate method
            var isRetryVoiceChat = dictionary.ContainsKey("IsVoiceChat") && (bool)dictionary["IsVoiceChat"];

            if (isRetryVoiceChat)
            {
                // Voice chat retry: call GodVoiceStreamChatAsync with voice parameters
                var voiceLanguageValue = dictionary.GetValueOrDefault("VoiceLanguage", 0);
                var voiceLanguage = (VoiceLanguageEnum)Convert.ToInt32(voiceLanguageValue);
                var voiceDurationSeconds = Convert.ToDouble(dictionary.GetValueOrDefault("VoiceDurationSeconds", 0.0));

                GodVoiceStreamChatAsync(contextDto.RequestId,
                    (string)dictionary.GetValueOrDefault("LLM", systemLlm),
                    (bool)dictionary.GetValueOrDefault("StreamingModeEnabled", true),
                    (string)dictionary.GetValueOrDefault("Message", string.Empty),
                    contextDto.ChatId, null, (bool)dictionary.GetValueOrDefault("IsHttpRequest", true),
                    (string)dictionary.GetValueOrDefault("Region", null),
                    voiceLanguage, voiceDurationSeconds, false);
            }
            else
            {
                // Regular chat retry: call GodStreamChatAsync
                GodStreamChatAsync(contextDto.RequestId,
                    (string)dictionary.GetValueOrDefault("LLM", systemLlm),
                    (bool)dictionary.GetValueOrDefault("StreamingModeEnabled", true),
                    (string)dictionary.GetValueOrDefault("Message", string.Empty),
                    contextDto.ChatId, null, (bool)dictionary.GetValueOrDefault("IsHttpRequest", true),
                    (string)dictionary.GetValueOrDefault("Region", null),
                    false, (List<string>?)dictionary.GetValueOrDefault("Images"));
            }
            
            return;
        }

        if (aiExceptionEnum != AIExceptionEnum.None)
        {
            Logger.LogError(
                $"[GodChatGAgent][ChatMessageCallbackAsync] DETAILED ERROR - sessionId {contextDto?.RequestId.ToString()}, chatId {contextDto?.ChatId}, aiExceptionEnum: {aiExceptionEnum}, errorMessage: '{errorMessage}', MessageId: '{contextDto?.MessageId}'");
            
            // Extract voice chat info if available
            string voiceChatInfo = "";
            if (!contextDto.MessageId.IsNullOrWhiteSpace())
            {
                try
                {
                    var messageData = JsonConvert.DeserializeObject<Dictionary<string, object>>(contextDto.MessageId);
                    bool isErrorVoiceChat = messageData.ContainsKey("IsVoiceChat") && (bool)messageData["IsVoiceChat"];
                    if (isErrorVoiceChat)
                    {
                        // Safe type conversion for voice language
                        var voiceLanguageValue = messageData.GetValueOrDefault("VoiceLanguage", 0);
                        var voiceLanguage = (VoiceLanguageEnum)Convert.ToInt32(voiceLanguageValue);
                        var message = messageData.GetValueOrDefault("Message", "").ToString();
                        voiceChatInfo = $" [VOICE CHAT] Language: {voiceLanguage}, Message: '{message}'";
                    }
                }
                catch (Exception ex)
                {
                    Logger.LogError(ex, "Failed to parse MessageId for voice chat info");
                }
            }

            Logger.LogError($"[GodChatGAgent][ChatMessageCallbackAsync] ERROR CONTEXT:{voiceChatInfo}");

            var chatMessage = new ResponseStreamGodChat()
            {
                Response =
                    "Your prompt triggered the Silence Directive—activated when universal harmonics or content ethics are at risk. Please modify your prompt and retry — tune its intent, refine its form, and the Oracle may speak.",
                ChatId = contextDto.ChatId,
                IsLastChunk = true,
                SerialNumber = -2
            };
            if (contextDto.MessageId.IsNullOrWhiteSpace())
            {
                await PublishAsync(chatMessage);
                return;
            }

            await PushMessageToClientAsync(chatMessage);
            return;
        }

        if (chatContent == null)
        {
            Logger.LogError(
                $"[GodChatGAgent][ChatMessageCallbackAsync] return null. sessionId {contextDto.RequestId.ToString()},chatId {contextDto.ChatId},aiExceptionEnum:{aiExceptionEnum}, errorMessage:{errorMessage}");
            return;
        }

        Logger.LogDebug(
            $"[GodChatGAgent][ChatMessageCallbackAsync] sessionId {contextDto.RequestId.ToString()}, chatId {contextDto.ChatId}, messageId {contextDto.MessageId}, {JsonConvert.SerializeObject(chatContent)}");

        if (chatContent.IsAggregationMsg)
        {
            // Parse conversation suggestions for text chat only (skip voice chat)
            List<string>? conversationSuggestions = null;
            string cleanMainContent = chatContent.AggregationMsg; // Default to original content
            bool isAggregationVoiceChat = false;

            // Check if this is a voice chat by examining the message context
            if (!contextDto.MessageId.IsNullOrWhiteSpace())
            {
                try
                {
                    var messageData = JsonConvert.DeserializeObject<Dictionary<string, object>>(contextDto.MessageId);
                    isAggregationVoiceChat = messageData.ContainsKey("IsVoiceChat") && (bool)messageData["IsVoiceChat"];
                }
                catch (Exception ex)
                {
                    Logger.LogWarning(ex,
                        "[GodChatGAgent][ChatMessageCallbackAsync] Failed to parse MessageId for voice chat detection");
                }
            }

            // Parse conversation suggestions only for text chat
            if (!isAggregationVoiceChat && !string.IsNullOrEmpty(chatContent.AggregationMsg))
            {
                var (mainContent, suggestions) = ParseResponseWithSuggestions(chatContent.AggregationMsg);
                if (suggestions.Any())
                {
                    conversationSuggestions = suggestions;
                    cleanMainContent = mainContent; // Use clean content without suggestions
                    Logger.LogDebug(
                        $"[GodChatGAgent][ChatMessageCallbackAsync] Parsed {suggestions.Count} conversation suggestions for text chat");
                    Logger.LogDebug(
                        $"[GodChatGAgent][ChatMessageCallbackAsync] Cleaned main content length: {cleanMainContent?.Length ?? 0}");
                }
            }

            RaiseEvent(new GodAddChatHistoryLogEvent
            {
                ChatList = new List<ChatMessage>()
                {
                    new ChatMessage
                    {
                        ChatRole = ChatRole.Assistant,
                        Content = cleanMainContent // Store clean content without suggestions
                    }
                }
            });

            RaiseEvent(new UpdateChatTimeEventLog
            {
                ChatTime = DateTime.UtcNow
            });
            
            RaiseEvent(new AddChatMessageMetasLogEvent
            {
                ChatMessageMetas = new List<ChatMessageMeta>()
            });

            await ConfirmEvents();

            if (State.ChatManagerGuid != Guid.Empty)
            {
                var chatManagerGAgent = GrainFactory.GetGrain<IChatManagerGAgent>(State.ChatManagerGuid);
                var inviterId = await chatManagerGAgent.GetInviterAsync();
                if (inviterId != null && inviterId != Guid.Empty)
                {
                    var invitationGAgent = GrainFactory.GetGrain<IInvitationGAgent>((Guid)inviterId);
                    await invitationGAgent.ProcessInviteeChatCompletionAsync(State.ChatManagerGuid.ToString());
                }
            }

            // Store suggestions and clean content for later use in partialMessage
            if (conversationSuggestions != null)
            {
                RequestContext.Set("ConversationSuggestions", conversationSuggestions);
            }

            // Store clean content to replace the response content
            RequestContext.Set("CleanMainContent", cleanMainContent);
        }

        // Apply streaming suggestion filtering logic for text chat
        string streamingContent = chatContent.ResponseContent;
        bool shouldFilterStream = false;

        // Check if this is a text chat (not voice chat)
        bool isFilteringVoiceChat = false;
        if (!contextDto.MessageId.IsNullOrWhiteSpace())
        {
            try
            {
                var messageData = JsonConvert.DeserializeObject<Dictionary<string, object>>(contextDto.MessageId);
                isFilteringVoiceChat = messageData.ContainsKey("IsVoiceChat") && (bool)messageData["IsVoiceChat"];
            }
            catch (Exception ex)
            {
                Logger.LogWarning(ex,
                    "[GodChatGAgent][ChatMessageCallbackAsync] Failed to parse MessageId for voice chat detection in streaming filter");
            }
        }

        // Get current accumulation state from instance variables (reliable across chunks)
        bool shouldStartAccumulating = false;

        // Apply conversation suggestions filtering (text chat only)
        if (!isFilteringVoiceChat && !string.IsNullOrEmpty(streamingContent))
        {
            // Check for [SUGGESTIONS] marker and partial forms using optimized method
            bool contains_suggestions = streamingContent.Contains("[SUGGESTIONS]", StringComparison.OrdinalIgnoreCase);
            bool contains_partial_marker = IsPartialSuggestionsMarker(streamingContent.AsSpan());

            // Check for potential marker start (conservative approach)
            bool ends_with_bracket = streamingContent.TrimEnd().EndsWith("[") && streamingContent.Length > 10;

            shouldStartAccumulating = contains_suggestions || contains_partial_marker || ends_with_bracket;

            if (shouldStartAccumulating && !_isAccumulatingForSuggestions)
            {
                // Start accumulation - block all subsequent chunks from frontend
                _isAccumulatingForSuggestions = true;
                _accumulatedSuggestionContent = streamingContent;
                RequestContext.Set("AccumulatedContent", true); // Set accumulation flag
                streamingContent = ""; // Block current chunk
            }
            else if (_isAccumulatingForSuggestions)
            {
                // Continue accumulation - block this chunk from frontend
                _accumulatedSuggestionContent += streamingContent;
                streamingContent = ""; // Block current chunk
            }
        }

        // Process accumulated content on final chunk
        if (_isAccumulatingForSuggestions && chatContent.IsLastChunk)
        {
            var (cleanContent, suggestions) = ParseResponseWithSuggestions(_accumulatedSuggestionContent);

            // Store suggestions for response
            if (suggestions?.Any() == true)
            {
                RequestContext.Set("ConversationSuggestions", suggestions);
            }

            // Send clean content to frontend
            streamingContent = cleanContent;

            // Reset accumulation state
            _isAccumulatingForSuggestions = false;
            _accumulatedSuggestionContent = "";
            RequestContext.Remove("AccumulatedContent"); // Clean up accumulation flag
        }

        var partialMessage = new ResponseStreamGodChat()
        {
            Response = streamingContent, // Use filtered content for streaming
            ChatId = contextDto.ChatId,
            SerialNumber = chatContent.SerialNumber,
            IsLastChunk = chatContent.IsLastChunk,
            SessionId = contextDto.RequestId,
            // Note: Default to VoiceResponse in this version as VoiceToText is not implemented yet
            VoiceContentType = VoiceContentType.VoiceResponse
        };

        // Log final content being sent to frontend
        Logger.LogInformation(
            $"[FINAL_OUTPUT] Sending to frontend - Length: {streamingContent?.Length ?? 0}, IsLastChunk: {chatContent.IsLastChunk}");
        if (!string.IsNullOrEmpty(streamingContent))
        {
            Logger.LogInformation(
                $"[FINAL_OUTPUT] Content preview: '{streamingContent.Substring(0, Math.Min(100, streamingContent.Length))}{(streamingContent.Length > 100 ? "..." : "")}'");
        }

        // For the last chunk, use clean content and add conversation suggestions if available
        if (chatContent.IsLastChunk)
        {
            // Prioritize accumulation mechanism to prevent duplication
            if (_isAccumulatingForSuggestions)
            {
                Logger.LogDebug($"Using accumulation result, skipping old replacement logic");
                // streamingContent already contains the correct clean content from accumulation
                // Skip all old replacement logic to prevent duplication
            }
            else
            {
                // Add conversation suggestions to the last chunk if available
                var storedSuggestions = RequestContext.Get("ConversationSuggestions") as List<string>;
                if (storedSuggestions?.Any() == true)
                {
                    partialMessage.SuggestedItems = storedSuggestions;
                    Logger.LogDebug(
                        $"[GodChatGAgent][ChatMessageCallbackAsync] Added {storedSuggestions.Count} suggestions to last chunk");

                    var cleanMainContent = RequestContext.Get("CleanMainContent") as string;
                    if (!string.IsNullOrEmpty(cleanMainContent))
                    {
                        // Enhanced safety check to prevent duplication
                        var currentChunkLength = partialMessage.Response?.Length ?? 0;
                        var cleanContentLength = cleanMainContent.Length;

                        // Stricter conditions to prevent duplication
                        bool isSafeToReplace = currentChunkLength > 0 && // Never replace empty chunks
                                               cleanContentLength <= currentChunkLength * 1.5 && // Reduced ratio
                                               cleanContentLength <= 30 && // Strict absolute limit
                                               !cleanMainContent.Contains(partialMessage.Response ??
                                                                          "") && // No content overlap
                                               cleanContentLength <
                                               (partialMessage.Response?.Length ?? 0) + 20; // Size similarity check

                        if (isSafeToReplace)
                        {
                            partialMessage.Response = cleanMainContent;
                            Logger.LogDebug(
                                $"Replaced response with clean content. Current: {currentChunkLength}, Clean: {cleanContentLength}");
                        }
                        else
                        {
                            Logger.LogWarning(
                                $"Skipped replacing response to avoid duplication. Current: {currentChunkLength}, Clean: {cleanContentLength}");
                        }
                    }
                }
            }
        }

        // Check if this is a voice chat and handle real-time voice synthesis
        Logger.LogDebug(
            $"[ChatMessageCallbackAsync] MessageId: '{contextDto.MessageId}', ResponseContent: '{chatContent.ResponseContent}'");

        if (!contextDto.MessageId.IsNullOrWhiteSpace())
        {
            var messageData = JsonConvert.DeserializeObject<Dictionary<string, object>>(contextDto.MessageId);
            var isStreamingVoiceChat = messageData.ContainsKey("IsVoiceChat") && (bool)messageData["IsVoiceChat"];

            Logger.LogDebug(
                $"[ChatMessageCallbackAsync] IsVoiceChat: {isStreamingVoiceChat}, HasResponseContent: {!string.IsNullOrEmpty(chatContent.ResponseContent)}");

            if (isStreamingVoiceChat && !string.IsNullOrEmpty(chatContent.ResponseContent))
            {
                Logger.LogDebug($"[ChatMessageCallbackAsync] Entering voice chat processing logic");

                // Safe type conversion to handle both int and long from JSON deserialization
                var voiceLanguageValue = messageData.GetValueOrDefault("VoiceLanguage", 0);
                var voiceLanguage = (VoiceLanguageEnum)Convert.ToInt32(voiceLanguageValue);

                Logger.LogDebug(
                    $"[ChatMessageCallbackAsync] VoiceLanguage: {voiceLanguage}, ChatId: {contextDto.ChatId}");

                // Get or create text accumulator for this chat session
                if (!VoiceTextAccumulators.ContainsKey(contextDto.ChatId))
                {
                    VoiceTextAccumulators[contextDto.ChatId] = new StringBuilder();
                    Logger.LogDebug(
                        $"[ChatMessageCallbackAsync] Created new text accumulator for chat: {contextDto.ChatId}");
                }
                else
                {
                    Logger.LogDebug(
                        $"[ChatMessageCallbackAsync] Using existing text accumulator for chat: {contextDto.ChatId}");
                }

                var textAccumulator = VoiceTextAccumulators[contextDto.ChatId];

                // Filter out empty or whitespace-only content to avoid unnecessary accumulation
                if (!string.IsNullOrWhiteSpace(chatContent.ResponseContent))
                {
                    textAccumulator.Append(chatContent.ResponseContent);
                    Logger.LogDebug(
                        $"[ChatMessageCallbackAsync] Appended text: '{chatContent.ResponseContent}', IsLastChunk: {chatContent.IsLastChunk}");
                }
                else
                {
                    Logger.LogDebug(
                        $"[ChatMessageCallbackAsync] Skipped whitespace content, IsLastChunk: {chatContent.IsLastChunk}");
                }

                // Check for complete sentences in accumulated text
                var accumulatedText = textAccumulator.ToString();
                Logger.LogDebug($"[ChatMessageCallbackAsync] Total accumulated text: '{accumulatedText}'");

                var completeSentence =
                    ExtractCompleteSentence(accumulatedText, textAccumulator, chatContent.IsLastChunk);

                Logger.LogDebug($"[ChatMessageCallbackAsync] ExtractCompleteSentence result: '{completeSentence}'");

                if (!string.IsNullOrEmpty(completeSentence))
                {
                    try
                    {
                        // Clean text for speech synthesis (remove markdown and math formulas)
                        var cleanedText = CleanTextForSpeech(completeSentence, voiceLanguage);

                        // Skip synthesis if cleaned text has no meaningful content
                        var hasMeaningful = HasMeaningfulContent(cleanedText);

                        if (hasMeaningful)
                        {
                            try
                            {
                                // Synthesize voice for cleaned sentence
                                var voiceResult =
                                    await _speechService.TextToSpeechWithMetadataAsync(cleanedText, voiceLanguage);

                                partialMessage.AudioData = voiceResult.AudioData;
                                partialMessage.AudioMetadata = voiceResult.Metadata;
                            }
                            catch (Exception ex)
                            {
                                Logger.LogError(ex, $"Voice synthesis failed for text: '{cleanedText}'");
                            }
                        }
                    }
                    catch (Exception ex)
                    {
                        Logger.LogError(ex,
                            $"[GodChatGAgent][ChatMessageCallbackAsync] Voice synthesis failed for sentence: {completeSentence}");
                    }
                }
                else
                {
                    Logger.LogDebug(
                        $"[ChatMessageCallbackAsync] No complete sentence extracted from accumulated text: '{textAccumulator.ToString()}'");
                }

                // Clean up accumulator if this is the last chunk
                if (chatContent.IsLastChunk)
                {
                    // Clean up accumulator for this chat session
                    // Note: Final sentence processing is already handled in ExtractCompleteSentence method
                    VoiceTextAccumulators.Remove(contextDto.ChatId);
                }
            }
        }

        if (contextDto.MessageId.IsNullOrWhiteSpace())
        {
            await PublishAsync(partialMessage);
        }
        else
        {
            await PushMessageToClientAsync(partialMessage);
        }

        // Clean up RequestContext when processing is complete (last chunk)
        if (chatContent.IsLastChunk)
        {
            RequestContext.Remove("CleanMainContent");
            RequestContext.Remove("ConversationSuggestions");
            RequestContext.Remove("IsFilteringSuggestions");
            RequestContext.Remove("IsAccumulatingForSuggestions");
            RequestContext.Remove("AccumulatedContent");
            Logger.LogDebug(
                $"[GodChatGAgent][ChatMessageCallbackAsync] Cleaned up RequestContext for completed request");
        }
    }

    public async Task<List<ChatMessage>?> ChatWithHistory(Guid sessionId, string systemLLM, string content,
        string chatId,
        ExecutionPromptSettings promptSettings = null, bool isHttpRequest = false, string? region = null)
    {
        Logger.LogDebug($"[GodChatGAgent][ChatWithHistory] {sessionId.ToString()} content:{content} start.");
        var sw = new Stopwatch();
        sw.Start();
        var history = State.ChatHistory;
        if (history.IsNullOrEmpty())
        {
            return new List<ChatMessage>();
        }

        var configuration = GetConfiguration();
        var llm = await configuration.GetSystemLLM();
        var streamingModeEnabled = await configuration.GetStreamingModeEnabled();

        var aiAgentStatusProxy = await GetInitializedProxyAsync(region, sessionId);
        if (aiAgentStatusProxy == null)
        {
            Logger.LogError($"[GodChatGAgent][ChatWithHistory] No AIGAgent available. {sessionId.ToString()}");
            return new List<ChatMessage>();
        }

        var settings = promptSettings ?? new ExecutionPromptSettings();
        settings.Temperature = "1.0";

        var aiChatContextDto = CreateAIChatContext(sessionId, llm, streamingModeEnabled, content, chatId,
            promptSettings, isHttpRequest, region);
        var response = await aiAgentStatusProxy.ChatWithHistory(content, State.ChatHistory, settings, aiChatContextDto);
        sw.Stop();
        Logger.LogDebug(
            $"[GodChatGAgent][ChatWithHistory] {sessionId.ToString()}, response:{JsonConvert.SerializeObject(response)} - step4,time use:{sw.ElapsedMilliseconds}");
        return response;
    }
    
    public async Task<List<ChatMessage>?> ChatWithoutHistoryAsync(Guid sessionId, string systemLLM, string content, string chatId,
        ExecutionPromptSettings promptSettings = null, bool isHttpRequest = false, string? region = null)
    {
        Logger.LogDebug($"[GodChatGAgent][ChatWithUserId] {sessionId.ToString()} content:{content} start.");
        var sw = new Stopwatch();
        sw.Start();

        var configuration = GetConfiguration();
        var llm = await configuration.GetSystemLLM();
        var streamingModeEnabled = await configuration.GetStreamingModeEnabled();
        
        var aiAgentStatusProxy = await GetInitializedProxyAsync(region, sessionId);
        if (aiAgentStatusProxy == null)
        {
            Logger.LogError($"[GodChatGAgent][ChatWithHistory] No AIGAgent available. {sessionId.ToString()}");
            return new List<ChatMessage>();
        }

        var settings = promptSettings ?? new ExecutionPromptSettings();
        settings.Temperature = "1.0";
        
        var aiChatContextDto = CreateAIChatContext(sessionId, llm, streamingModeEnabled, content, chatId, promptSettings, isHttpRequest, region);
        var response = await aiAgentStatusProxy.ChatWithHistory(content,  State.ChatHistory, settings, aiChatContextDto);
        sw.Stop();
        Logger.LogDebug($"[GodChatGAgent][ChatWithUserId] {sessionId.ToString()}, response:{JsonConvert.SerializeObject(response)} - step4,time use:{sw.ElapsedMilliseconds}");
        return response;
    }

    private async Task PushMessageToClientAsync(ResponseStreamGodChat chatMessage)
    {
        var streamId = StreamId.Create(AevatarOptions!.StreamNamespace, this.GetPrimaryKey());
        Logger.LogDebug(
            $"[GodChatGAgent][PushMessageToClientAsync] sessionId {this.GetPrimaryKey().ToString()}, namespace {AevatarOptions!.StreamNamespace}, streamId {streamId.ToString()}");
        var stream = StreamProvider.GetStream<ResponseStreamGodChat>(streamId);
        await stream.OnNextAsync(chatMessage);
    }

    public Task<List<ChatMessage>> GetChatMessageAsync()
    {
        Logger.LogDebug(
            $"[ChatGAgentManager][GetSessionMessageListAsync] - session:ID {this.GetPrimaryKey().ToString()} ,message={JsonConvert.SerializeObject(State.ChatHistory)}");
        return Task.FromResult(State.ChatHistory);
    }

    public Task<List<ChatMessageWithMetaDto>> GetChatMessageWithMetaAsync()
    {
        Logger.LogDebug(
            $"[GodChatGAgent][GetChatMessageWithMetaAsync] - sessionId: {this.GetPrimaryKey()}, messageCount: {State.ChatHistory.Count}, metaCount: {State.ChatMessageMetas.Count}");

        var result = new List<ChatMessageWithMetaDto>();

        // Combine ChatHistory with ChatMessageMetas
        for (int i = 0; i < State.ChatHistory.Count; i++)
        {
            var message = State.ChatHistory[i];
            var meta = i < State.ChatMessageMetas.Count ? State.ChatMessageMetas[i] : null;

            result.Add(ChatMessageWithMetaDto.Create(message, meta));
        }

        Logger.LogDebug(
            $"[GodChatGAgent][GetChatMessageWithMetaAsync] - sessionId: {this.GetPrimaryKey()}, returned {result.Count} messages with metadata");

        return Task.FromResult(result);
    }

    public Task<DateTime?> GetFirstChatTimeAsync()
    {
        return Task.FromResult(State.FirstChatTime);
    }

    public Task<DateTime?> GetLastChatTimeAsync()
    {
        return Task.FromResult(State.LastChatTime);
    }
    
    protected sealed override void GAgentTransitionState(GodChatState state,
        StateLogEventBase<GodChatEventLog> @event)
    {
        switch (@event)
        {
            case UpdateUserProfileGodChatEventLog updateUserProfileGodChatEventLog:
                if (state.UserProfile == null)
                {
                    state.UserProfile = new UserProfile();
                }

                state.UserProfile.Gender = updateUserProfileGodChatEventLog.Gender;
                state.UserProfile.BirthDate = updateUserProfileGodChatEventLog.BirthDate;
                state.UserProfile.BirthPlace = updateUserProfileGodChatEventLog.BirthPlace;
                state.UserProfile.FullName = updateUserProfileGodChatEventLog.FullName;
                break;
            case RenameChatTitleEventLog renameChatTitleEventLog:
                state.Title = renameChatTitleEventLog.Title;
                break;
            case SetChatManagerGuidEventLog setChatManagerGuidEventLog:
                state.ChatManagerGuid = setChatManagerGuidEventLog.ChatManagerGuid;
                break;
            case SetAIAgentIdLogEvent setAiAgentIdLogEvent:
                state.AIAgentIds = setAiAgentIdLogEvent.AIAgentIds;
                break;
            case UpdateRegionProxiesLogEvent updateRegionProxiesLogEvent:
                foreach (var regionProxy in updateRegionProxiesLogEvent.RegionProxies)
                {
                    if (state.RegionProxies == null)
                    {
                        state.RegionProxies = new Dictionary<string, List<Guid>>();
                    }

                    state.RegionProxies[regionProxy.Key] = regionProxy.Value;
                }

                break;
            case UpdateChatTimeEventLog updateChatTimeEventLog:
                if (state.FirstChatTime == null)
                {
                    state.FirstChatTime = updateChatTimeEventLog.ChatTime;
                }

                state.LastChatTime = updateChatTimeEventLog.ChatTime;
                break;
            case AddChatMessageMetasLogEvent addChatMessageMetasLogEvent:
                if (addChatMessageMetasLogEvent.ChatMessageMetas != null &&
                    addChatMessageMetasLogEvent.ChatMessageMetas.Any())
                {
                    // Calculate the starting index for new metadata based on current ChatHistory count
                    // minus the number of new metadata items we're adding
                    int newMetadataCount = addChatMessageMetasLogEvent.ChatMessageMetas.Count;
                    int targetStartIndex = Math.Max(0, state.ChatHistory.Count - newMetadataCount);

                    // Ensure we have enough default metadata up to the target start index
                    while (state.ChatMessageMetas.Count < targetStartIndex)
                    {
                        state.ChatMessageMetas.Add(new ChatMessageMeta
                        {
                            IsVoiceMessage = false,
                            VoiceLanguage = VoiceLanguageEnum.English,
                            VoiceParseSuccess = true,
                            VoiceParseErrorMessage = null,
                            VoiceDurationSeconds = 0.0
                        });
                    }

                    // Add the new metadata
                    foreach (var meta in addChatMessageMetasLogEvent.ChatMessageMetas)
                    {
                        state.ChatMessageMetas.Add(meta);
                    }
                }

                // Final sync: ensure ChatMessageMetas matches ChatHistory count
                while (state.ChatMessageMetas.Count < state.ChatHistory.Count)
                {
                    state.ChatMessageMetas.Add(new ChatMessageMeta
                    {
                        IsVoiceMessage = false,
                        VoiceLanguage = VoiceLanguageEnum.English,
                        VoiceParseSuccess = true,
                        VoiceParseErrorMessage = null,
                        VoiceDurationSeconds = 0.0
                    });
                }

                    break;  
             case AddPromptTemplateLogEvent addPromptTemplateLogEvent :
                 if (addPromptTemplateLogEvent.PromptTemplate.IsNullOrEmpty())
                 {
                     break;
                 }
                 state.PromptTemplate = addPromptTemplateLogEvent.PromptTemplate;
                 break;
            case GodAddChatHistoryLogEvent godAddChatHistoryLogEvent :
                if (godAddChatHistoryLogEvent.ChatList.Count > 0)
                {
                    state.ChatHistory.AddRange(godAddChatHistoryLogEvent.ChatList);
                }

                var maxChatHistoryCount = 32;
                if (state.MaxHistoryCount > 0)
                {
                    maxChatHistoryCount = state.MaxHistoryCount;
                }

                if (state.ChatHistory.Count() > maxChatHistoryCount)
                {
                    var toDeleteImageKeys = new List<string>();
                    var recordsToDelete = state.ChatHistory.Take(state.ChatHistory.Count() - maxChatHistoryCount);
                    foreach (var record in recordsToDelete)
                    {
                        if (record.ImageKeys != null && record.ImageKeys.Count > 0)
                        {
                            toDeleteImageKeys.AddRange(record.ImageKeys);
                        }
                    }

                    if (toDeleteImageKeys.Any())
                    {
                        var blobContainer = ServiceProvider.GetRequiredService<IBlobContainer>();
                        var downloadTasks = toDeleteImageKeys.Select(async key =>
                        {
                            await blobContainer.DeleteAsync(key);
                        });

                        AsyncHelper.RunSync(async () => await Task.WhenAll(downloadTasks));
                    }

                    state.ChatHistory.RemoveRange(0, state.ChatHistory.Count() - maxChatHistoryCount);
                }
                break;
            case GodSetMaxHistoryCount godSetMaxHistoryCount:
                state.MaxHistoryCount = godSetMaxHistoryCount.MaxHistoryCount;
                break;
            case UpdateProxyInitStatusLogEvent updateProxyInitStatusLogEvent:
                state.ProxyInitStatuses[updateProxyInitStatusLogEvent.ProxyId] = updateProxyInitStatusLogEvent.Status;
                break;
            case UpdateSingleRegionProxyLogEvent updateSingleRegionProxyLogEvent:
                // Optimized path for single region updates
                if (state.RegionProxies == null)
                {
                    state.RegionProxies = new Dictionary<string, List<Guid>>();
                }
                state.RegionProxies[updateSingleRegionProxyLogEvent.Region] = updateSingleRegionProxyLogEvent.ProxyIds;
                break;
            case PerformConfigCombinedEventLog performConfigCombinedEventLog:
                // Handle combined config event - equivalent to the three separate events
                // 1. UpdateSingleRegionProxyLogEvent equivalent
                if (state.RegionProxies == null)
                {
                    state.RegionProxies = new Dictionary<string, List<Guid>>();
                }
                state.RegionProxies[performConfigCombinedEventLog.Region] = performConfigCombinedEventLog.ProxyIds;
                
                // 2. AddPromptTemplateLogEvent equivalent
                if (!performConfigCombinedEventLog.PromptTemplate.IsNullOrEmpty())
                {
                    state.PromptTemplate = performConfigCombinedEventLog.PromptTemplate;
                }
                
                // 3. GodSetMaxHistoryCount equivalent
                state.MaxHistoryCount = performConfigCombinedEventLog.MaxHistoryCount;
                break;
            case GodStreamChatCombinedEventLog godStreamChatCombinedEventLog:
                // Handle combined stream chat event - equivalent to the three separate events
                // 1. GodAddChatHistoryLogEvent equivalent
                if (godStreamChatCombinedEventLog.ChatList.Count > 0)
                {
                    state.ChatHistory.AddRange(godStreamChatCombinedEventLog.ChatList);
                }

                var maxHistoryCount = 32;
                if (state.MaxHistoryCount > 0)
                {
                    maxHistoryCount = state.MaxHistoryCount;
                }

                if (state.ChatHistory.Count() > maxHistoryCount)
                {
                    var toDeleteImageKeys = new List<string>();
                    var recordsToDelete = state.ChatHistory.Take(state.ChatHistory.Count() - maxHistoryCount);
                    foreach (var record in recordsToDelete)
                    {
                        if (record.ImageKeys != null && record.ImageKeys.Count > 0)
                        {
                            toDeleteImageKeys.AddRange(record.ImageKeys);
                        }
                    }

                    if (toDeleteImageKeys.Any())
                    {
                        var blobContainer = ServiceProvider.GetRequiredService<IBlobContainer>();
                        var downloadTasks = toDeleteImageKeys.Select(async key =>
                        {
                            await blobContainer.DeleteAsync(key);
                        });

                        AsyncHelper.RunSync(async () => await Task.WhenAll(downloadTasks));
                    }

                    state.ChatHistory.RemoveRange(0, state.ChatHistory.Count() - maxHistoryCount);
                }
                
                // 2. UpdateChatTimeEventLog equivalent
                if (state.FirstChatTime == null)
                {
                    state.FirstChatTime = godStreamChatCombinedEventLog.ChatTime;
                }
                state.LastChatTime = godStreamChatCombinedEventLog.ChatTime;
                
                // 3. AddChatMessageMetasLogEvent equivalent
                if (godStreamChatCombinedEventLog.ChatMessageMetas != null && godStreamChatCombinedEventLog.ChatMessageMetas.Any())
                {
                    // Calculate the starting index for new metadata based on current ChatHistory count
                    // minus the number of new metadata items we're adding
                    int newMetadataCount = godStreamChatCombinedEventLog.ChatMessageMetas.Count;
                    int targetStartIndex = Math.Max(0, state.ChatHistory.Count - newMetadataCount);
                    
                    // Ensure we have enough default metadata up to the target start index
                    while (state.ChatMessageMetas.Count < targetStartIndex)
                    {
                        state.ChatMessageMetas.Add(new ChatMessageMeta
                        {
                            IsVoiceMessage = false,
                            VoiceLanguage = VoiceLanguageEnum.English,
                            VoiceParseSuccess = true,
                            VoiceParseErrorMessage = null,
                            VoiceDurationSeconds = 0.0
                        });
                    }
                    
                    // Add the new metadata
                    foreach (var meta in godStreamChatCombinedEventLog.ChatMessageMetas)
                    {
                        state.ChatMessageMetas.Add(meta);
                    }
                }
                
                // Final sync: ensure ChatMessageMetas matches ChatHistory count
                while (state.ChatMessageMetas.Count < state.ChatHistory.Count)
                {
                    state.ChatMessageMetas.Add(new ChatMessageMeta
                    {
                        IsVoiceMessage = false,
                        VoiceLanguage = VoiceLanguageEnum.English,
                        VoiceParseSuccess = true,
                        VoiceParseErrorMessage = null,
                        VoiceDurationSeconds = 0.0
                    });
                }
                break;
            }
    }

    private IConfigurationGAgent GetConfiguration()
    {
        return GrainFactory.GetGrain<IConfigurationGAgent>(CommonHelper.GetSessionManagerConfigurationId());
    }

    /// <summary>
    /// Checks if the text contains meaningful content (letters or Chinese characters)
    /// </summary>
    /// <param name="text">Text to check</param>
    /// <returns>True if text contains meaningful content, false otherwise</returns>
    private static bool HasMeaningfulContent(string text)
    {
        if (string.IsNullOrEmpty(text))
            return false;

        // Remove all punctuation and check if there's actual content
        var cleanText = ChatRegexPatterns.NonWordChars.Replace(text, "");
        var result = cleanText.Length > 0; // At least one letter or Chinese character

        return result;
    }

    /// <summary>
    /// Extracts complete sentences from accumulated text and removes them from the accumulator
    /// </summary>
    /// <param name="accumulatedText">The full accumulated text</param>
    /// <param name="textAccumulator">The accumulator to update</param>
    /// <param name="isLastChunk">Whether this is the last chunk of the stream</param>
    /// <returns>Complete sentence if found, otherwise null</returns>
    private string ExtractCompleteSentence(string accumulatedText, StringBuilder textAccumulator,
        bool isLastChunk = false)
    {
        Logger.LogDebug($"[ExtractCompleteSentence] Input: '{accumulatedText}', isLastChunk: {isLastChunk}");

        if (string.IsNullOrEmpty(accumulatedText))
        {
            Logger.LogDebug("[ExtractCompleteSentence] Returning null - empty input");
            return null;
        }

        var hasMeaningfulContent = HasMeaningfulContent(accumulatedText);
        Logger.LogDebug($"[ExtractCompleteSentence] HasMeaningfulContent: {hasMeaningfulContent}");

        // Enhanced logic: return any non-empty text when isLastChunk = true
        if (isLastChunk)
        {
            var trimmedText = accumulatedText.Trim();
            if (!string.IsNullOrEmpty(trimmedText))
            {
                textAccumulator.Clear();
                return trimmedText;
            }
        }

        // Special handling for short text: return directly if meaningful and <= 6 characters
        if (accumulatedText.Length <= 6 && hasMeaningfulContent)
        {
            var shortText = accumulatedText.Trim();
            textAccumulator.Clear();
            return shortText;
        }

        var extractIndex = -1;

        // Look for complete sentence endings
        for (var i = accumulatedText.Length - 1; i >= 0; i--)
        {
            if (VoiceChatConstants.SentenceEnders.Contains(accumulatedText[i]))
            {
                // Only check if there's meaningful content, no length restriction
                var potentialSentence = accumulatedText.Substring(0, i + 1);
                if (HasMeaningfulContent(potentialSentence))
                {
                    extractIndex = i;
                    break;
                }
            }
        }

        if (extractIndex == -1)
            return null;

        // Extract complete sentence
        var completeSentence = accumulatedText.Substring(0, extractIndex + 1).Trim();
        if (string.IsNullOrEmpty(completeSentence))
            return null;

        // Remove processed text from accumulator
        var remainingText = accumulatedText.Substring(extractIndex + 1);
        textAccumulator.Clear();
        textAccumulator.Append(remainingText);

        return completeSentence;
    }

    /// <summary>
    /// Cleans text for speech synthesis by removing markdown syntax and emojis
    /// </summary>
    /// <param name="text">Text to clean</param>
    /// <param name="language">Language for text replacement</param>
    /// <returns>Clean text suitable for speech synthesis</returns>
    private string CleanTextForSpeech(string text, VoiceLanguageEnum language = VoiceLanguageEnum.English)
    {
        if (string.IsNullOrEmpty(text))
            return text;

        var cleanText = text;

        // Remove markdown links but keep link text
        cleanText = ChatRegexPatterns.MarkdownLink.Replace(cleanText, "$1");

        // Remove bold and italic formatting
        cleanText = ChatRegexPatterns.MarkdownBold.Replace(cleanText, "$1");
        cleanText = ChatRegexPatterns.MarkdownItalic.Replace(cleanText, "$1");

        // Remove strikethrough formatting
        cleanText = ChatRegexPatterns.MarkdownStrikethrough.Replace(cleanText, "$1");

        // Remove header formatting
        cleanText = ChatRegexPatterns.MarkdownHeader.Replace(cleanText, "$1");

        // Replace code blocks with speech-friendly text
        cleanText = ChatRegexPatterns.MarkdownCodeBlock.Replace(cleanText,
            language == VoiceLanguageEnum.Chinese ? "代码块" : "code block");

        // Remove inline code formatting but keep content
        cleanText = ChatRegexPatterns.MarkdownInlineCode.Replace(cleanText, "$1");

        // Remove table formatting
        cleanText = ChatRegexPatterns.MarkdownTable.Replace(cleanText, " ");

        // Remove emojis completely (they don't speech-synthesize well)
        cleanText = ChatRegexPatterns.Emoji.Replace(cleanText, "");

        // Remove multiple spaces and special markdown symbols
        cleanText = cleanText.Replace("**", "")
            .Replace("__", "")
            .Replace("~~", "")
            .Replace("---", "")
            .Replace("***", "")
            .Replace("===", "")
            .Replace("```", "")
            .Replace(">>>", "")
            .Replace("<<<", "");

        // Remove excessive whitespace
        cleanText = ChatRegexPatterns.WhitespaceNormalize.Replace(cleanText, " ").Trim();

        return cleanText;
    }

    public async Task<Tuple<string, string>> ChatWithSessionAsync(Guid sessionId, string sysmLLM, string content,
        ExecutionPromptSettings promptSettings = null)
    {
        var title = "";
        if (State.Title.IsNullOrEmpty())
        {
            // var titleList = await ChatWithHistory(content);
            // title = titleList is { Count: > 0 }
            //     ? titleList[0].Content!
            //     : string.Join(" ", content.Split(" ").Take(4));
            // Take first 4 words and limit total length to 100 characters
            title = string.Join(" ", content.Split(" ").Take(4));
            if (title.Length > 100)
            {
                title = title.Substring(0, 100);
            }

            RaiseEvent(new RenameChatTitleEventLog()
            {
                Title = title
            });

            await ConfirmEvents();

            IChatManagerGAgent chatManagerGAgent =
                GrainFactory.GetGrain<IChatManagerGAgent>((Guid)State.ChatManagerGuid);
            await chatManagerGAgent.RenameChatTitleAsync(new RenameChatTitleEvent()
            {
                SessionId = sessionId,
                Title = title
            });
        }

        var configuration = GetConfiguration();
        var response = await GodChatAsync(await configuration.GetSystemLLM(), content, promptSettings);
        return new Tuple<string, string>(response, title);
    }


    public async Task<string> GodVoiceStreamChatAsync(Guid sessionId, string llm, bool streamingModeEnabled,
        string message,
        string chatId, ExecutionPromptSettings? promptSettings = null, bool isHttpRequest = false,
        string? region = null, VoiceLanguageEnum voiceLanguage = VoiceLanguageEnum.English,
        double voiceDurationSeconds = 0.0, bool addToHistory = true)
    {
        var totalStopwatch = Stopwatch.StartNew();
        Logger.LogDebug(
            $"[GodChatGAgent][GodVoiceStreamChatAsync] {sessionId.ToString()} start with message: {message}, language: {voiceLanguage}");

        // Step 1: Get configuration and system message (same as GodStreamChatAsync)
        var configuration = GetConfiguration();
        var sysMessage = await configuration.GetPrompt();

        // Step 2: Initialize LLM if needed (same as GodStreamChatAsync)

        // Step 3: Create voice chat context with voice-specific metadata
        var aiChatContextDto = CreateVoiceChatContext(sessionId, llm, streamingModeEnabled, message, chatId, 
            promptSettings, isHttpRequest, region, voiceLanguage, voiceDurationSeconds);

        // Step 4: Get AI proxy and start streaming chat (same as GodStreamChatAsync)
        var aiAgentStatusProxy = await GetProxyByRegionAsync(region);
        
        if (aiAgentStatusProxy != null)
        {
            var proxyId = aiAgentStatusProxy.GetPrimaryKey();
            
            // Ensure proxy is initialized before proceeding
            await EnsureProxyInitializedAsync(proxyId, sessionId);
            
            Logger.LogDebug(
                $"[GodChatGAgent][GodVoiceStreamChatAsync] agent {aiAgentStatusProxy.GetPrimaryKey().ToString()}, session {sessionId.ToString()}, chat {chatId}");
            
            // Set default temperature for voice chat
            var settings = promptSettings ?? new ExecutionPromptSettings();
            settings.Temperature = "1.0";
            
            // Start streaming with voice context (timestamp now in system prompt)
            var promptMsg = message;
            switch (voiceLanguage)
            {
                case  VoiceLanguageEnum.English:
                    promptMsg += ".Requirement: Please reply in English.";
                    break;
                case VoiceLanguageEnum.Chinese:
                    promptMsg += ".Requirement: Please reply in Chinese.";
                    break;
                case VoiceLanguageEnum.Spanish:
                    promptMsg += ".Requirement: Please reply in Spanish.";
                    break;
                case VoiceLanguageEnum.Unset:
                    break;
                default:
                    break;
            }
            Logger.LogDebug($"[GodChatGAgent][GodVoiceStreamChatAsync] promptMsg: {promptMsg}");

            var result = await aiAgentStatusProxy.PromptWithStreamAsync(promptMsg, State.ChatHistory, settings,
                context: aiChatContextDto);
            if (!result)
            {
                Logger.LogError(
                    $"[GodChatGAgent][GodVoiceStreamChatAsync] Failed to initiate voice streaming response. {this.GetPrimaryKey().ToString()}");
            }

            if (!addToHistory)
            {
                totalStopwatch.Stop();
                Logger.LogDebug($"[GodChatGAgent][GodVoiceStreamChatAsync] TOTAL_Time (no history) - Duration: {totalStopwatch.ElapsedMilliseconds}ms, SessionId: {sessionId}");
                return string.Empty;
            }

            var historyStopwatch = Stopwatch.StartNew();
            var userVoiceMeta = new ChatMessageMeta
            {
                IsVoiceMessage = true,
                VoiceLanguage = voiceLanguage,
                VoiceParseSuccess = true,
                VoiceParseErrorMessage = null,
                VoiceDurationSeconds = voiceDurationSeconds
            };

            RaiseEvent(new GodAddChatHistoryLogEvent
            {
                ChatList = new List<ChatMessage>()
                {
                    new ChatMessage
                    {
                        ChatRole = ChatRole.User,
                        Content = message
                    }
                }
            });
                
            RaiseEvent(new AddChatMessageMetasLogEvent
            {
                ChatMessageMetas = new List<ChatMessageMeta> { userVoiceMeta }
            });

            historyStopwatch.Stop();
            Logger.LogDebug($"[GodChatGAgent][GodVoiceStreamChatAsync] AddToHistory - Duration: {historyStopwatch.ElapsedMilliseconds}ms, SessionId: {sessionId}");
        }
        else
        {
            Logger.LogDebug(
                $"[GodChatGAgent][GodVoiceStreamChatAsync] fallback to history agent, session {sessionId.ToString()}, chat {chatId}");
            // Fallback to non-streaming chat if no proxy available
            //await ChatAsync(message, promptSettings, aiChatContextDto);
        }

        // Voice synthesis and streaming handled in ChatMessageCallbackAsync
        totalStopwatch.Stop();
        Logger.LogDebug($"[GodChatGAgent][GodVoiceStreamChatAsync] TOTAL_Time - Duration: {totalStopwatch.ElapsedMilliseconds}ms, SessionId: {sessionId}");
        return string.Empty;
    }

    /// <summary>
    /// Parse AI response to extract main content and conversation suggestions
    /// </summary>
    /// <param name="fullResponse">Complete AI response text</param>
    /// <returns>Tuple of (main content, list of suggestions)</returns>
    private (string mainContent, List<string> suggestions) ParseResponseWithSuggestions(string fullResponse)
    {
        if (string.IsNullOrEmpty(fullResponse))
        {
            return (fullResponse, new List<string>());
        }

        // Pattern to match conversation suggestions block using precompiled regex
        var match = ChatRegexPatterns.ConversationSuggestionsBlock.Match(fullResponse);

        if (match.Success)
        {
            // Extract main content by removing everything from the start of [SUGGESTIONS] to the end
            var suggestionStartIndex = fullResponse.IndexOf("[SUGGESTIONS]", StringComparison.OrdinalIgnoreCase);
            var mainContent = suggestionStartIndex > 0
                ? fullResponse.Substring(0, suggestionStartIndex).Trim()
                : "";

            var suggestionSection = match.Groups[1].Value;
            var suggestions = ExtractNumberedItems(suggestionSection);

            Logger.LogDebug(
                $"[GodChatGAgent][ParseResponseWithSuggestions] Extracted {suggestions.Count} suggestions from response");
            return (mainContent, suggestions);
        }

        Logger.LogDebug("[GodChatGAgent][ParseResponseWithSuggestions] No suggestions found in response");
        return (fullResponse, new List<string>());
    }

    /// <summary>
    /// Extract numbered items from text (e.g., "1. item", "2. item", etc.)
    /// </summary>
    /// <param name="text">Text containing numbered items</param>
    /// <returns>List of extracted items</returns>
    private List<string> ExtractNumberedItems(string text)
    {
        var items = new List<string>();
        if (string.IsNullOrEmpty(text))
        {
            return items;
        }

        var lines = text.Split('\n', StringSplitOptions.RemoveEmptyEntries);

        foreach (var line in lines)
        {
            var trimmedLine = line.Trim();
            // Match numbered items like "1. content" or "1) content" using precompiled regex
            var match = ChatRegexPatterns.NumberedItem.Match(trimmedLine);
            if (match.Success)
            {
                var item = match.Groups[1].Value.Trim();
                if (!string.IsNullOrEmpty(item))
                {
                    items.Add(item);
                }
            }
        }

        Logger.LogDebug($"[GodChatGAgent][ExtractNumberedItems] Extracted {items.Count} numbered items");
        return items;
    }

    /// <summary>
    /// Checks if the text contains a partial suggestions marker using prefix matching
    /// </summary>
    /// <param name="content">Content to check</param>
    /// <returns>True if a partial marker is found, false otherwise</returns>
    private static bool IsPartialSuggestionsMarker(ReadOnlySpan<char> content)
    {
        ReadOnlySpan<char> target = "[SUGGESTIONS]".AsSpan();

        // Check all occurrences of '[' in the content
        int startIndex = 0;
        while (true)
        {
            int index = content.Slice(startIndex).IndexOf('[');
            if (index == -1) break;

            index += startIndex; // Adjust to absolute position
            ReadOnlySpan<char> remaining = content.Slice(index);

            if (target.StartsWith(remaining, StringComparison.OrdinalIgnoreCase) &&
                remaining.Length < target.Length)
            {
                return true;
            }

            startIndex = index + 1;
        }

        return false;
    }
    
    private async Task<string> GenerateDailyRecommendationsAsync(GodGPTLanguage language,
        DateTime? userLocalTime, string? userTimeZoneId)
    {
        Logger.LogDebug($"[GodChatGAgent][GenerateDailyRecommendationsAsync] {this.GetPrimaryKey()} userLocalTime: {userLocalTime.ToString() ?? "Null"}, userTimeZoneId: {userTimeZoneId ?? "Null"}");
        var googleAuthGAgent = GrainFactory.GetGrain<IGoogleAuthGAgent>(State.ChatManagerGuid);
        var userQuotaGAgent = GrainFactory.GetGrain<IUserQuotaGAgent>(State.ChatManagerGuid);
        var userInfoCollectionGAgent = GrainFactory.GetGrain<IUserInfoCollectionGAgent>(State.ChatManagerGuid);
        var (fullName, prompt) = await userInfoCollectionGAgent.GenerateUserInfoPromptAsync(userLocalTime);
        var isSubscribed = await userQuotaGAgent.IsSubscribedAsync(true) || await userQuotaGAgent.IsSubscribedAsync(false);
        
        // Get today's calendar events
        var userTimeZone = TimeZoneInfo.Utc;
        try
        {
            if (!userTimeZoneId.IsNullOrWhiteSpace())
            {
                userTimeZone = TimeZoneInfo.FindSystemTimeZoneById(userTimeZoneId);
            }
        }
        catch (TimeZoneNotFoundException ex)
        {
            Logger.LogError(ex, $"[GodChatGAgent][GenerateDailyRecommendationsAsync] {this.GetPrimaryKey()} TimeZone not found {userTimeZoneId}");
        }
        
        var queryTime = userLocalTime ?? DateTime.UtcNow;
        var dayStart = queryTime.Date;
        var dayStartOffset = new DateTimeOffset(dayStart, userTimeZone.GetUtcOffset(dayStart));
        var timeMinRfc3339 = dayStartOffset.ToString("yyyy-MM-ddTHH:mm:sszzz");

        var dayEnd = queryTime.Date.AddDays(1).AddSeconds(-1);
        var dayEndOffset = new DateTimeOffset(dayEnd, userTimeZone.GetUtcOffset(dayEnd));
        var timeMaxRfc3339 = dayEndOffset.ToString("yyyy-MM-ddTHH:mm:sszzz");
        Logger.LogDebug($"[GodChatGAgent][GenerateDailyRecommendationsAsync] {this.GetPrimaryKey()} Final timeMin: {timeMinRfc3339}, timeMax: {timeMaxRfc3339}, TimeZone: {userTimeZone.Id}");
        var googleCalendarListDto = await googleAuthGAgent.QueryCalendarEventsAsync(new GoogleCalendarQueryDto
        {
            StartTime = timeMinRfc3339,
            EndTime = timeMaxRfc3339,
            OrderBy = "startTime"
        });
        
        // Generate daily recommendations based on subscription status and calendar events
        var languageEnglishName = GodGPTLanguageHelper.GetLanguageEnglishName(language);
        prompt = $"Use  {languageEnglishName} to respond including titles like DO, DON'T \n {prompt}";
        return GenerateDailyRecommendationsAsync(prompt, isSubscribed, googleCalendarListDto, languageEnglishName);
    }

    /// <summary>
    /// Generate daily recommendations based on subscription status and calendar events
    /// </summary>
    private string GenerateDailyRecommendationsAsync(string prompt, bool isSubscribed, GoogleCalendarListDto calendarEvents, 
        string language)
    {
        try
        {
            Logger.LogDebug("[GodChatGAgent][GenerateDailyRecommendationsAsync] Generating daily recommendations");
            
            // Format calendar events
            var notBound = !calendarEvents.Success && calendarEvents.Error == "Google account not bound";
            var hasEvents = calendarEvents?.Success == true && !calendarEvents.Events.IsNullOrEmpty();
            var formattedEvents = hasEvents ? FormatCalendarEvents(calendarEvents!.Events) : new List<string>();
            
            Logger.LogDebug($"[GodChatGAgent][GenerateDailyRecommendationsAsync] {this.GetPrimaryKey().ToString()} isSubscribed: {isSubscribed}, notBound: {notBound}, hasEvents: {hasEvents}");
            
            // Generate recommendations based on scenarios
            if (isSubscribed && hasEvents)
            {
                return $"{prompt}{GenerateSubscribedUserWithEventsRecommendations(formattedEvents, calendarEvents!.Events, language)}";
            }
            else if (!isSubscribed && hasEvents)
            {
                return $"{prompt}{GenerateNonSubscribedUserWithEventsRecommendations(formattedEvents, calendarEvents!.Events, language)}";
            } else if (isSubscribed &&  !hasEvents && !notBound)
            {
                return $"{prompt}{GeneratePaidAndBoundUserWithoutEventsRecommendations(language)}";
            }
            else
            {
                return $"{prompt}{GenerateUserWithoutEventsRecommendations(language)}";
            }
        }
        catch (Exception ex)
        {
            Logger.LogError(ex, "[GodChatGAgent][GenerateDailyRecommendationsAsync] Error generating daily recommendations");
            return $"{prompt}{GenerateUserWithoutEventsRecommendations(language)}";
        }
    }

    /// <summary>
    /// Format calendar events for display
    /// </summary>
    private List<string> FormatCalendarEvents(List<GoogleCalendarEventDto> events)
    {
        var formattedEvents = new List<string>();
        
        foreach (var eventItem in events)
        {
            if (string.IsNullOrEmpty(eventItem.Summary)) continue;
            
            var eventTime = "Unknown time";
            if (eventItem.StartTime?.DateTime.HasValue == true)
            {
                var startTime = eventItem.StartTime.DateTime.Value;
                eventTime = startTime.ToString("HH:mm");
            }
            
            formattedEvents.Add($"{eventItem.Summary} @ {eventTime}");
        }
        
        return formattedEvents;
    }
    
    private string GeneratePaidAndBoundUserWithoutEventsRecommendations(string language)
    {
        var prompt = $@"Use the following format for the output:
Hi, {{user_name}}, based on your name, gender, age, location, and local time, here are your exclusive Dos and Don'ts for today (which may cover health, work, relationships, life, etc.), as follows:
DO
- Xxxx
- xxxxx
DON'T
- Xxxxx
- Xxxxx

We noticed your calendar is empty for today. This is a perfect opportunity to take some time for yourself, engage in deep thought, or simply enjoy the freedom! When you have new plans, we'll be here to provide you with personalized guidance.

xxxxx (A brief one-sentence summary, under 20 words)";

        return prompt;
    }   

    /// <summary>
    /// Generate recommendations for users without events
    /// </summary>
    private string GenerateUserWithoutEventsRecommendations(string language)
    {
        var prompt = $@"Use the following format for the output:
Based on your name, gender, age, location, and local time, here are your exclusive Dos and Don'ts for today (which may cover health, work, relationships, life, etc.), as follows:
DO
- Xxxx
- xxxxx
DON'T
- Xxxxx
- Xxxxx
xxxxx (A brief one-sentence summary, under 20 words)";

        return prompt;
    }

    /// <summary>
    /// Generate recommendations for non-subscribed users with events
    /// </summary>
    private string GenerateNonSubscribedUserWithEventsRecommendations(List<string> formattedEvents, List<GoogleCalendarEventDto> events, string language)
    {
        var prompt = $@"User events event_title @ time \\n";

        // Add detailed event analysis for subscribed users
        for (int i = 0; i < events.Count && i < formattedEvents.Count; i++)
        {
            var eventItem = events[i];
            if (eventItem.Summary.IsNullOrWhiteSpace())
            {
                continue;
            }
            var eventSummary = eventItem.Summary;
            var eventTime = string.Empty;
            
            if (eventItem.StartTime?.DateTime.HasValue == true)
            {
                var startTime = eventItem.StartTime.DateTime.Value;
                eventTime = startTime.ToString("HH:mm");
            }
            
            if (eventTime.IsNullOrWhiteSpace())
            {
                //prompt += $@"{eventSummary}\\n";
            }
            else
            {
                prompt += $@"{eventSummary} @ {eventTime}\\n";
            }
        }

        
        prompt += $@"Use the following format for the output:
Hi, {{user_name}}, based on your name, gender, age, location, and local time, I have generated your exclusive Dos and Don'ts for today (which may cover health, work, relationships, life, etc.), as follows:
DO
- Xxxx
- xxxxx
DON'T
- Xxxxx
- Xxxxx
Event1 @ time
Event2 @ time
xxxxx (A brief one-sentence summary, under 20 words)
Would you like me to create detailed guidance for you?";

        return prompt;
    }

    /// <summary>
    /// Generate recommendations for subscribed users with events
    /// </summary>
    private string GenerateSubscribedUserWithEventsRecommendations(List<string> formattedEvents, List<GoogleCalendarEventDto> events, string language)
    {
        
        var prompt = $@"User events event_title @ time \\n";

        // Add detailed event analysis for subscribed users
        for (int i = 0; i < events.Count && i < formattedEvents.Count; i++)
        {
            var eventItem = events[i];
            if (eventItem.Summary.IsNullOrWhiteSpace())
            {
                continue;
            }
            var eventSummary = eventItem.Summary;
            var eventTime = string.Empty;
            
            if (eventItem.StartTime?.DateTime.HasValue == true)
            {
                var startTime = eventItem.StartTime.DateTime.Value;
                eventTime = startTime.ToString("HH:mm");
            }

            if (eventTime.IsNullOrWhiteSpace())
            {
                //prompt += $@"{eventSummary}\\n";
            }
            else
            {
                prompt += $@"{eventSummary} @ {eventTime}\\n";
            }
        }

        prompt += $@"Use the following format for the output:
Hi, {{user_name}}, based on your name, gender, age, location, and local time, I have generated your exclusive Dos and Don'ts for today (which may cover health, work, relationships, life, etc.), as follows:
DO
- Xxxx
- xxxxx
DON'T
- Xxxxx
- Xxxxx

Event1 @ time
xxxxxxx(Event Overview)
DO
- Xxxx
- xxxxx
DON'T
- Xxxxx
- Xxxxx

Event2 @ time
xxxxxxx(Event Overview)
DO
- Xxxx
- xxxxx
DON'T
- Xxxxx
- XxxxxXxxxx

xxxxx (A brief one-sentence summary, under 20 words)";

        return prompt;
    }
}<|MERGE_RESOLUTION|>--- conflicted
+++ resolved
@@ -636,7 +636,6 @@
 
             // User message without additional prefixes (timestamp now in system prompt)
             string enhancedMessage = message;
-<<<<<<< HEAD
             if (!isPromptVoiceChat)
             {
                 var language = GodGPTLanguageHelper.GetGodGPTLanguageFromContext();
@@ -655,10 +654,6 @@
                 Logger.LogDebug(
                     $"[GodChatGAgent][GodStreamChatAsync] {sessionId} Added conversation suggestions prompt for text chat");
             }
-=======
-            Logger.LogDebug(
-                $"[GodChatGAgent][GodStreamChatAsync] Processing message. IsVoiceChat: {isPromptVoiceChat}");
->>>>>>> ecaeeb16
 
             var settings = promptSettings ?? new ExecutionPromptSettings();
             settings.Temperature = "1.0";
@@ -845,7 +840,10 @@
         foreach (var llm in llmsForRegion)
         {
             var systemPrompt = rolePrompts.IsNullOrWhiteSpace() ? State.PromptTemplate : rolePrompts;
-<<<<<<< HEAD
+            
+            // Add conversation suggestions prompt and timestamp to system prompt
+            var dateInfo = $"Today's date is: {DateTime.UtcNow:yyyy-MM-dd}. Please use this date as reference for time-related questions.";
+            
             var isDailyGuide = systemPrompt == DailyGuide;
             if (isDailyGuide)
             {
@@ -855,25 +853,12 @@
             {
                 if (llm != LocalBackupModel)
                 {
-                    systemPrompt = $"{systemPrompt} {GetCustomPrompt()}";
+                    systemPrompt = $"{systemPrompt}\n\n{ChatPrompts.ConversationSuggestionsPrompt}\n\n{dateInfo}";
                 }
                 else
                 {
-                    systemPrompt = $"{oldSystemPrompt} {systemPrompt} {GetCustomPrompt()}";
-                }
-=======
-
-            // Add conversation suggestions prompt and timestamp to system prompt
-            var dateInfo = $"Today's date is: {DateTime.UtcNow:yyyy-MM-dd}. Please use this date as reference for time-related questions.";
-            
-            if (llm != LocalBackupModel)
-            {
-                systemPrompt = $"{systemPrompt}\n\n{ChatPrompts.ConversationSuggestionsPrompt}\n\n{dateInfo}";
-            }
-            else
-            {
-                systemPrompt = $"{oldSystemPrompt} {systemPrompt}\n\n{ChatPrompts.ConversationSuggestionsPrompt}\n\n{dateInfo}";
->>>>>>> ecaeeb16
+                    systemPrompt = $"{oldSystemPrompt} {systemPrompt}\n\n{ChatPrompts.ConversationSuggestionsPrompt}\n\n{dateInfo}";
+                }
             }
             //Logger.LogDebug($"[GodChatGAgent][InitializeRegionProxiesAsync] {this.GetPrimaryKey().ToString()} - {llm} system prompt: {systemPrompt}");
             var proxy = GrainFactory.GetGrain<IAIAgentStatusProxy>(Guid.NewGuid());
