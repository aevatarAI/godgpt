using System.Diagnostics;
using System.Text;
using Aevatar.AI.Exceptions;
using Aevatar.AI.Feature.StreamSyncWoker;
using Aevatar.Application.Grains.Agents.ChatManager.Common;
using Aevatar.Application.Grains.Agents.ChatManager.ConfigAgent;
using Aevatar.Application.Grains.Agents.ChatManager.Dtos;
using Aevatar.Application.Grains.Agents.ChatManager.ProxyAgent;
using Aevatar.Application.Grains.Agents.ChatManager.ProxyAgent.Dtos;
using Aevatar.Application.Grains.Agents.ChatManager.ProxyAgent.GEvents;
using Aevatar.Application.Grains.ChatManager.UserQuota;
using Aevatar.Application.Grains.Common.Constants;
using Aevatar.Application.Grains.Common.Options;
using Aevatar.Application.Grains.Common.Service;
using Aevatar.Application.Grains.GodChat.Dtos;
using Aevatar.Application.Grains.GoogleAuth;
using Aevatar.Application.Grains.GoogleAuth.Dtos;
using Aevatar.Application.Grains.Invitation;
using Aevatar.Application.Grains.UserInfo;
using Aevatar.Application.Grains.UserQuota;
using Aevatar.Core.Abstractions;
using Aevatar.GAgents.AI.Common;
using Aevatar.GAgents.AI.Options;
using Aevatar.GAgents.AIGAgent.Dtos;
using Aevatar.GAgents.ChatAgent.Dtos;
using GodGPT.GAgents.Common.Constants;
using GodGPT.GAgents.SpeechChat;
using Json.Schema.Generation;
using Microsoft.Extensions.Logging;
using Microsoft.Extensions.Options;
using Newtonsoft.Json;
using Orleans.Concurrency;
using Aevatar.Core;
using Microsoft.Extensions.DependencyInjection;
using Volo.Abp.BlobStoring;
using Volo.Abp.Threading;

namespace Aevatar.Application.Grains.Agents.ChatManager.Chat;

[Description("god chat agent")]
[GAgent]
[Reentrant]
public class GodChatGAgent : GAgentBase<GodChatState, GodChatEventLog, EventBase, ChatConfigDto>, IGodChat
{
    private static readonly TimeSpan RequestRecoveryDelay = TimeSpan.FromSeconds(600);
    private const string DefaultRegion = "DEFAULT";
    private const string CNDefaultRegion = "CN";
    private const string CNConsoleRegion = "CNCONSOLE";
    private const string ConsoleRegion = "CONSOLE";
    private const string LocalBackupModel = "OpenAI";
    private const string DailyGuide = $"###{SessionGuiderConstants.DailyGuide}###";

    private readonly ISpeechService _speechService;
    private readonly IOptionsMonitor<LLMRegionOptions> _llmRegionOptions;
    private readonly ILocalizationService _localizationService;

    // Dictionary to maintain text accumulator for voice chat sessions
    // Key: chatId, Value: accumulated text buffer for sentence detection
    private static readonly Dictionary<string, StringBuilder> VoiceTextAccumulators = new();
    
    // Instance variables for suggestion filtering state management
    // These persist across chunk processing within the same grain instance
    private bool _isAccumulatingForSuggestions = false;
    private string _accumulatedSuggestionContent = "";

    public GodChatGAgent(ISpeechService speechService, IOptionsMonitor<LLMRegionOptions> llmRegionOptions,ILocalizationService localizationService)
    {
        _speechService = speechService;
        _llmRegionOptions = llmRegionOptions;
        _localizationService = localizationService;

    }

    protected override async Task PerformConfigAsync(ChatConfigDto configuration)
    {
        var stopwatch = Stopwatch.StartNew();
        Logger.LogDebug($"[GodChatGAgent][PerformConfigAsync] Start - SessionId: {this.GetPrimaryKey()}");
        
        var regionToLLMsMap = _llmRegionOptions.CurrentValue.RegionToLLMsMap;
        if (regionToLLMsMap.IsNullOrEmpty())
        {
            Logger.LogDebug($"[GodChatGAgent][PerformConfigAsync] LLMConfigs is null or empty.");
            return;
        }
        var isCN = GodGPTLanguageHelper.CheckClientIsCNFromContext();
        var defaultRegion = DefaultRegion;
        if (isCN)
        {
            defaultRegion = CNDefaultRegion;
        }
        Logger.LogDebug(
            $"[GodChatGAgent][InitializeRegionProxiesAsync] session {this.GetPrimaryKey().ToString()},isCN:{isCN}, region:{defaultRegion}");

        var proxyIds = await InitializeRegionProxiesAsync(defaultRegion, configuration.Instructions);
        
        Dictionary<string, List<Guid>> regionProxies = new();
        regionProxies[defaultRegion] = proxyIds;
        
        // Optimize: Use combined event to reduce RaiseEvent calls from 3 to 1
        var maxHistoryCount = configuration.MaxHistoryCount;
        if (maxHistoryCount > 100)
        {
            maxHistoryCount = 100;
        }

        if (maxHistoryCount == 0)
        {
            maxHistoryCount = 10;
        }
        
        RaiseEvent(new PerformConfigCombinedEventLog
        {
            Region = defaultRegion,
            ProxyIds = proxyIds,
            PromptTemplate = configuration.Instructions,
            MaxHistoryCount = maxHistoryCount
        });

        await ConfirmEvents();
        
        stopwatch.Stop();
        Logger.LogDebug($"[GodChatGAgent][PerformConfigAsync] End - Total Duration: {stopwatch.ElapsedMilliseconds}ms, SessionId: {this.GetPrimaryKey()}");
    }

    public override Task<string> GetDescriptionAsync()
    {
        throw new NotImplementedException();
    }

    [EventHandler]
    public async Task HandleEventAsync(RequestStreamChatEvent @event)
    {
        var chatId = Guid.NewGuid().ToString();
        //Decommission the SignalR conversation interface
        var chatMessage = new ResponseStreamGodChat()
        {
            Response =
                "A better experience awaits! Please update to the latest version.",
            ChatId = chatId,
            NewTitle = "A better experience awaits",
            IsLastChunk = true,
            SerialNumber = -2,
            SessionId = @event.SessionId
        };
        Logger.LogDebug(
            $"[GodChatGAgent][RequestStreamChatEvent] decommission :{JsonConvert.SerializeObject(@event)} chatID:{chatId}");
        await PublishAsync(chatMessage);
    }

    [EventHandler]
    public async Task HandleEventAsync(UpdateProxyInitStatusGEvent @event)
    {
        var stopwatch = Stopwatch.StartNew();
        Logger.LogDebug($"[GodChatGAgent][HandleEventAsync][UpdateProxyInitStatusGEvent] Start - SessionId: {this.GetPrimaryKey()}, ProxyId: {@event.ProxyId}, Status: {@event.Status}");
        
        // Update the proxy initialization status
        RaiseEvent(new UpdateProxyInitStatusLogEvent
        {
            ProxyId = @event.ProxyId,
            Status = @event.Status
        });
        await ConfirmEvents();
        
        stopwatch.Stop();
        Logger.LogDebug($"[GodChatGAgent][HandleEventAsync][UpdateProxyInitStatusGEvent] End - Duration: {stopwatch.ElapsedMilliseconds}ms, Status updated to: {@event.Status} for proxy: {@event.ProxyId}");
    }
    
    public async Task StartStreamChatAsync(StartStreamChatInput input)
    {
        Guid sessionId = input.SessionId;
        string sysmLLM = input.SysmLLM; 
        string content = input.Content;
        string chatId = input.ChatId;
        ExecutionPromptSettings promptSettings = input.PromptSettings;
        bool isHttpRequest = input.IsHttpRequest;
        string? region = input.region;
        List<string>? images = input.images;
        
        var totalStopwatch = Stopwatch.StartNew();
        Logger.LogDebug($"[GodChatGAgent][StartStreamChatAsync] {sessionId.ToString()} start. region:{region}");

        // Get language from RequestContext with error handling
        var language = GodGPTLanguageHelper.GetGodGPTLanguageFromContext();
        Logger.LogDebug($"[GodChatGAgent][StartStreamChatAsync] Language from context: {language}");

        var actionType = images == null || images.IsNullOrEmpty()
            ? ActionType.Conversation
            : ActionType.ImageConversation;
        
        var userQuotaGAgent = GrainFactory.GetGrain<IUserQuotaGAgent>(State.ChatManagerGuid);
        var actionResultDto =
            await userQuotaGAgent.ExecuteActionAsync(sessionId.ToString(), State.ChatManagerGuid.ToString(), actionType);
        if (!actionResultDto.Success)
        {
            Logger.LogDebug($"[GodChatGAgent][StartStreamChatAsync] {sessionId.ToString()} Access restricted");
            //1、throw Exception
            // var invalidOperationException = new InvalidOperationException(actionResultDto.Message);
            // invalidOperationException.Data["Code"] = actionResultDto.Code.ToString();
            // throw invalidOperationException;

            //save conversation data
            await SetSessionTitleAsync(sessionId, content);
            var chatMessages = new List<ChatMessage>();
            chatMessages.Add(new ChatMessage
            {
                ChatRole = ChatRole.User,
                Content = content,
                ImageKeys = images
            });
            chatMessages.Add(new ChatMessage
            {
                ChatRole = ChatRole.Assistant,
                Content = actionResultDto.Message
            });
            RaiseEvent(new GodAddChatHistoryLogEvent
            {
                ChatList = chatMessages
            });
            
            RaiseEvent(new AddChatMessageMetasLogEvent
            {
                ChatMessageMetas = new List<ChatMessageMeta>()
            });
            
            await ConfirmEvents();

            //2、Directly respond with error information.
            var chatMessage = new ResponseStreamGodChat()
            {
                Response = actionResultDto.Message,
                ChatId = chatId,
                IsLastChunk = true,
                SerialNumber = -99,
                SessionId = sessionId,
                // Note: Default to VoiceResponse in this version as VoiceToText is not implemented yet
                VoiceContentType = VoiceContentType.VoiceResponse
            };

            if (isHttpRequest)
            {
                await PushMessageToClientAsync(chatMessage);
            }
            else
            {
                await PublishAsync(chatMessage);
            }

            return;
        }

        Logger.LogDebug($"[GodChatGAgent][StartStreamChatAsync] {sessionId.ToString()} - Validation passed");
        
        await SetSessionTitleAsync(sessionId, content);
        var configuration = GetConfiguration();
        await GodStreamChatAsync(sessionId, await configuration.GetSystemLLM(),
            await configuration.GetStreamingModeEnabled(),
            content, chatId, promptSettings, isHttpRequest, region, images: images);
        
        totalStopwatch.Stop();
        Logger.LogDebug($"[GodChatGAgent][StartStreamChatAsync] TOTAL_Time - Duration: {totalStopwatch.ElapsedMilliseconds}ms, SessionId: {sessionId}");
    }

    public async Task StreamChatWithSessionAsync(Guid sessionId, string sysmLLM, string content, string chatId,
        ExecutionPromptSettings promptSettings = null, bool isHttpRequest = false, string? region = null, 
        List<string>? images = null)
    {
        Logger.LogDebug($"[GodChatGAgent][StreamChatWithSessionAsync] start: {sessionId.ToString()}");
        await StartStreamChatAsync(new StartStreamChatInput
        {
            SessionId = sessionId,
            SysmLLM = sysmLLM,
            Content = content,
            ChatId = chatId,
            PromptSettings = promptSettings,
            IsHttpRequest = isHttpRequest,
            region = region,
            images = images
        });
    }

    public async Task StreamVoiceChatWithSessionAsync(Guid sessionId, string sysmLLM, string? voiceData,
        string fileName, string chatId,
        ExecutionPromptSettings promptSettings = null, bool isHttpRequest = false, string? region = null,
        VoiceLanguageEnum voiceLanguage = VoiceLanguageEnum.English, double voiceDurationSeconds = 0.0)
    {
        var totalStopwatch = Stopwatch.StartNew();
        Logger.LogInformation($"[PERF][VoiceChat] {sessionId} START - file: {fileName}, size: {voiceData?.Length ?? 0} chars, language: {voiceLanguage}, duration: {voiceDurationSeconds}s");
        var language = GodGPTLanguageHelper.GetGodGPTLanguageFromContext();

        // Validate voiceData
        if (string.IsNullOrEmpty(voiceData) || voiceLanguage == VoiceLanguageEnum.Unset)
        {
            Logger.LogError($"[GodChatGAgent][StreamVoiceChatWithSession] {sessionId.ToString()} Invalid voice data");
            var errMsg = _localizationService.GetLocalizedException(ExceptionMessageKeys.InvalidVoiceMessage,language);
            if (voiceLanguage == VoiceLanguageEnum.Unset)
            {
                errMsg = _localizationService.GetLocalizedException(ExceptionMessageKeys.UnSetVoiceLanguage,language);
            }

            var errorMessage = new ResponseStreamGodChat()
            {
                Response = errMsg,
                ChatId = chatId,
                IsLastChunk = true,
                SerialNumber = -99,
                SessionId = sessionId,
                ErrorCode = ChatErrorCode.ParamInvalid,
                // Note: Default to VoiceResponse in this version as VoiceToText is not implemented yet
                VoiceContentType = VoiceContentType.VoiceResponse
            };

            if (isHttpRequest)
            {
                await PushMessageToClientAsync(errorMessage);
            }
            else
            {
                await PublishAsync(errorMessage);
            }

            return;
        }

        // Convert MP3 data to byte array - track processing time
        var conversionStopwatch = Stopwatch.StartNew();
        var voiceDataBytes = Convert.FromBase64String(voiceData);
        conversionStopwatch.Stop();
        Logger.LogInformation($"[PERF][VoiceChat] {sessionId} Base64_Conversion: {conversionStopwatch.ElapsedMilliseconds}ms, bytes: {voiceDataBytes.Length}");

        string voiceContent;
        var voiceParseSuccess = true;
        string? voiceParseErrorMessage = null;

        // STT Processing - track time and performance
        var sttStopwatch = Stopwatch.StartNew();
        try
        {
            voiceContent = await _speechService.SpeechToTextAsync(voiceDataBytes, voiceLanguage);
            sttStopwatch.Stop();
            
            if (string.IsNullOrWhiteSpace(voiceContent))
            {
                voiceParseSuccess = false;
                voiceParseErrorMessage = _localizationService.GetLocalizedException(ExceptionMessageKeys.SpeechTimeout,language);
                voiceContent = _localizationService.GetLocalizedException(ExceptionMessageKeys.TranscriptUnavailable,language);
                Logger.LogWarning($"[PERF][VoiceChat] {sessionId} STT_Processing: {sttStopwatch.ElapsedMilliseconds}ms - FAILED (empty result)");
            }
            else
            {
                Logger.LogInformation($"[PERF][VoiceChat] {sessionId} STT_Processing: {sttStopwatch.ElapsedMilliseconds}ms - SUCCESS, length: {voiceContent.Length} chars, content: '{voiceContent}'");
            }
        }
        catch (Exception ex)
        {
            sttStopwatch.Stop();
            Logger.LogError(ex, $"[PERF][VoiceChat] {sessionId} STT_Processing: {sttStopwatch.ElapsedMilliseconds}ms - FAILED with exception");
            voiceParseSuccess = false;
            voiceParseErrorMessage = ex.Message.Contains("timeout") ? _localizationService.GetLocalizedException(ExceptionMessageKeys.SpeechTimeout,language) :
                ex.Message.Contains("format") ? _localizationService.GetLocalizedException(ExceptionMessageKeys.AudioFormatUnsupported,language) :
                _localizationService.GetLocalizedException(ExceptionMessageKeys.SpeechServiceUnavailable,language);
            voiceContent = _localizationService.GetLocalizedException(ExceptionMessageKeys.TranscriptUnavailable,language);
        }

        // If voice parsing failed, don't call LLM, just save the failed message
        if (!voiceParseSuccess)
        {
            Logger.LogWarning(
                $"[GodChatGAgent][StreamVoiceChatWithSession] {sessionId.ToString()} Voice parsing failed: {voiceParseErrorMessage}");

            // Save conversation data with voice metadata
            await SetSessionTitleAsync(sessionId, voiceContent);
            var chatMessages = new List<ChatMessage>();
            chatMessages.Add(new ChatMessage
            {
                ChatRole = ChatRole.User,
                Content = voiceContent
            });

            // Save voice message with failure status
            var chatMessageMeta = new ChatMessageMeta
            {
                IsVoiceMessage = true,
                VoiceLanguage = voiceLanguage,
                VoiceParseSuccess = false,
                VoiceParseErrorMessage = voiceParseErrorMessage,
                VoiceDurationSeconds = voiceDurationSeconds
            };

            RaiseEvent(new GodAddChatHistoryLogEvent
            {
                ChatList = chatMessages
            });
            
            RaiseEvent(new AddChatMessageMetasLogEvent
            {
                ChatMessageMetas = new List<ChatMessageMeta> { chatMessageMeta }
            });
            
            await ConfirmEvents();

            // Send error response
            var errorResponse = new ResponseStreamGodChat()
            {
                Response = _localizationService.GetLocalizedException(ExceptionMessageKeys.LanguageNotRecognised,language),
                ChatId = chatId,
                IsLastChunk = true,
                SerialNumber = -99,
                SessionId = sessionId,
                ErrorCode = ChatErrorCode.VoiceParsingFailed,
                // Note: Default to VoiceResponse in this version as VoiceToText is not implemented yet
                VoiceContentType = VoiceContentType.VoiceResponse
            };

            if (isHttpRequest)
            {
                await PushMessageToClientAsync(errorResponse);
            }
            else
            {
                await PublishAsync(errorResponse);
            }

            totalStopwatch.Stop();
            Logger.LogInformation($"[PERF][VoiceChat] {sessionId} TOTAL_Time: {totalStopwatch.ElapsedMilliseconds}ms - FAILED (parse error)");
            return;
        }

        Logger.LogDebug(
            $"[GodChatGAgent][StreamVoiceChatWithSession] {sessionId.ToString()} Voice parsed successfully: {voiceContent}");

        // Send STT result immediately to frontend via VoiceToText message
        var sttResultMessage = new ResponseStreamGodChat()
        {
            Response = voiceContent, // STT converted text
            ChatId = chatId,
            IsLastChunk = false,
            SerialNumber = 0, // Mark as first message (STT result)
            SessionId = sessionId,
            VoiceContentType = VoiceContentType.VoiceToText, // Critical: indicate this is STT result
            ErrorCode = ChatErrorCode.Success,
            NewTitle = string.Empty,
            AudioData = null, // No audio data for STT result
            AudioMetadata = null
        };

        // Send STT result using the same streaming mechanism

        if (isHttpRequest)
        {
            await PushMessageToClientAsync(sttResultMessage);
        }
        else
        {
            await PublishAsync(sttResultMessage);
        }

        Logger.LogDebug($"[GodChatGAgent][StreamVoiceChatWithSession] {sessionId.ToString()} STT result sent to frontend: '{voiceContent}'");

        var quotaStopwatch = Stopwatch.StartNew();
        var userQuotaGAgent = GrainFactory.GetGrain<IUserQuotaGAgent>(State.ChatManagerGuid);
        var actionResultDto = await userQuotaGAgent.ExecuteVoiceActionAsync(sessionId.ToString(), State.ChatManagerGuid.ToString());
        
        
        quotaStopwatch.Stop();
        Logger.LogInformation($"[PERF][VoiceChat] {sessionId} Quota_Check: {quotaStopwatch.ElapsedMilliseconds}ms - success: {actionResultDto.Success}");
        if (!actionResultDto.Success)
        {
            Logger.LogDebug($"[GodChatGAgent][StreamVoiceChatWithSession] {sessionId.ToString()} Access restricted");

            //save conversation data with voice metadata
            await SetSessionTitleAsync(sessionId, voiceContent);
            var chatMessages = new List<ChatMessage>();
            chatMessages.Add(new ChatMessage
            {
                ChatRole = ChatRole.User,
                Content = voiceContent
            });
            chatMessages.Add(new ChatMessage
            {
                ChatRole = ChatRole.Assistant,
                Content = actionResultDto.Message
            });

            var userVoiceMeta = new ChatMessageMeta
            {
                IsVoiceMessage = true,
                VoiceLanguage = voiceLanguage,
                VoiceParseSuccess = true,
                VoiceParseErrorMessage = null,
                VoiceDurationSeconds = voiceDurationSeconds
            };
            var assistantResponseMeta = new ChatMessageMeta
            {
                IsVoiceMessage = false,
                VoiceLanguage = VoiceLanguageEnum.English,
                VoiceParseSuccess = true,
                VoiceParseErrorMessage = null,
                VoiceDurationSeconds = 0.0
            };

            RaiseEvent(new GodAddChatHistoryLogEvent
            {
                ChatList = chatMessages
            });
            
            RaiseEvent(new AddChatMessageMetasLogEvent
            {
                ChatMessageMetas = new List<ChatMessageMeta> { userVoiceMeta, assistantResponseMeta }
            });
            
            await ConfirmEvents();

            //2、Directly respond with error information.
            var errorCode = actionResultDto.Code switch
            {
                ExecuteActionStatus.InsufficientCredits => ChatErrorCode.InsufficientCredits,
                ExecuteActionStatus.RateLimitExceeded => ChatErrorCode.RateLimitExceeded,
                _ => ChatErrorCode.RateLimitExceeded
            };

            var chatMessage = new ResponseStreamGodChat()
            {
                Response = actionResultDto.Message,
                ChatId = chatId,
                IsLastChunk = true,
                SerialNumber = -99,
                SessionId = sessionId,
                ErrorCode = errorCode,
                // Note: Default to VoiceResponse in this version as VoiceToText is not implemented yet
                VoiceContentType = VoiceContentType.VoiceResponse
            };

            if (isHttpRequest)
            {
                await PushMessageToClientAsync(chatMessage);
            }
            else
            {
                await PublishAsync(chatMessage);
            }

            totalStopwatch.Stop();
            Logger.LogInformation($"[PERF][VoiceChat] {sessionId} TOTAL_Time: {totalStopwatch.ElapsedMilliseconds}ms - FAILED (quota denied)");
            return;
        }

        Logger.LogDebug($"[GodChatGAgent][StreamVoiceChatWithSession] {sessionId.ToString()} - Validation passed");
        
        await SetSessionTitleAsync(sessionId, voiceContent);

        var llmStopwatch = Stopwatch.StartNew();
        var configuration = GetConfiguration();
        await GodVoiceStreamChatAsync(sessionId, await configuration.GetSystemLLM(),
            await configuration.GetStreamingModeEnabled(),
            voiceContent, chatId, promptSettings, isHttpRequest, region, voiceLanguage, voiceDurationSeconds);
        llmStopwatch.Stop();
        
        totalStopwatch.Stop();
        Logger.LogInformation($"[PERF][VoiceChat] {sessionId} LLM_Processing: {llmStopwatch.ElapsedMilliseconds}ms");
        Logger.LogInformation($"[PERF][VoiceChat] {sessionId} TOTAL_Time: {totalStopwatch.ElapsedMilliseconds}ms");
    }

    private async Task SetSessionTitleAsync(Guid sessionId, string content)
    {
        var totalStopwatch = Stopwatch.StartNew();
        if (State.Title.IsNullOrEmpty())
        {
            // Take first 4 words and limit total length to 100 characters
            var title = string.Join(" ", content.Split(" ").Take(4));
            if (title.Length > 100)
            {
                title = title.Substring(0, 100);
            }
            RaiseEvent(new RenameChatTitleEventLog()
            {
                Title = title
            });
            var chatManagerGAgent = GrainFactory.GetGrain<IChatManagerGAgent>((Guid)State.ChatManagerGuid);
            await chatManagerGAgent.RenameChatTitleAsync(new RenameChatTitleEvent()
            {
                SessionId = sessionId,
                Title = title
            });
            
            totalStopwatch.Stop();
            Logger.LogDebug($"[GodChatGAgent][SetSessionTitleAsync] TOTAL_Time - Duration: {totalStopwatch.ElapsedMilliseconds}ms, SessionId: {sessionId}");
        }
        else
        {
            totalStopwatch.Stop();
            Logger.LogDebug($"[GodChatGAgent][SetSessionTitleAsync] SKIP (title exists) - Duration: {totalStopwatch.ElapsedMilliseconds}ms, SessionId: {sessionId}");
        }
    }

    public async Task<string> GodStreamChatAsync(Guid sessionId, string llm, bool streamingModeEnabled, string message,
        string chatId, ExecutionPromptSettings? promptSettings = null, bool isHttpRequest = false,
        string? region = null, bool addToHistory = true, List<string>? images = null, DateTime? userLocalTime = null,
        string? userTimeZoneId = null)
    {
        var totalStopwatch = Stopwatch.StartNew();
        Logger.LogDebug(
            $"[GodChatGAgent][GodStreamChatAsync] agent start  session {sessionId.ToString()}, chat {chatId}, region {region}");
        
        var configuration = GetConfiguration();
        var sysMessage = await configuration.GetPrompt();
        
        var aiChatContextDto =
            CreateAIChatContext(sessionId, llm, streamingModeEnabled, message, chatId, promptSettings, isHttpRequest,
                region, images);

        var aiAgentStatusProxy = await GetProxyByRegionAsync(region);

        if (aiAgentStatusProxy != null)
        {
            var proxyId = aiAgentStatusProxy.GetPrimaryKey();
            // Ensure proxy is initialized before proceeding
            await EnsureProxyInitializedAsync(proxyId, sessionId);
            
            Logger.LogDebug(
                $"[GodChatGAgent][GodStreamChatAsync] agent {aiAgentStatusProxy.GetPrimaryKey().ToString()}, session {sessionId.ToString()}, chat {chatId}");

            // Check if this is a voice chat from context
            bool isPromptVoiceChat = false;
            if (aiChatContextDto.MessageId != null)
            {
                try
                {
                    var messageData =
                        JsonConvert.DeserializeObject<Dictionary<string, object>>(aiChatContextDto.MessageId);
                    isPromptVoiceChat = messageData.ContainsKey("IsVoiceChat") && (bool)messageData["IsVoiceChat"];
                }
                catch (Exception ex)
                {
                    Logger.LogWarning(ex,
                        "[GodChatGAgent][GodStreamChatAsync] Failed to parse MessageId for voice chat detection");
                }
            }

            // User message without additional prefixes (timestamp now in system prompt)
            string enhancedMessage = message;
            Logger.LogDebug(
                $"[GodChatGAgent][GodStreamChatAsync] Processing message. IsVoiceChat: {isPromptVoiceChat}");
            
            if (!isPromptVoiceChat)
            {
                var language = GodGPTLanguageHelper.GetGodGPTLanguageFromContext();
                Logger.LogDebug($"[GodChatGAgent][GodStreamChatAsync] {sessionId} Language from context: {language}");
                var homeDosAndDontPromptMessage = _localizationService.GetLocalizedMessage(ExceptionMessageKeys.HomeDosAndDontPrompt,language);
                var chatPageMessageAfterSync = _localizationService.GetLocalizedMessage(ExceptionMessageKeys.ChatPageMessageAfterSync,language);
<<<<<<< HEAD
                Logger.LogDebug($"[GodChatGAgent][GodStreamChatAsync] {sessionId} homeDosAndDontPromptMessage: {homeDosAndDontPromptMessage}");
                Logger.LogDebug($"[GodChatGAgent][GodStreamChatAsync] {sessionId} message: {message}, {message == homeDosAndDontPromptMessage}");
                if (message == homeDosAndDontPromptMessage || message == chatPageMessageAfterSync)
=======
                if (message.StartsWith(homeDosAndDontPromptMessage) || message.StartsWith(chatPageMessageAfterSync))
>>>>>>> 39b975db
                {
                    enhancedMessage = await GenerateDailyRecommendationsAsync(language, userLocalTime, userTimeZoneId);
                    Logger.LogDebug(
                        $"[GodChatGAgent][GodStreamChatAsync] {sessionId} Added calendar prompt for text chat");
                    Logger.LogDebug($"[GodChatGAgent][GodStreamChatAsync] {sessionId} enhancedMessage: {enhancedMessage}");
                }
            }
            
            var settings = promptSettings ?? new ExecutionPromptSettings();
            settings.Temperature = "0.9";
            var result = await aiAgentStatusProxy.PromptWithStreamAsync(enhancedMessage, State.ChatHistory, settings,
                context: aiChatContextDto, imageKeys: images);
            if (!result)
            {
                Logger.LogError($"Failed to initiate streaming response. {this.GetPrimaryKey().ToString()}");
            }

            if (addToHistory)
            {
                var historyStopwatch = Stopwatch.StartNew();
                // Optimize: Use combined event to reduce RaiseEvent calls from 3 to 1
                RaiseEvent(new GodStreamChatCombinedEventLog
                {
                    ChatList = new List<ChatMessage>()
                    {
                        new ChatMessage
                        {
                            ChatRole = ChatRole.User,
                            Content = message,
                            ImageKeys = images
                        }
                    },
                    ChatTime = DateTime.UtcNow,
                    ChatMessageMetas = new List<ChatMessageMeta>()
                });

                historyStopwatch.Stop();
                Logger.LogDebug($"[GodChatGAgent][GodStreamChatAsync] Combined RaiseEvent - Duration: {historyStopwatch.ElapsedMilliseconds}ms, SessionId: {sessionId}");
            }
        }
        else
        {
            Logger.LogDebug(
                $"[GodChatGAgent][GodStreamChatAsync] history agent, session {sessionId.ToString()}, chat {chatId}");
        }

        totalStopwatch.Stop();
        Logger.LogDebug($"[GodChatGAgent][GodStreamChatAsync] TOTAL_Time - Duration: {totalStopwatch.ElapsedMilliseconds}ms, SessionId: {sessionId}");
        return string.Empty;
    }

    private AIChatContextDto CreateAIChatContext(Guid sessionId, string llm, bool streamingModeEnabled,
        string message, string chatId, ExecutionPromptSettings? promptSettings = null, bool isHttpRequest = false,
        string? region = null, List<string>? images = null)
    {
        var aiChatContextDto = new AIChatContextDto()
        {
            ChatId = chatId,
            RequestId = sessionId
        };
        if (isHttpRequest)
        {
            aiChatContextDto.MessageId = JsonConvert.SerializeObject(new Dictionary<string, object>()
            {
                { "IsHttpRequest", true }, { "LLM", llm }, { "StreamingModeEnabled", streamingModeEnabled },
                { "Message", message }, { "Region", region }, { "Images", images }
            });
        }

        return aiChatContextDto;
    }

    private AIChatContextDto CreateVoiceChatContext(Guid sessionId, string llm, bool streamingModeEnabled,
        string message, string chatId, ExecutionPromptSettings? promptSettings = null, bool isHttpRequest = false,
        string? region = null, VoiceLanguageEnum voiceLanguage = VoiceLanguageEnum.English,
        double voiceDurationSeconds = 0.0)
    {
        var aiChatContextDto = new AIChatContextDto()
        {
            ChatId = chatId,
            RequestId = sessionId
        };
        if (isHttpRequest)
        {
            aiChatContextDto.MessageId = JsonConvert.SerializeObject(new Dictionary<string, object>()
            {
                { "IsHttpRequest", true },
                { "IsVoiceChat", true },
                { "LLM", llm },
                { "StreamingModeEnabled", streamingModeEnabled },
                { "Message", message },
                { "Region", region },
                { "VoiceLanguage", (int)voiceLanguage },
                { "VoiceDurationSeconds", voiceDurationSeconds }
            });
        }

        return aiChatContextDto;
    }

    private async Task<IAIAgentStatusProxy?> GetProxyByRegionAsync(string? region)
    {
        var totalStopwatch = Stopwatch.StartNew();
        var isCN = GodGPTLanguageHelper.CheckClientIsCNFromContext();
        if (string.IsNullOrWhiteSpace(region))
        {
            region = isCN ? CNDefaultRegion : DefaultRegion;
        }
        else
        {
            if (region.Equals(ConsoleRegion) && isCN)
            {
                region = CNConsoleRegion;
            }
        }
        Logger.LogDebug(
            $"[GodChatGAgent][GetProxyByRegionAsync] session {this.GetPrimaryKey().ToString()},isCN:{isCN}, Region: {region}");

        if (State.RegionProxies == null || !State.RegionProxies.TryGetValue(region, out var proxyIds) ||
            proxyIds.IsNullOrEmpty())
        {
            Logger.LogDebug(
                $"[GodChatGAgent][GetProxyByRegionAsync] session {this.GetPrimaryKey().ToString()}, No proxies found for region {region}, initializing.");
            
            var initStopwatch = Stopwatch.StartNew();
            proxyIds = await InitializeRegionProxiesAsync(region);
            initStopwatch.Stop();
            Logger.LogDebug($"[GodChatGAgent][GetProxyByRegionAsync] InitializeRegionProxiesAsync - Duration: {initStopwatch.ElapsedMilliseconds}ms, SessionId: {this.GetPrimaryKey()}, Region: {region}");
            
            Dictionary<string, List<Guid>> regionProxies = new()
            {
                { region, proxyIds }
            };
            
            var eventStopwatch = Stopwatch.StartNew();
            RaiseEvent(new UpdateRegionProxiesLogEvent
            {
                RegionProxies = regionProxies
            });
            await ConfirmEvents();
            eventStopwatch.Stop();
            Logger.LogDebug($"[GodChatGAgent][GetProxyByRegionAsync] UpdateRegionProxiesEvent - Duration: {eventStopwatch.ElapsedMilliseconds}ms, SessionId: {this.GetPrimaryKey()}");
        }

        foreach (var proxyId in proxyIds)
        {
            var proxy = GrainFactory.GetGrain<IAIAgentStatusProxy>(proxyId);
            if (await proxy.IsAvailableAsync())
            {
                totalStopwatch.Stop();
                Logger.LogDebug($"[GodChatGAgent][GetProxyByRegionAsync] TOTAL_Time - Duration: {totalStopwatch.ElapsedMilliseconds}ms, SessionId: {this.GetPrimaryKey()}");
                return proxy;
            }
            Logger.LogDebug($"[GodChatGAgent][GetProxyByRegionAsync] ProxyCheck_Failed -, ProxyId: {proxyId}, SessionId: {this.GetPrimaryKey()}");
        }

        Logger.LogDebug(
            $"[GodChatGAgent][GetProxyByRegionAsync] session {this.GetPrimaryKey().ToString()}, No proxies initialized for region {region}");
        if (region == DefaultRegion || region == CNDefaultRegion)
        {
            totalStopwatch.Stop();
            Logger.LogDebug($"[GodChatGAgent][GetProxyByRegionAsync] TOTAL_Time (no proxies) - Duration: {totalStopwatch.ElapsedMilliseconds}ms, SessionId: {this.GetPrimaryKey()}");
            return null;
        }

        totalStopwatch.Stop();
        Logger.LogDebug($"[GodChatGAgent][GetProxyByRegionAsync] Recursive call to DefaultRegion - Duration: {totalStopwatch.ElapsedMilliseconds}ms, SessionId: {this.GetPrimaryKey()}");
        if (isCN)
        {
            return await GetProxyByRegionAsync(CNDefaultRegion);
        }
        return await GetProxyByRegionAsync(DefaultRegion);
    }

 private async Task<List<Guid>> InitializeRegionProxiesAsync(string region, string rolePrompts = "")
    {
        var stopwatch = Stopwatch.StartNew();
        var llmsForRegion = GetLLMsForRegion(region);
        Logger.LogDebug(
            $"[GodChatGAgent][InitializeRegionProxiesAsync] session {this.GetPrimaryKey().ToString()}, initialized proxy for region {region}, llmsForRegion: {JsonConvert.SerializeObject(llmsForRegion)}");

        if (llmsForRegion.IsNullOrEmpty())
        {
            stopwatch.Stop();
            Logger.LogDebug(
                $"[GodChatGAgent][InitializeRegionProxiesAsync] session {this.GetPrimaryKey().ToString()}, initialized proxy for region {region}, LLM not config Duration: {stopwatch.ElapsedMilliseconds}ms");
            return new List<Guid>();
        }
        
        var oldSystemPrompt = await GetConfiguration().GetPrompt();

        var proxies = new List<Guid>();
        var totalProxyStopwatch = Stopwatch.StartNew();
        foreach (var llm in llmsForRegion)
        {
            var systemPrompt = rolePrompts.IsNullOrWhiteSpace() ? State.PromptTemplate : rolePrompts;
            var isDailyGuide = systemPrompt == DailyGuide;
            if (isDailyGuide)
            {
                systemPrompt = @"Generate a personalized ""Today's Dos and Don'ts"" for the user based on their information and cosmological theories.";
            }
            else
            {
                // Add conversation suggestions prompt and timestamp to system prompt
                var dateInfo = $"Today's date is: {DateTime.UtcNow:yyyy-MM-dd}. Please use this date as reference for time-related questions.";
            
                if (llm != LocalBackupModel)
                {
                    systemPrompt = $"{systemPrompt}\n\n{ChatPrompts.ConversationSuggestionsPrompt}\n\n{dateInfo}";
                }
                else
                {
                    systemPrompt = $"{oldSystemPrompt} {systemPrompt}\n\n{ChatPrompts.ConversationSuggestionsPrompt}\n\n{dateInfo}";
                }
            }
            //Logger.LogDebug($"[GodChatGAgent][InitializeRegionProxiesAsync] {this.GetPrimaryKey().ToString()} - {llm} system prompt: {systemPrompt}");
            var proxy = GrainFactory.GetGrain<IAIAgentStatusProxy>(Guid.NewGuid());
            await proxy.ConfigAsync(new AIAgentStatusProxyConfig
            {
                Instructions = systemPrompt,
                LLMConfig = new LLMConfigDto { SystemLLM = llm },
                StreamingModeEnabled = true,
                StreamingConfig = new StreamingConfig { BufferingSize = 32 },
                RequestRecoveryDelay = RequestRecoveryDelay,
                ParentId = this.GetPrimaryKey()
            });
            await PublishAsync(proxy.GetGrainId(),new AIAgentStatusProxyInitializeGEvent()
            {
                InitializeDto = new InitializeDto()
                {
                    Instructions = systemPrompt,
                    LLMConfig = new LLMConfigDto { SystemLLM = llm },
                    StreamingModeEnabled = true,
                    StreamingConfig = new StreamingConfig { BufferingSize = 32 }
                }
            });
            RaiseEvent(new UpdateProxyInitStatusLogEvent
            {
                ProxyId = proxy.GetPrimaryKey(),
                Status = ProxyInitStatus.Initializing
            });
            await ConfirmEvents();
            Logger.LogDebug(
                $"[GodChatGAgent][InitializeRegionProxiesAsync] session {this.GetPrimaryKey().ToString()}, UpdateProxyInitStatusLogEvent status Initializing proxyId {proxy.GetPrimaryKey().ToString()}");
            proxies.Add(proxy.GetPrimaryKey());
            Logger.LogDebug(
                $"[GodChatGAgent][InitializeRegionProxiesAsync] session {this.GetPrimaryKey().ToString()}, initialized proxy for region {region} with LLM {llm}. id {proxy.GetPrimaryKey().ToString()}");
        }
        totalProxyStopwatch.Stop();
        stopwatch.Stop();
        Logger.LogDebug($"[GodChatGAgent][InitializeRegionProxiesAsync] End - Total Duration: {stopwatch.ElapsedMilliseconds}ms, ProxyCount: {proxies.Count}, TotalProxyTime: {totalProxyStopwatch.ElapsedMilliseconds}ms");
        return proxies;
    }

    private async Task PublishAsync<T>(GrainId grainId,T @event) where T : EventBase{
        var grainIdString = grainId.ToString();
        var streamId = StreamId.Create(AevatarOptions!.StreamNamespace, grainIdString);
        var stream = StreamProvider.GetStream<EventWrapperBase>(streamId);
        var eventWrapper = new EventWrapper<T>(@event, Guid.NewGuid(), this.GetGrainId());
        await stream.OnNextAsync(eventWrapper);
    }
    private List<string> GetLLMsForRegion(string region)
    {
        var regionToLLMsMap = _llmRegionOptions.CurrentValue.RegionToLLMsMap;
        Logger.LogDebug($"GetLLMsForRegion - regionToLLMsMap: {JsonConvert.SerializeObject(regionToLLMsMap)}");

        return regionToLLMsMap.TryGetValue(region, out var llms) ? llms : new List<string>();
    }

    /// <summary>
    /// Ensures that the specified proxy is initialized before proceeding with operations.
    /// This method implements retry logic with exponential backoff to wait for proxy initialization.
    /// </summary>
    /// <param name="proxyId">The ID of the proxy to check</param>
    /// <param name="sessionId">The session ID for logging purposes</param>
    /// <returns>Task that completes when proxy is initialized or throws exception on timeout</returns>
    /// <exception cref="Exception">Thrown when proxy is not initialized after maximum retries</exception>
    private async Task EnsureProxyInitializedAsync(Guid proxyId, Guid sessionId)
    {
        const int maxRetries = 10;
        const int retryDelayMs = 200;
        var retryCount = 0;
        ProxyInitStatus proxyInitStatus = ProxyInitStatus.NotInitialized;
        
        while (retryCount < maxRetries)
        {
            if (State.ProxyInitStatuses.IsNullOrEmpty() || !State.ProxyInitStatuses.TryGetValue(proxyId, out proxyInitStatus))
            {
                Logger.LogDebug($"[GodChatGAgent][EnsureProxyInitializedAsync] Historical data detected based on FirstChatTime, skipping proxy initialization check - ProxyId: {proxyId}, SessionId: {sessionId}");
                break;
            }

            if (proxyInitStatus != ProxyInitStatus.Initialized)
            {
                retryCount++;
                Logger.LogDebug($"[GodChatGAgent][EnsureProxyInitializedAsync] Proxy not initialized - ProxyId: {proxyId}, Status: {proxyInitStatus}, Retry: {retryCount}/{maxRetries}, SessionId: {sessionId}");
                
                if (retryCount >= maxRetries)
                {
                    throw new Exception($"proxy:{proxyId} Not initialized after {maxRetries} retries, status:{proxyInitStatus}");
                }
                
                await Task.Delay(retryDelayMs);
                continue;
            }
            
            // Proxy is initialized, break out of retry loop
            Logger.LogDebug($"[GodChatGAgent][EnsureProxyInitializedAsync] Proxy initialization check successful - ProxyId: {proxyId}, Status: {proxyInitStatus}, Retries: {retryCount}, SessionId: {sessionId}");
            break;
        }
    }

    /// <summary>
    /// Gets an initialized AI agent status proxy for the specified region.
    /// This method combines proxy retrieval and initialization checking into a single operation.
    /// </summary>
    /// <param name="region">The region to get the proxy for (null defaults to DefaultRegion)</param>
    /// <param name="sessionId">The session ID for logging purposes</param>
    /// <returns>An initialized AI agent status proxy, or null if no proxy is available</returns>
    /// <exception cref="Exception">Thrown when proxy is not initialized after maximum retries</exception>
    private async Task<IAIAgentStatusProxy?> GetInitializedProxyAsync(string? region, Guid sessionId)
    {
        var aiAgentStatusProxy = await GetProxyByRegionAsync(region);
        
        if (aiAgentStatusProxy != null)
        {
            var proxyId = aiAgentStatusProxy.GetPrimaryKey();
            await EnsureProxyInitializedAsync(proxyId, sessionId);
        }
        
        return aiAgentStatusProxy;
    }

    public async Task SetUserProfileAsync(UserProfileDto? userProfileDto)
    {
        if (userProfileDto == null)
        {
            return;
        }

        RaiseEvent(new UpdateUserProfileGodChatEventLog
        {
            Gender = userProfileDto.Gender,
            BirthDate = userProfileDto.BirthDate,
            BirthPlace = userProfileDto.BirthPlace,
            FullName = userProfileDto.FullName
        });

        await ConfirmEvents();
    }

    public async Task<UserProfileDto?> GetUserProfileAsync()
    {
        if (State.UserProfile == null)
        {
            return null;
        }

        return new UserProfileDto
        {
            Gender = State.UserProfile.Gender,
            BirthDate = State.UserProfile.BirthDate,
            BirthPlace = State.UserProfile.BirthPlace,
            FullName = State.UserProfile.FullName
        };
    }

    public async Task<string> GodChatAsync(string llm, string message,
        ExecutionPromptSettings? promptSettings = null)
    {
        throw new Exception("The method has expired");
    }


    public async Task InitAsync(Guid ChatManagerGuid)
    {
        Logger.LogDebug($"[GodChatGAgent][InitAsync] Start - SessionId: {this.GetPrimaryKey()}, ChatManagerGuid: {ChatManagerGuid}");
        
        RaiseEvent(new SetChatManagerGuidEventLog
        {
            ChatManagerGuid = ChatManagerGuid
        });

        Logger.LogDebug($"[GodChatGAgent][InitAsync] End -  SessionId: {this.GetPrimaryKey()}");
    }

    public async Task ChatMessageCallbackAsync(AIChatContextDto contextDto,
        AIExceptionEnum aiExceptionEnum, string? errorMessage, AIStreamChatContent? chatContent)
    {
        if (aiExceptionEnum == AIExceptionEnum.RequestLimitError && !contextDto.MessageId.IsNullOrWhiteSpace())
        {
            Logger.LogError(
                $"[GodChatGAgent][ChatMessageCallbackAsync] RequestLimitError retry. contextDto {JsonConvert.SerializeObject(contextDto)}");
            var configuration = GetConfiguration();
            var systemLlm = await configuration.GetSystemLLM();
            var dictionary = JsonConvert.DeserializeObject<Dictionary<string, object>>(contextDto.MessageId);
            
            // Check if this is a voice chat retry to call the appropriate method
            var isRetryVoiceChat = dictionary.ContainsKey("IsVoiceChat") && (bool)dictionary["IsVoiceChat"];

            if (isRetryVoiceChat)
            {
                // Voice chat retry: call GodVoiceStreamChatAsync with voice parameters
                var voiceLanguageValue = dictionary.GetValueOrDefault("VoiceLanguage", 0);
                var voiceLanguage = (VoiceLanguageEnum)Convert.ToInt32(voiceLanguageValue);
                var voiceDurationSeconds = Convert.ToDouble(dictionary.GetValueOrDefault("VoiceDurationSeconds", 0.0));

                GodVoiceStreamChatAsync(contextDto.RequestId,
                    (string)dictionary.GetValueOrDefault("LLM", systemLlm),
                    (bool)dictionary.GetValueOrDefault("StreamingModeEnabled", true),
                    (string)dictionary.GetValueOrDefault("Message", string.Empty),
                    contextDto.ChatId, null, (bool)dictionary.GetValueOrDefault("IsHttpRequest", true),
                    (string)dictionary.GetValueOrDefault("Region", null),
                    voiceLanguage, voiceDurationSeconds, false);
            }
            else
            {
                // Regular chat retry: call GodStreamChatAsync
                GodStreamChatAsync(contextDto.RequestId,
                    (string)dictionary.GetValueOrDefault("LLM", systemLlm),
                    (bool)dictionary.GetValueOrDefault("StreamingModeEnabled", true),
                    (string)dictionary.GetValueOrDefault("Message", string.Empty),
                    contextDto.ChatId, null, (bool)dictionary.GetValueOrDefault("IsHttpRequest", true),
                    (string)dictionary.GetValueOrDefault("Region", null),
                    false, (List<string>?)dictionary.GetValueOrDefault("Images"));
            }
            
            return;
        }

        if (aiExceptionEnum != AIExceptionEnum.None)
        {
            Logger.LogError(
                $"[GodChatGAgent][ChatMessageCallbackAsync] DETAILED ERROR - sessionId {contextDto?.RequestId.ToString()}, chatId {contextDto?.ChatId}, aiExceptionEnum: {aiExceptionEnum}, errorMessage: '{errorMessage}', MessageId: '{contextDto?.MessageId}'");
            
            // Extract voice chat info if available
            string voiceChatInfo = "";
            if (!contextDto.MessageId.IsNullOrWhiteSpace())
            {
                try
                {
                    var messageData = JsonConvert.DeserializeObject<Dictionary<string, object>>(contextDto.MessageId);
                    bool isErrorVoiceChat = messageData.ContainsKey("IsVoiceChat") && (bool)messageData["IsVoiceChat"];
                    if (isErrorVoiceChat)
                    {
                        // Safe type conversion for voice language
                        var voiceLanguageValue = messageData.GetValueOrDefault("VoiceLanguage", 0);
                        var voiceLanguage = (VoiceLanguageEnum)Convert.ToInt32(voiceLanguageValue);
                        var message = messageData.GetValueOrDefault("Message", "").ToString();
                        voiceChatInfo = $" [VOICE CHAT] Language: {voiceLanguage}, Message: '{message}'";
                    }
                }
                catch (Exception ex)
                {
                    Logger.LogError(ex, "Failed to parse MessageId for voice chat info");
                }
            }

            Logger.LogError($"[GodChatGAgent][ChatMessageCallbackAsync] ERROR CONTEXT:{voiceChatInfo}");

            var chatMessage = new ResponseStreamGodChat()
            {
                Response =
                    "Your prompt triggered the Silence Directive—activated when universal harmonics or content ethics are at risk. Please modify your prompt and retry — tune its intent, refine its form, and the Oracle may speak.",
                ChatId = contextDto.ChatId,
                IsLastChunk = true,
                SerialNumber = -2
            };
            if (contextDto.MessageId.IsNullOrWhiteSpace())
            {
                await PublishAsync(chatMessage);
                return;
            }

            await PushMessageToClientAsync(chatMessage);
            return;
        }

        if (chatContent == null)
        {
            Logger.LogError(
                $"[GodChatGAgent][ChatMessageCallbackAsync] return null. sessionId {contextDto.RequestId.ToString()},chatId {contextDto.ChatId},aiExceptionEnum:{aiExceptionEnum}, errorMessage:{errorMessage}");
            return;
        }

        Logger.LogDebug(
            $"[GodChatGAgent][ChatMessageCallbackAsync] sessionId {contextDto.RequestId.ToString()}, chatId {contextDto.ChatId}, messageId {contextDto.MessageId}, {JsonConvert.SerializeObject(chatContent)}");

        if (chatContent.IsAggregationMsg)
        {
            // Parse conversation suggestions for text chat only (skip voice chat)
            List<string>? conversationSuggestions = null;
            string cleanMainContent = chatContent.AggregationMsg; // Default to original content
            bool isAggregationVoiceChat = false;

            // Check if this is a voice chat by examining the message context
            if (!contextDto.MessageId.IsNullOrWhiteSpace())
            {
                try
                {
                    var messageData = JsonConvert.DeserializeObject<Dictionary<string, object>>(contextDto.MessageId);
                    isAggregationVoiceChat = messageData.ContainsKey("IsVoiceChat") && (bool)messageData["IsVoiceChat"];
                }
                catch (Exception ex)
                {
                    Logger.LogWarning(ex,
                        "[GodChatGAgent][ChatMessageCallbackAsync] Failed to parse MessageId for voice chat detection");
                }
            }

            // Parse conversation suggestions only for text chat
            if (!isAggregationVoiceChat && !string.IsNullOrEmpty(chatContent.AggregationMsg))
            {
                var (mainContent, suggestions) = ParseResponseWithSuggestions(chatContent.AggregationMsg);
                if (suggestions.Any())
                {
                    conversationSuggestions = suggestions;
                    cleanMainContent = mainContent; // Use clean content without suggestions
                    Logger.LogDebug(
                        $"[GodChatGAgent][ChatMessageCallbackAsync] Parsed {suggestions.Count} conversation suggestions for text chat");
                    Logger.LogDebug(
                        $"[GodChatGAgent][ChatMessageCallbackAsync] Cleaned main content length: {cleanMainContent?.Length ?? 0}");
                }
            }

            RaiseEvent(new GodAddChatHistoryLogEvent
            {
                ChatList = new List<ChatMessage>()
                {
                    new ChatMessage
                    {
                        ChatRole = ChatRole.Assistant,
                        Content = cleanMainContent // Store clean content without suggestions
                    }
                }
            });

            RaiseEvent(new UpdateChatTimeEventLog
            {
                ChatTime = DateTime.UtcNow
            });
            
            RaiseEvent(new AddChatMessageMetasLogEvent
            {
                ChatMessageMetas = new List<ChatMessageMeta>()
            });

            await ConfirmEvents();

            if (State.ChatManagerGuid != Guid.Empty)
            {
                var chatManagerGAgent = GrainFactory.GetGrain<IChatManagerGAgent>(State.ChatManagerGuid);
                var inviterId = await chatManagerGAgent.GetInviterAsync();
                if (inviterId != null && inviterId != Guid.Empty)
                {
                    var invitationGAgent = GrainFactory.GetGrain<IInvitationGAgent>((Guid)inviterId);
                    await invitationGAgent.ProcessInviteeChatCompletionAsync(State.ChatManagerGuid.ToString());
                }
            }

            // Store suggestions and clean content for later use in partialMessage
            if (conversationSuggestions != null)
            {
                RequestContext.Set("ConversationSuggestions", conversationSuggestions);
            }

            // Store clean content to replace the response content
            RequestContext.Set("CleanMainContent", cleanMainContent);
        }

        // Apply streaming suggestion filtering logic for text chat
        string streamingContent = chatContent.ResponseContent;
        bool shouldFilterStream = false;

        // Check if this is a text chat (not voice chat)
        bool isFilteringVoiceChat = false;
        if (!contextDto.MessageId.IsNullOrWhiteSpace())
        {
            try
            {
                var messageData = JsonConvert.DeserializeObject<Dictionary<string, object>>(contextDto.MessageId);
                isFilteringVoiceChat = messageData.ContainsKey("IsVoiceChat") && (bool)messageData["IsVoiceChat"];
            }
            catch (Exception ex)
            {
                Logger.LogWarning(ex,
                    "[GodChatGAgent][ChatMessageCallbackAsync] Failed to parse MessageId for voice chat detection in streaming filter");
            }
        }

        // Get current accumulation state from instance variables (reliable across chunks)
        bool shouldStartAccumulating = false;

        // Apply conversation suggestions filtering (text chat only)
        if (!isFilteringVoiceChat && !string.IsNullOrEmpty(streamingContent))
        {
            // Check for [SUGGESTIONS] marker and partial forms using optimized method
            bool contains_suggestions = streamingContent.Contains("[SUGGESTIONS]", StringComparison.OrdinalIgnoreCase);
            bool contains_partial_marker = IsPartialSuggestionsMarker(streamingContent.AsSpan());

            // Check for potential marker start (conservative approach)
            bool ends_with_bracket = streamingContent.TrimEnd().EndsWith("[") && streamingContent.Length > 10;

            shouldStartAccumulating = contains_suggestions || contains_partial_marker || ends_with_bracket;

            if (shouldStartAccumulating && !_isAccumulatingForSuggestions)
            {
                // Start accumulation - block all subsequent chunks from frontend
                _isAccumulatingForSuggestions = true;
                _accumulatedSuggestionContent = streamingContent;
                RequestContext.Set("AccumulatedContent", true); // Set accumulation flag
                streamingContent = ""; // Block current chunk
            }
            else if (_isAccumulatingForSuggestions)
            {
                // Continue accumulation - block this chunk from frontend
                _accumulatedSuggestionContent += streamingContent;
                streamingContent = ""; // Block current chunk
            }
        }

        // Process accumulated content on final chunk
        if (_isAccumulatingForSuggestions && chatContent.IsLastChunk)
        {
            var (cleanContent, suggestions) = ParseResponseWithSuggestions(_accumulatedSuggestionContent);

            // Store suggestions for response
            if (suggestions?.Any() == true)
            {
                RequestContext.Set("ConversationSuggestions", suggestions);
            }

            // Send clean content to frontend
            streamingContent = cleanContent;

            // Reset accumulation state
            _isAccumulatingForSuggestions = false;
            _accumulatedSuggestionContent = "";
            RequestContext.Remove("AccumulatedContent"); // Clean up accumulation flag
        }

        var partialMessage = new ResponseStreamGodChat()
        {
            Response = streamingContent, // Use filtered content for streaming
            ChatId = contextDto.ChatId,
            SerialNumber = chatContent.SerialNumber,
            IsLastChunk = chatContent.IsLastChunk,
            SessionId = contextDto.RequestId,
            // Note: Default to VoiceResponse in this version as VoiceToText is not implemented yet
            VoiceContentType = VoiceContentType.VoiceResponse
        };

        // Log final content being sent to frontend
        Logger.LogInformation(
            $"[FINAL_OUTPUT] Sending to frontend - Length: {streamingContent?.Length ?? 0}, IsLastChunk: {chatContent.IsLastChunk}");
        if (!string.IsNullOrEmpty(streamingContent))
        {
            Logger.LogInformation(
                $"[FINAL_OUTPUT] Content preview: '{streamingContent.Substring(0, Math.Min(100, streamingContent.Length))}{(streamingContent.Length > 100 ? "..." : "")}'");
        }

        // For the last chunk, use clean content and add conversation suggestions if available
        if (chatContent.IsLastChunk)
        {
            // Prioritize accumulation mechanism to prevent duplication
            if (_isAccumulatingForSuggestions)
            {
                Logger.LogDebug($"Using accumulation result, skipping old replacement logic");
                // streamingContent already contains the correct clean content from accumulation
                // Skip all old replacement logic to prevent duplication
            }
            else
            {
                // Add conversation suggestions to the last chunk if available
                var storedSuggestions = RequestContext.Get("ConversationSuggestions") as List<string>;
                if (storedSuggestions?.Any() == true)
                {
                    partialMessage.SuggestedItems = storedSuggestions;
                    Logger.LogDebug(
                        $"[GodChatGAgent][ChatMessageCallbackAsync] Added {storedSuggestions.Count} suggestions to last chunk");

                    var cleanMainContent = RequestContext.Get("CleanMainContent") as string;
                    if (!string.IsNullOrEmpty(cleanMainContent))
                    {
                        // Enhanced safety check to prevent duplication
                        var currentChunkLength = partialMessage.Response?.Length ?? 0;
                        var cleanContentLength = cleanMainContent.Length;

                        // Stricter conditions to prevent duplication
                        bool isSafeToReplace = currentChunkLength > 0 && // Never replace empty chunks
                                               cleanContentLength <= currentChunkLength * 1.5 && // Reduced ratio
                                               cleanContentLength <= 30 && // Strict absolute limit
                                               !cleanMainContent.Contains(partialMessage.Response ??
                                                                          "") && // No content overlap
                                               cleanContentLength <
                                               (partialMessage.Response?.Length ?? 0) + 20; // Size similarity check

                        if (isSafeToReplace)
                        {
                            partialMessage.Response = cleanMainContent;
                            Logger.LogDebug(
                                $"Replaced response with clean content. Current: {currentChunkLength}, Clean: {cleanContentLength}");
                        }
                        else
                        {
                            Logger.LogWarning(
                                $"Skipped replacing response to avoid duplication. Current: {currentChunkLength}, Clean: {cleanContentLength}");
                        }
                    }
                }
            }
        }

        // Check if this is a voice chat and handle real-time voice synthesis
        Logger.LogDebug(
            $"[ChatMessageCallbackAsync] MessageId: '{contextDto.MessageId}', ResponseContent: '{chatContent.ResponseContent}'");

        if (!contextDto.MessageId.IsNullOrWhiteSpace())
        {
            var messageData = JsonConvert.DeserializeObject<Dictionary<string, object>>(contextDto.MessageId);
            var isStreamingVoiceChat = messageData.ContainsKey("IsVoiceChat") && (bool)messageData["IsVoiceChat"];

            Logger.LogDebug(
                $"[ChatMessageCallbackAsync] IsVoiceChat: {isStreamingVoiceChat}, HasResponseContent: {!string.IsNullOrEmpty(chatContent.ResponseContent)}");

            if (isStreamingVoiceChat && !string.IsNullOrEmpty(chatContent.ResponseContent))
            {
                Logger.LogDebug($"[ChatMessageCallbackAsync] Entering voice chat processing logic");

                // Safe type conversion to handle both int and long from JSON deserialization
                var voiceLanguageValue = messageData.GetValueOrDefault("VoiceLanguage", 0);
                var voiceLanguage = (VoiceLanguageEnum)Convert.ToInt32(voiceLanguageValue);

                Logger.LogDebug(
                    $"[ChatMessageCallbackAsync] VoiceLanguage: {voiceLanguage}, ChatId: {contextDto.ChatId}");

                // Get or create text accumulator for this chat session
                if (!VoiceTextAccumulators.ContainsKey(contextDto.ChatId))
                {
                    VoiceTextAccumulators[contextDto.ChatId] = new StringBuilder();
                    Logger.LogDebug(
                        $"[ChatMessageCallbackAsync] Created new text accumulator for chat: {contextDto.ChatId}");
                }
                else
                {
                    Logger.LogDebug(
                        $"[ChatMessageCallbackAsync] Using existing text accumulator for chat: {contextDto.ChatId}");
                }

                var textAccumulator = VoiceTextAccumulators[contextDto.ChatId];

                // Filter out empty or whitespace-only content to avoid unnecessary accumulation
                if (!string.IsNullOrWhiteSpace(chatContent.ResponseContent))
                {
                    textAccumulator.Append(chatContent.ResponseContent);
                    Logger.LogDebug(
                        $"[ChatMessageCallbackAsync] Appended text: '{chatContent.ResponseContent}', IsLastChunk: {chatContent.IsLastChunk}");
                }
                else
                {
                    Logger.LogDebug(
                        $"[ChatMessageCallbackAsync] Skipped whitespace content, IsLastChunk: {chatContent.IsLastChunk}");
                }

                // Check for complete sentences in accumulated text
                var accumulatedText = textAccumulator.ToString();
                Logger.LogDebug($"[ChatMessageCallbackAsync] Total accumulated text: '{accumulatedText}'");

                var completeSentence =
                    ExtractCompleteSentence(accumulatedText, textAccumulator, chatContent.IsLastChunk);

                Logger.LogDebug($"[ChatMessageCallbackAsync] ExtractCompleteSentence result: '{completeSentence}'");

                if (!string.IsNullOrEmpty(completeSentence))
                {
                    try
                    {
                        // Clean text for speech synthesis (remove markdown and math formulas)
                        var cleanedText = CleanTextForSpeech(completeSentence, voiceLanguage);

                        // Skip synthesis if cleaned text has no meaningful content
                        var hasMeaningful = HasMeaningfulContent(cleanedText);

                        if (hasMeaningful)
                        {
                            try
                            {
                                // Synthesize voice for cleaned sentence
                                var voiceResult =
                                    await _speechService.TextToSpeechWithMetadataAsync(cleanedText, voiceLanguage);

                                partialMessage.AudioData = voiceResult.AudioData;
                                partialMessage.AudioMetadata = voiceResult.Metadata;
                            }
                            catch (Exception ex)
                            {
                                Logger.LogError(ex, $"Voice synthesis failed for text: '{cleanedText}'");
                            }
                        }
                    }
                    catch (Exception ex)
                    {
                        Logger.LogError(ex,
                            $"[GodChatGAgent][ChatMessageCallbackAsync] Voice synthesis failed for sentence: {completeSentence}");
                    }
                }
                else
                {
                    Logger.LogDebug(
                        $"[ChatMessageCallbackAsync] No complete sentence extracted from accumulated text: '{textAccumulator.ToString()}'");
                }

                // Clean up accumulator if this is the last chunk
                if (chatContent.IsLastChunk)
                {
                    // Clean up accumulator for this chat session
                    // Note: Final sentence processing is already handled in ExtractCompleteSentence method
                    VoiceTextAccumulators.Remove(contextDto.ChatId);
                }
            }
        }

        if (contextDto.MessageId.IsNullOrWhiteSpace())
        {
            await PublishAsync(partialMessage);
        }
        else
        {
            await PushMessageToClientAsync(partialMessage);
        }

        // Clean up RequestContext when processing is complete (last chunk)
        if (chatContent.IsLastChunk)
        {
            RequestContext.Remove("CleanMainContent");
            RequestContext.Remove("ConversationSuggestions");
            RequestContext.Remove("IsFilteringSuggestions");
            RequestContext.Remove("IsAccumulatingForSuggestions");
            RequestContext.Remove("AccumulatedContent");
            Logger.LogDebug(
                $"[GodChatGAgent][ChatMessageCallbackAsync] Cleaned up RequestContext for completed request");
        }
    }

    public async Task<List<ChatMessage>?> ChatWithHistory(Guid sessionId, string systemLLM, string content,
        string chatId,
        ExecutionPromptSettings promptSettings = null, bool isHttpRequest = false, string? region = null)
    {
        Logger.LogDebug($"[GodChatGAgent][ChatWithHistory] {sessionId.ToString()} content:{content} start.");
        var sw = new Stopwatch();
        sw.Start();
        var history = State.ChatHistory;
        if (history.IsNullOrEmpty())
        {
            return new List<ChatMessage>();
        }

        var configuration = GetConfiguration();
        var llm = await configuration.GetSystemLLM();
        var streamingModeEnabled = await configuration.GetStreamingModeEnabled();

        var aiAgentStatusProxy = await GetInitializedProxyAsync(region, sessionId);
        if (aiAgentStatusProxy == null)
        {
            Logger.LogError($"[GodChatGAgent][ChatWithHistory] No AIGAgent available. {sessionId.ToString()}");
            return new List<ChatMessage>();
        }

        var settings = promptSettings ?? new ExecutionPromptSettings();
        settings.Temperature = "0.9";

        var aiChatContextDto = CreateAIChatContext(sessionId, llm, streamingModeEnabled, content, chatId,
            promptSettings, isHttpRequest, region);
        var response = await aiAgentStatusProxy.ChatWithHistory(content, State.ChatHistory, settings, aiChatContextDto);
        sw.Stop();
        Logger.LogDebug(
            $"[GodChatGAgent][ChatWithHistory] {sessionId.ToString()}, response:{JsonConvert.SerializeObject(response)} - step4,time use:{sw.ElapsedMilliseconds}");
        return response;
    }
    
    public async Task<List<ChatMessage>?> ChatWithoutHistoryAsync(Guid sessionId, string systemLLM, string content, string chatId,
        ExecutionPromptSettings promptSettings = null, bool isHttpRequest = false, string? region = null)
    {
        Logger.LogDebug($"[GodChatGAgent][ChatWithUserId] {sessionId.ToString()} content:{content} start.");
        var sw = new Stopwatch();
        sw.Start();

        var configuration = GetConfiguration();
        var llm = await configuration.GetSystemLLM();
        var streamingModeEnabled = await configuration.GetStreamingModeEnabled();
        
        var aiAgentStatusProxy = await GetInitializedProxyAsync(region, sessionId);
        if (aiAgentStatusProxy == null)
        {
            Logger.LogError($"[GodChatGAgent][ChatWithHistory] No AIGAgent available. {sessionId.ToString()}");
            return new List<ChatMessage>();
        }

        var settings = promptSettings ?? new ExecutionPromptSettings();
        settings.Temperature = "0.9";
        
        var aiChatContextDto = CreateAIChatContext(sessionId, llm, streamingModeEnabled, content, chatId, promptSettings, isHttpRequest, region);
        var response = await aiAgentStatusProxy.ChatWithHistory(content,  State.ChatHistory, settings, aiChatContextDto);
        sw.Stop();
        Logger.LogDebug($"[GodChatGAgent][ChatWithUserId] {sessionId.ToString()}, response:{JsonConvert.SerializeObject(response)} - step4,time use:{sw.ElapsedMilliseconds}");
        return response;
    }

    private async Task PushMessageToClientAsync(ResponseStreamGodChat chatMessage)
    {
        var streamId = StreamId.Create(AevatarOptions!.StreamNamespace, this.GetPrimaryKey());
        Logger.LogDebug(
            $"[GodChatGAgent][PushMessageToClientAsync] sessionId {this.GetPrimaryKey().ToString()}, namespace {AevatarOptions!.StreamNamespace}, streamId {streamId.ToString()}");
        var stream = StreamProvider.GetStream<ResponseStreamGodChat>(streamId);
        await stream.OnNextAsync(chatMessage);
    }

    public Task<List<ChatMessage>> GetChatMessageAsync()
    {
        Logger.LogDebug(
            $"[ChatGAgentManager][GetSessionMessageListAsync] - session:ID {this.GetPrimaryKey().ToString()} ,message={JsonConvert.SerializeObject(State.ChatHistory)}");
        return Task.FromResult(State.ChatHistory);
    }

    public Task<List<ChatMessageWithMetaDto>> GetChatMessageWithMetaAsync()
    {
        Logger.LogDebug(
            $"[GodChatGAgent][GetChatMessageWithMetaAsync] - sessionId: {this.GetPrimaryKey()}, messageCount: {State.ChatHistory.Count}, metaCount: {State.ChatMessageMetas.Count}");

        var result = new List<ChatMessageWithMetaDto>();

        // Combine ChatHistory with ChatMessageMetas
        for (int i = 0; i < State.ChatHistory.Count; i++)
        {
            var message = State.ChatHistory[i];
            var meta = i < State.ChatMessageMetas.Count ? State.ChatMessageMetas[i] : null;

            result.Add(ChatMessageWithMetaDto.Create(message, meta));
        }

        Logger.LogDebug(
            $"[GodChatGAgent][GetChatMessageWithMetaAsync] - sessionId: {this.GetPrimaryKey()}, returned {result.Count} messages with metadata");

        return Task.FromResult(result);
    }

    public Task<DateTime?> GetFirstChatTimeAsync()
    {
        return Task.FromResult(State.FirstChatTime);
    }

    public Task<DateTime?> GetLastChatTimeAsync()
    {
        return Task.FromResult(State.LastChatTime);
    }
    
    protected sealed override void GAgentTransitionState(GodChatState state,
        StateLogEventBase<GodChatEventLog> @event)
    {
        switch (@event)
        {
            case UpdateUserProfileGodChatEventLog updateUserProfileGodChatEventLog:
                if (state.UserProfile == null)
                {
                    state.UserProfile = new UserProfile();
                }

                state.UserProfile.Gender = updateUserProfileGodChatEventLog.Gender;
                state.UserProfile.BirthDate = updateUserProfileGodChatEventLog.BirthDate;
                state.UserProfile.BirthPlace = updateUserProfileGodChatEventLog.BirthPlace;
                state.UserProfile.FullName = updateUserProfileGodChatEventLog.FullName;
                break;
            case RenameChatTitleEventLog renameChatTitleEventLog:
                state.Title = renameChatTitleEventLog.Title;
                break;
            case SetChatManagerGuidEventLog setChatManagerGuidEventLog:
                state.ChatManagerGuid = setChatManagerGuidEventLog.ChatManagerGuid;
                break;
            case SetAIAgentIdLogEvent setAiAgentIdLogEvent:
                state.AIAgentIds = setAiAgentIdLogEvent.AIAgentIds;
                break;
            case UpdateRegionProxiesLogEvent updateRegionProxiesLogEvent:
                foreach (var regionProxy in updateRegionProxiesLogEvent.RegionProxies)
                {
                    if (state.RegionProxies == null)
                    {
                        state.RegionProxies = new Dictionary<string, List<Guid>>();
                    }

                    state.RegionProxies[regionProxy.Key] = regionProxy.Value;
                }

                break;
            case UpdateChatTimeEventLog updateChatTimeEventLog:
                if (state.FirstChatTime == null)
                {
                    state.FirstChatTime = updateChatTimeEventLog.ChatTime;
                }

                state.LastChatTime = updateChatTimeEventLog.ChatTime;
                break;
            case AddChatMessageMetasLogEvent addChatMessageMetasLogEvent:
                if (addChatMessageMetasLogEvent.ChatMessageMetas != null &&
                    addChatMessageMetasLogEvent.ChatMessageMetas.Any())
                {
                    // Calculate the starting index for new metadata based on current ChatHistory count
                    // minus the number of new metadata items we're adding
                    int newMetadataCount = addChatMessageMetasLogEvent.ChatMessageMetas.Count;
                    int targetStartIndex = Math.Max(0, state.ChatHistory.Count - newMetadataCount);

                    // Ensure we have enough default metadata up to the target start index
                    while (state.ChatMessageMetas.Count < targetStartIndex)
                    {
                        state.ChatMessageMetas.Add(new ChatMessageMeta
                        {
                            IsVoiceMessage = false,
                            VoiceLanguage = VoiceLanguageEnum.English,
                            VoiceParseSuccess = true,
                            VoiceParseErrorMessage = null,
                            VoiceDurationSeconds = 0.0
                        });
                    }

                    // Add the new metadata
                    foreach (var meta in addChatMessageMetasLogEvent.ChatMessageMetas)
                    {
                        state.ChatMessageMetas.Add(meta);
                    }
                }

                // Final sync: ensure ChatMessageMetas matches ChatHistory count
                while (state.ChatMessageMetas.Count < state.ChatHistory.Count)
                {
                    state.ChatMessageMetas.Add(new ChatMessageMeta
                    {
                        IsVoiceMessage = false,
                        VoiceLanguage = VoiceLanguageEnum.English,
                        VoiceParseSuccess = true,
                        VoiceParseErrorMessage = null,
                        VoiceDurationSeconds = 0.0
                    });
                }

                    break;  
             case AddPromptTemplateLogEvent addPromptTemplateLogEvent :
                 if (addPromptTemplateLogEvent.PromptTemplate.IsNullOrEmpty())
                 {
                     break;
                 }
                 state.PromptTemplate = addPromptTemplateLogEvent.PromptTemplate;
                 break;
            case GodAddChatHistoryLogEvent godAddChatHistoryLogEvent :
                if (godAddChatHistoryLogEvent.ChatList.Count > 0)
                {
                    state.ChatHistory.AddRange(godAddChatHistoryLogEvent.ChatList);
                }

                var maxChatHistoryCount = 32;
                if (state.MaxHistoryCount > 0)
                {
                    maxChatHistoryCount = state.MaxHistoryCount;
                }

                if (state.ChatHistory.Count() > maxChatHistoryCount)
                {
                    var toDeleteImageKeys = new List<string>();
                    var recordsToDelete = state.ChatHistory.Take(state.ChatHistory.Count() - maxChatHistoryCount);
                    foreach (var record in recordsToDelete)
                    {
                        if (record.ImageKeys != null && record.ImageKeys.Count > 0)
                        {
                            toDeleteImageKeys.AddRange(record.ImageKeys);
                        }
                    }

                    if (toDeleteImageKeys.Any())
                    {
                        var blobContainer = ServiceProvider.GetRequiredService<IBlobContainer>();
                        var downloadTasks = toDeleteImageKeys.Select(async key =>
                        {
                            await blobContainer.DeleteAsync(key);
                        });

                        AsyncHelper.RunSync(async () => await Task.WhenAll(downloadTasks));
                    }

                    state.ChatHistory.RemoveRange(0, state.ChatHistory.Count() - maxChatHistoryCount);
                }
                break;
            case GodSetMaxHistoryCount godSetMaxHistoryCount:
                state.MaxHistoryCount = godSetMaxHistoryCount.MaxHistoryCount;
                break;
            case UpdateProxyInitStatusLogEvent updateProxyInitStatusLogEvent:
                state.ProxyInitStatuses[updateProxyInitStatusLogEvent.ProxyId] = updateProxyInitStatusLogEvent.Status;
                break;
            case UpdateSingleRegionProxyLogEvent updateSingleRegionProxyLogEvent:
                // Optimized path for single region updates
                if (state.RegionProxies == null)
                {
                    state.RegionProxies = new Dictionary<string, List<Guid>>();
                }
                state.RegionProxies[updateSingleRegionProxyLogEvent.Region] = updateSingleRegionProxyLogEvent.ProxyIds;
                break;
            case PerformConfigCombinedEventLog performConfigCombinedEventLog:
                // Handle combined config event - equivalent to the three separate events
                // 1. UpdateSingleRegionProxyLogEvent equivalent
                if (state.RegionProxies == null)
                {
                    state.RegionProxies = new Dictionary<string, List<Guid>>();
                }
                state.RegionProxies[performConfigCombinedEventLog.Region] = performConfigCombinedEventLog.ProxyIds;
                
                // 2. AddPromptTemplateLogEvent equivalent
                if (!performConfigCombinedEventLog.PromptTemplate.IsNullOrEmpty())
                {
                    state.PromptTemplate = performConfigCombinedEventLog.PromptTemplate;
                }
                
                // 3. GodSetMaxHistoryCount equivalent
                state.MaxHistoryCount = performConfigCombinedEventLog.MaxHistoryCount;
                break;
            case GodStreamChatCombinedEventLog godStreamChatCombinedEventLog:
                // Handle combined stream chat event - equivalent to the three separate events
                // 1. GodAddChatHistoryLogEvent equivalent
                if (godStreamChatCombinedEventLog.ChatList.Count > 0)
                {
                    state.ChatHistory.AddRange(godStreamChatCombinedEventLog.ChatList);
                }

                var maxHistoryCount = 32;
                if (state.MaxHistoryCount > 0)
                {
                    maxHistoryCount = state.MaxHistoryCount;
                }

                if (state.ChatHistory.Count() > maxHistoryCount)
                {
                    var toDeleteImageKeys = new List<string>();
                    var recordsToDelete = state.ChatHistory.Take(state.ChatHistory.Count() - maxHistoryCount);
                    foreach (var record in recordsToDelete)
                    {
                        if (record.ImageKeys != null && record.ImageKeys.Count > 0)
                        {
                            toDeleteImageKeys.AddRange(record.ImageKeys);
                        }
                    }

                    if (toDeleteImageKeys.Any())
                    {
                        var blobContainer = ServiceProvider.GetRequiredService<IBlobContainer>();
                        var downloadTasks = toDeleteImageKeys.Select(async key =>
                        {
                            await blobContainer.DeleteAsync(key);
                        });

                        AsyncHelper.RunSync(async () => await Task.WhenAll(downloadTasks));
                    }

                    state.ChatHistory.RemoveRange(0, state.ChatHistory.Count() - maxHistoryCount);
                }
                
                // 2. UpdateChatTimeEventLog equivalent
                if (state.FirstChatTime == null)
                {
                    state.FirstChatTime = godStreamChatCombinedEventLog.ChatTime;
                }
                state.LastChatTime = godStreamChatCombinedEventLog.ChatTime;
                
                // 3. AddChatMessageMetasLogEvent equivalent
                if (godStreamChatCombinedEventLog.ChatMessageMetas != null && godStreamChatCombinedEventLog.ChatMessageMetas.Any())
                {
                    // Calculate the starting index for new metadata based on current ChatHistory count
                    // minus the number of new metadata items we're adding
                    int newMetadataCount = godStreamChatCombinedEventLog.ChatMessageMetas.Count;
                    int targetStartIndex = Math.Max(0, state.ChatHistory.Count - newMetadataCount);
                    
                    // Ensure we have enough default metadata up to the target start index
                    while (state.ChatMessageMetas.Count < targetStartIndex)
                    {
                        state.ChatMessageMetas.Add(new ChatMessageMeta
                        {
                            IsVoiceMessage = false,
                            VoiceLanguage = VoiceLanguageEnum.English,
                            VoiceParseSuccess = true,
                            VoiceParseErrorMessage = null,
                            VoiceDurationSeconds = 0.0
                        });
                    }
                    
                    // Add the new metadata
                    foreach (var meta in godStreamChatCombinedEventLog.ChatMessageMetas)
                    {
                        state.ChatMessageMetas.Add(meta);
                    }
                }
                
                // Final sync: ensure ChatMessageMetas matches ChatHistory count
                while (state.ChatMessageMetas.Count < state.ChatHistory.Count)
                {
                    state.ChatMessageMetas.Add(new ChatMessageMeta
                    {
                        IsVoiceMessage = false,
                        VoiceLanguage = VoiceLanguageEnum.English,
                        VoiceParseSuccess = true,
                        VoiceParseErrorMessage = null,
                        VoiceDurationSeconds = 0.0
                    });
                }
                break;
            }
    }

    private IConfigurationGAgent GetConfiguration()
    {
        return GrainFactory.GetGrain<IConfigurationGAgent>(CommonHelper.GetSessionManagerConfigurationId());
    }

    /// <summary>
    /// Checks if the text contains meaningful content (letters or Chinese characters)
    /// </summary>
    /// <param name="text">Text to check</param>
    /// <returns>True if text contains meaningful content, false otherwise</returns>
    private static bool HasMeaningfulContent(string text)
    {
        if (string.IsNullOrEmpty(text))
            return false;

        // Remove all punctuation and check if there's actual content
        var cleanText = ChatRegexPatterns.NonWordChars.Replace(text, "");
        var result = cleanText.Length > 0; // At least one letter or Chinese character

        return result;
    }

    /// <summary>
    /// Extracts complete sentences from accumulated text and removes them from the accumulator
    /// </summary>
    /// <param name="accumulatedText">The full accumulated text</param>
    /// <param name="textAccumulator">The accumulator to update</param>
    /// <param name="isLastChunk">Whether this is the last chunk of the stream</param>
    /// <returns>Complete sentence if found, otherwise null</returns>
    private string ExtractCompleteSentence(string accumulatedText, StringBuilder textAccumulator,
        bool isLastChunk = false)
    {
        Logger.LogDebug($"[ExtractCompleteSentence] Input: '{accumulatedText}', isLastChunk: {isLastChunk}");

        if (string.IsNullOrEmpty(accumulatedText))
        {
            Logger.LogDebug("[ExtractCompleteSentence] Returning null - empty input");
            return null;
        }

        var hasMeaningfulContent = HasMeaningfulContent(accumulatedText);
        Logger.LogDebug($"[ExtractCompleteSentence] HasMeaningfulContent: {hasMeaningfulContent}");

        // Enhanced logic: return any non-empty text when isLastChunk = true
        if (isLastChunk)
        {
            var trimmedText = accumulatedText.Trim();
            if (!string.IsNullOrEmpty(trimmedText))
            {
                textAccumulator.Clear();
                return trimmedText;
            }
        }

        // Special handling for short text: return directly if meaningful and <= 6 characters
        if (accumulatedText.Length <= 6 && hasMeaningfulContent)
        {
            var shortText = accumulatedText.Trim();
            textAccumulator.Clear();
            return shortText;
        }

        var extractIndex = -1;

        // Look for complete sentence endings
        for (var i = accumulatedText.Length - 1; i >= 0; i--)
        {
            if (VoiceChatConstants.SentenceEnders.Contains(accumulatedText[i]))
            {
                // Only check if there's meaningful content, no length restriction
                var potentialSentence = accumulatedText.Substring(0, i + 1);
                if (HasMeaningfulContent(potentialSentence))
                {
                    extractIndex = i;
                    break;
                }
            }
        }

        if (extractIndex == -1)
            return null;

        // Extract complete sentence
        var completeSentence = accumulatedText.Substring(0, extractIndex + 1).Trim();
        if (string.IsNullOrEmpty(completeSentence))
            return null;

        // Remove processed text from accumulator
        var remainingText = accumulatedText.Substring(extractIndex + 1);
        textAccumulator.Clear();
        textAccumulator.Append(remainingText);

        return completeSentence;
    }

    /// <summary>
    /// Cleans text for speech synthesis by removing markdown syntax and emojis
    /// </summary>
    /// <param name="text">Text to clean</param>
    /// <param name="language">Language for text replacement</param>
    /// <returns>Clean text suitable for speech synthesis</returns>
    private string CleanTextForSpeech(string text, VoiceLanguageEnum language = VoiceLanguageEnum.English)
    {
        if (string.IsNullOrEmpty(text))
            return text;

        var cleanText = text;

        // Remove markdown links but keep link text
        cleanText = ChatRegexPatterns.MarkdownLink.Replace(cleanText, "$1");

        // Remove bold and italic formatting
        cleanText = ChatRegexPatterns.MarkdownBold.Replace(cleanText, "$1");
        cleanText = ChatRegexPatterns.MarkdownItalic.Replace(cleanText, "$1");

        // Remove strikethrough formatting
        cleanText = ChatRegexPatterns.MarkdownStrikethrough.Replace(cleanText, "$1");

        // Remove header formatting
        cleanText = ChatRegexPatterns.MarkdownHeader.Replace(cleanText, "$1");

        // Replace code blocks with speech-friendly text
        cleanText = ChatRegexPatterns.MarkdownCodeBlock.Replace(cleanText,
            language == VoiceLanguageEnum.Chinese ? "代码块" : "code block");

        // Remove inline code formatting but keep content
        cleanText = ChatRegexPatterns.MarkdownInlineCode.Replace(cleanText, "$1");

        // Remove table formatting
        cleanText = ChatRegexPatterns.MarkdownTable.Replace(cleanText, " ");

        // Remove emojis completely (they don't speech-synthesize well)
        cleanText = ChatRegexPatterns.Emoji.Replace(cleanText, "");

        // Remove multiple spaces and special markdown symbols
        cleanText = cleanText.Replace("**", "")
            .Replace("__", "")
            .Replace("~~", "")
            .Replace("---", "")
            .Replace("***", "")
            .Replace("===", "")
            .Replace("```", "")
            .Replace(">>>", "")
            .Replace("<<<", "");

        // Remove excessive whitespace
        cleanText = ChatRegexPatterns.WhitespaceNormalize.Replace(cleanText, " ").Trim();

        return cleanText;
    }

    public async Task<Tuple<string, string>> ChatWithSessionAsync(Guid sessionId, string sysmLLM, string content,
        ExecutionPromptSettings promptSettings = null)
    {
        var title = "";
        if (State.Title.IsNullOrEmpty())
        {
            // var titleList = await ChatWithHistory(content);
            // title = titleList is { Count: > 0 }
            //     ? titleList[0].Content!
            //     : string.Join(" ", content.Split(" ").Take(4));
            // Take first 4 words and limit total length to 100 characters
            title = string.Join(" ", content.Split(" ").Take(4));
            if (title.Length > 100)
            {
                title = title.Substring(0, 100);
            }

            RaiseEvent(new RenameChatTitleEventLog()
            {
                Title = title
            });

            await ConfirmEvents();

            IChatManagerGAgent chatManagerGAgent =
                GrainFactory.GetGrain<IChatManagerGAgent>((Guid)State.ChatManagerGuid);
            await chatManagerGAgent.RenameChatTitleAsync(new RenameChatTitleEvent()
            {
                SessionId = sessionId,
                Title = title
            });
        }

        var configuration = GetConfiguration();
        var response = await GodChatAsync(await configuration.GetSystemLLM(), content, promptSettings);
        return new Tuple<string, string>(response, title);
    }


    public async Task<string> GodVoiceStreamChatAsync(Guid sessionId, string llm, bool streamingModeEnabled,
        string message,
        string chatId, ExecutionPromptSettings? promptSettings = null, bool isHttpRequest = false,
        string? region = null, VoiceLanguageEnum voiceLanguage = VoiceLanguageEnum.English,
        double voiceDurationSeconds = 0.0, bool addToHistory = true)
    {
        var totalStopwatch = Stopwatch.StartNew();
        Logger.LogDebug(
            $"[GodChatGAgent][GodVoiceStreamChatAsync] {sessionId.ToString()} start with message: {message}, language: {voiceLanguage}");

        // Step 1: Get configuration and system message (same as GodStreamChatAsync)
        var configuration = GetConfiguration();
        var sysMessage = await configuration.GetPrompt();

        // Step 2: Initialize LLM if needed (same as GodStreamChatAsync)

        // Step 3: Create voice chat context with voice-specific metadata
        var aiChatContextDto = CreateVoiceChatContext(sessionId, llm, streamingModeEnabled, message, chatId, 
            promptSettings, isHttpRequest, region, voiceLanguage, voiceDurationSeconds);

        // Step 4: Get AI proxy and start streaming chat (same as GodStreamChatAsync)
        var aiAgentStatusProxy = await GetProxyByRegionAsync(region);
        
        if (aiAgentStatusProxy != null)
        {
            var proxyId = aiAgentStatusProxy.GetPrimaryKey();
            
            // Ensure proxy is initialized before proceeding
            await EnsureProxyInitializedAsync(proxyId, sessionId);
            
            Logger.LogDebug(
                $"[GodChatGAgent][GodVoiceStreamChatAsync] agent {aiAgentStatusProxy.GetPrimaryKey().ToString()}, session {sessionId.ToString()}, chat {chatId}");
            
            // Set default temperature for voice chat
            var settings = promptSettings ?? new ExecutionPromptSettings();
            settings.Temperature = "0.9";
            
            // Start streaming with voice context (timestamp now in system prompt)
            var promptMsg = message;
            switch (voiceLanguage)
            {
                case  VoiceLanguageEnum.English:
                    promptMsg += ".Requirement: Please reply in English.";
                    break;
                case VoiceLanguageEnum.Chinese:
                    promptMsg += ".Requirement: Please reply in Chinese.";
                    break;
                case VoiceLanguageEnum.Spanish:
                    promptMsg += ".Requirement: Please reply in Spanish.";
                    break;
                case VoiceLanguageEnum.Unset:
                    break;
                default:
                    break;
            }
            Logger.LogDebug($"[GodChatGAgent][GodVoiceStreamChatAsync] promptMsg: {promptMsg}");

            var result = await aiAgentStatusProxy.PromptWithStreamAsync(promptMsg, State.ChatHistory, settings,
                context: aiChatContextDto);
            if (!result)
            {
                Logger.LogError(
                    $"[GodChatGAgent][GodVoiceStreamChatAsync] Failed to initiate voice streaming response. {this.GetPrimaryKey().ToString()}");
            }

            if (!addToHistory)
            {
                totalStopwatch.Stop();
                Logger.LogDebug($"[GodChatGAgent][GodVoiceStreamChatAsync] TOTAL_Time (no history) - Duration: {totalStopwatch.ElapsedMilliseconds}ms, SessionId: {sessionId}");
                return string.Empty;
            }

            var historyStopwatch = Stopwatch.StartNew();
            var userVoiceMeta = new ChatMessageMeta
            {
                IsVoiceMessage = true,
                VoiceLanguage = voiceLanguage,
                VoiceParseSuccess = true,
                VoiceParseErrorMessage = null,
                VoiceDurationSeconds = voiceDurationSeconds
            };

            RaiseEvent(new GodAddChatHistoryLogEvent
            {
                ChatList = new List<ChatMessage>()
                {
                    new ChatMessage
                    {
                        ChatRole = ChatRole.User,
                        Content = message
                    }
                }
            });
                
            RaiseEvent(new AddChatMessageMetasLogEvent
            {
                ChatMessageMetas = new List<ChatMessageMeta> { userVoiceMeta }
            });

            historyStopwatch.Stop();
            Logger.LogDebug($"[GodChatGAgent][GodVoiceStreamChatAsync] AddToHistory - Duration: {historyStopwatch.ElapsedMilliseconds}ms, SessionId: {sessionId}");
        }
        else
        {
            Logger.LogDebug(
                $"[GodChatGAgent][GodVoiceStreamChatAsync] fallback to history agent, session {sessionId.ToString()}, chat {chatId}");
            // Fallback to non-streaming chat if no proxy available
            //await ChatAsync(message, promptSettings, aiChatContextDto);
        }

        // Voice synthesis and streaming handled in ChatMessageCallbackAsync
        totalStopwatch.Stop();
        Logger.LogDebug($"[GodChatGAgent][GodVoiceStreamChatAsync] TOTAL_Time - Duration: {totalStopwatch.ElapsedMilliseconds}ms, SessionId: {sessionId}");
        return string.Empty;
    }

    /// <summary>
    /// Parse AI response to extract main content and conversation suggestions
    /// </summary>
    /// <param name="fullResponse">Complete AI response text</param>
    /// <returns>Tuple of (main content, list of suggestions)</returns>
    private (string mainContent, List<string> suggestions) ParseResponseWithSuggestions(string fullResponse)
    {
        if (string.IsNullOrEmpty(fullResponse))
        {
            return (fullResponse, new List<string>());
        }

        // Pattern to match conversation suggestions block using precompiled regex
        var match = ChatRegexPatterns.ConversationSuggestionsBlock.Match(fullResponse);

        if (match.Success)
        {
            // Extract main content by removing everything from the start of [SUGGESTIONS] to the end
            var suggestionStartIndex = fullResponse.IndexOf("[SUGGESTIONS]", StringComparison.OrdinalIgnoreCase);
            var mainContent = suggestionStartIndex > 0
                ? fullResponse.Substring(0, suggestionStartIndex).Trim()
                : "";

            var suggestionSection = match.Groups[1].Value;
            var suggestions = ExtractNumberedItems(suggestionSection);

            Logger.LogDebug(
                $"[GodChatGAgent][ParseResponseWithSuggestions] Extracted {suggestions.Count} suggestions from response");
            return (mainContent, suggestions);
        }

        Logger.LogDebug("[GodChatGAgent][ParseResponseWithSuggestions] No suggestions found in response");
        return (fullResponse, new List<string>());
    }

    /// <summary>
    /// Extract numbered items from text (e.g., "1. item", "2. item", etc.)
    /// </summary>
    /// <param name="text">Text containing numbered items</param>
    /// <returns>List of extracted items</returns>
    private List<string> ExtractNumberedItems(string text)
    {
        var items = new List<string>();
        if (string.IsNullOrEmpty(text))
        {
            return items;
        }

        var lines = text.Split('\n', StringSplitOptions.RemoveEmptyEntries);

        foreach (var line in lines)
        {
            var trimmedLine = line.Trim();
            // Match numbered items like "1. content" or "1) content" using precompiled regex
            var match = ChatRegexPatterns.NumberedItem.Match(trimmedLine);
            if (match.Success)
            {
                var item = match.Groups[1].Value.Trim();
                if (!string.IsNullOrEmpty(item))
                {
                    items.Add(item);
                }
            }
        }

        Logger.LogDebug($"[GodChatGAgent][ExtractNumberedItems] Extracted {items.Count} numbered items");
        return items;
    }

    /// <summary>
    /// Checks if the text contains a partial suggestions marker using prefix matching
    /// </summary>
    /// <param name="content">Content to check</param>
    /// <returns>True if a partial marker is found, false otherwise</returns>
    private static bool IsPartialSuggestionsMarker(ReadOnlySpan<char> content)
    {
        ReadOnlySpan<char> target = "[SUGGESTIONS]".AsSpan();

        // Check all occurrences of '[' in the content
        int startIndex = 0;
        while (true)
        {
            int index = content.Slice(startIndex).IndexOf('[');
            if (index == -1) break;

            index += startIndex; // Adjust to absolute position
            ReadOnlySpan<char> remaining = content.Slice(index);

            if (target.StartsWith(remaining, StringComparison.OrdinalIgnoreCase) &&
                remaining.Length < target.Length)
            {
                return true;
            }

            startIndex = index + 1;
        }

        return false;
    }
    
    private async Task<string> GenerateDailyRecommendationsAsync(GodGPTLanguage language,
        DateTime? userLocalTime, string? userTimeZoneId)
    {
        var googleAuthGAgent = GrainFactory.GetGrain<IGoogleAuthGAgent>(State.ChatManagerGuid);
        var userQuotaGAgent = GrainFactory.GetGrain<IUserQuotaGAgent>(State.ChatManagerGuid);
        var userInfoCollectionGAgent = GrainFactory.GetGrain<IUserInfoCollectionGAgent>(State.ChatManagerGuid);
        var (fullName, prompt) = await userInfoCollectionGAgent.GenerateUserInfoPromptAsync(userLocalTime);
        var isSubscribed = await userQuotaGAgent.IsSubscribedAsync(true) || await userQuotaGAgent.IsSubscribedAsync(false);
        
        // Get today's calendar events
        var userTimeZone = TimeZoneInfo.Utc;
        try
        {
            if (!userTimeZoneId.IsNullOrWhiteSpace())
            {
                userTimeZone = TimeZoneInfo.FindSystemTimeZoneById(userTimeZoneId);
            }
        }
        catch (TimeZoneNotFoundException ex)
        {
            Logger.LogError($"[GodChatGAgent][GenerateDailyRecommendationsAsync] {this.GetPrimaryKey()} TimeZone not found {userTimeZoneId}");
        }
        
        var queryTime = userLocalTime ?? DateTime.UtcNow;
        var dayStart = queryTime.Date;
        var dayStartOffset = new DateTimeOffset(dayStart, userTimeZone.GetUtcOffset(dayStart));
        var timeMinRfc3339 = dayStartOffset.ToString("yyyy-MM-ddTHH:mm:sszzz");

        var dayEnd = queryTime.Date.AddDays(1);
        var dayEndOffset = new DateTimeOffset(dayEnd, userTimeZone.GetUtcOffset(dayEnd));
        var timeMaxRfc3339 = dayEndOffset.ToString("yyyy-MM-ddTHH:mm:sszzz");
        var googleCalendarListDto = await googleAuthGAgent.QueryCalendarEventsAsync(new GoogleCalendarQueryDto
        {
            StartTime = timeMinRfc3339,
            EndTime = timeMaxRfc3339,
            OrderBy = "startTime"
        });
        // Generate daily recommendations based on subscription status and calendar events
        return GenerateDailyRecommendationsAsync(prompt, isSubscribed, googleCalendarListDto, language.ToString());
    }

    /// <summary>
    /// Generate daily recommendations based on subscription status and calendar events
    /// </summary>
    private string GenerateDailyRecommendationsAsync(string prompt, bool isSubscribed, GoogleCalendarListDto calendarEvents, 
        string language)
    {
        try
        {
            Logger.LogDebug("[GodChatGAgent][GenerateDailyRecommendationsAsync] Generating daily recommendations");
            
            // Get user information
            var currentTime = DateTime.UtcNow;
            
            // Format calendar events
            var notBound = !calendarEvents.Success && calendarEvents.Error == "Google account not bound";
            var hasEvents = calendarEvents?.Success == true && !calendarEvents.Events.IsNullOrEmpty();
            var formattedEvents = hasEvents ? FormatCalendarEvents(calendarEvents!.Events) : new List<string>();
            
            Logger.LogDebug($"[GodChatGAgent][GenerateDailyRecommendationsAsync] {this.GetPrimaryKey().ToString()} isSubscribed: {isSubscribed}, notBound: {notBound}, hasEvents: {hasEvents}");
            
            // Generate recommendations based on scenarios
            if (isSubscribed && hasEvents)
            {
                return $"{prompt}{GenerateSubscribedUserWithEventsRecommendations(currentTime, formattedEvents, calendarEvents!.Events, language)}";
            }
            else if (!isSubscribed && hasEvents)
            {
                return $"{prompt}{GenerateNonSubscribedUserWithEventsRecommendations(currentTime, formattedEvents, calendarEvents!.Events, language)}";
            } else if (isSubscribed &&  !hasEvents && !notBound)
            {
                return $"{prompt}{GeneratePaidAndBoundUserWithoutEventsRecommendations(language)}";
            }
            else
            {
                return $"{prompt}{GenerateUserWithoutEventsRecommendations(language)}";
            }
        }
        catch (Exception ex)
        {
            Logger.LogError(ex, "[GodChatGAgent][GenerateDailyRecommendationsAsync] Error generating daily recommendations");
            return $"{prompt}{GenerateUserWithoutEventsRecommendations(language)}";
        }
    }

    /// <summary>
    /// Format calendar events for display
    /// </summary>
    private List<string> FormatCalendarEvents(List<GoogleCalendarEventDto> events)
    {
        var formattedEvents = new List<string>();
        
        foreach (var eventItem in events)
        {
            if (string.IsNullOrEmpty(eventItem.Summary)) continue;
            
            var eventTime = "Unknown time";
            if (eventItem.StartTime?.DateTime.HasValue == true)
            {
                var startTime = eventItem.StartTime.DateTime.Value;
                eventTime = startTime.ToString("HH:mm");
            }
            
            formattedEvents.Add($"{eventItem.Summary} @ {eventTime}");
        }
        
        return formattedEvents;
    }
    
    private string GeneratePaidAndBoundUserWithoutEventsRecommendations(string language)
    {
        var prompt = $@"Output Format (use the user's {language} for the response):
Hi, {{user_name}}, based on your name, gender, age, location, and local time, here are your exclusive Dos and Don'ts for today (which may cover health, work, relationships, life, etc.), as follows:
DO
- Xxxx
- xxxxx
DON'T
- Xxxxx
- Xxxxx

We noticed your calendar is empty for today. This is a perfect opportunity to take some time for yourself, engage in deep thought, or simply enjoy the freedom! When you have new plans, we'll be here to provide you with personalized guidance.

xxxxx (A brief one-sentence summary, under 20 words)";

        return prompt;
    }   

    /// <summary>
    /// Generate recommendations for users without events
    /// </summary>
    private string GenerateUserWithoutEventsRecommendations(string language)
    {
        var prompt = $@"Use the following format for the output (and respond in the user's specified {language}):
Based on your name, gender, age, location, and local time, here are your exclusive Dos and Don'ts for today (which may cover health, work, relationships, life, etc.), as follows:
DO
- Xxxx
- xxxxx
DON'T
- Xxxxx
- Xxxxx
xxxxx (A brief one-sentence summary, under 20 words)";

        return prompt;
    }

    /// <summary>
    /// Generate recommendations for non-subscribed users with events
    /// </summary>
    private string GenerateNonSubscribedUserWithEventsRecommendations(DateTime currentTime, List<string> formattedEvents, List<GoogleCalendarEventDto> events, string language)
    {
        var prompt = $@"User events event_title @ time \\n";

        // Add detailed event analysis for subscribed users
        for (int i = 0; i < events.Count && i < formattedEvents.Count; i++)
        {
            var eventItem = events[i];
            if (eventItem.Summary.IsNullOrWhiteSpace())
            {
                continue;
            }
            var eventSummary = eventItem.Summary;
            var eventTime = "Unknown time";
            
            if (eventItem.StartTime?.DateTime.HasValue == true)
            {
                var startTime = eventItem.StartTime.DateTime.Value;
                eventTime = startTime.ToString("HH:mm");
            }
            
            prompt += $@"{eventSummary} @ {eventTime}";
        }

        
        prompt += $@"Use the following format for the output (and respond in the user's specified {language}):
Hi, {{user_name}}, based on your name, gender, age, location, and local time, I have generated your exclusive Dos and Don'ts for today (which may cover health, work, relationships, life, etc.), as follows:
DO
- Xxxx
- xxxxx
DON'T
- Xxxxx
- Xxxxx
Event1 @ time
Event2 @ time
xxxxx (A brief one-sentence summary, under 20 words)
Would you like me to create detailed guidance for you?";

        return prompt;
    }

    /// <summary>
    /// Generate recommendations for subscribed users with events
    /// </summary>
    private string GenerateSubscribedUserWithEventsRecommendations(DateTime currentTime, List<string> formattedEvents, List<GoogleCalendarEventDto> events, string language)
    {
        
        var prompt = $@"User events event_title @ time \\n";

        // Add detailed event analysis for subscribed users
        for (int i = 0; i < events.Count && i < formattedEvents.Count; i++)
        {
            var eventItem = events[i];
            if (eventItem.Summary.IsNullOrWhiteSpace())
            {
                continue;
            }
            var eventSummary = eventItem.Summary;
            var eventTime = string.Empty;
            
            if (eventItem.StartTime?.DateTime.HasValue == true)
            {
                var startTime = eventItem.StartTime.DateTime.Value;
                eventTime = startTime.ToString("HH:mm");
            }

            if (eventTime.IsNullOrWhiteSpace())
            {
                prompt += $@"{eventSummary}\\n";
            }
            else
            {
                prompt += $@"{eventSummary} @ {eventTime}\\n";
            }
        }

        prompt += $@"Use the following format for the output (and respond in the user's specified {language}):
Hi, {{user_name}}, based on your name, gender, age, location, and local time, I have generated your exclusive Dos and Don'ts for today (which may cover health, work, relationships, life, etc.), as follows:
DO
- Xxxx
- xxxxx
DON'T
- Xxxxx
- Xxxxx

Event1 @ time
Overview
Event Overview
DO
- Xxxx
- xxxxx
DON'T
- Xxxxx
- Xxxxx

Event2 @ time
Overview
Event Overview
DO
- Xxxx
- xxxxx
DON'T
- Xxxxx
- XxxxxXxxxx

xxxxx (A brief one-sentence summary, under 20 words)";

        return prompt;
    }
}<|MERGE_RESOLUTION|>--- conflicted
+++ resolved
@@ -647,13 +647,9 @@
                 Logger.LogDebug($"[GodChatGAgent][GodStreamChatAsync] {sessionId} Language from context: {language}");
                 var homeDosAndDontPromptMessage = _localizationService.GetLocalizedMessage(ExceptionMessageKeys.HomeDosAndDontPrompt,language);
                 var chatPageMessageAfterSync = _localizationService.GetLocalizedMessage(ExceptionMessageKeys.ChatPageMessageAfterSync,language);
-<<<<<<< HEAD
                 Logger.LogDebug($"[GodChatGAgent][GodStreamChatAsync] {sessionId} homeDosAndDontPromptMessage: {homeDosAndDontPromptMessage}");
                 Logger.LogDebug($"[GodChatGAgent][GodStreamChatAsync] {sessionId} message: {message}, {message == homeDosAndDontPromptMessage}");
-                if (message == homeDosAndDontPromptMessage || message == chatPageMessageAfterSync)
-=======
                 if (message.StartsWith(homeDosAndDontPromptMessage) || message.StartsWith(chatPageMessageAfterSync))
->>>>>>> 39b975db
                 {
                     enhancedMessage = await GenerateDailyRecommendationsAsync(language, userLocalTime, userTimeZoneId);
                     Logger.LogDebug(
