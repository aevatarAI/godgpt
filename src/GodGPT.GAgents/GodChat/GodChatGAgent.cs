using System.Diagnostics;
using System.Text;
using Aevatar.AI.Exceptions;
using Aevatar.AI.Feature.StreamSyncWoker;
using Aevatar.Application.Grains.Agents.ChatManager.Common;
using Aevatar.Application.Grains.Agents.ChatManager.ConfigAgent;
using Aevatar.Application.Grains.Agents.ChatManager.Dtos;
using Aevatar.Application.Grains.Agents.ChatManager.ProxyAgent;
using Aevatar.Application.Grains.Agents.ChatManager.ProxyAgent.Dtos;
using Aevatar.Application.Grains.Agents.ChatManager.ProxyAgent.GEvents;
using Aevatar.Application.Grains.ChatManager.UserQuota;
using Aevatar.Application.Grains.Common.Constants;
using Aevatar.Application.Grains.Common.Options;
using Aevatar.Application.Grains.Common.Service;
using Aevatar.Application.Grains.Invitation;
using Aevatar.Application.Grains.UserQuota;
using Aevatar.Core.Abstractions;
using Aevatar.GAgents.AI.Common;
using Aevatar.GAgents.AI.Options;
using Aevatar.GAgents.AIGAgent.Dtos;
using Aevatar.GAgents.ChatAgent.Dtos;
using GodGPT.GAgents.Common.Constants;
using GodGPT.GAgents.SpeechChat;
using Json.Schema.Generation;
using Microsoft.Extensions.Logging;
using Microsoft.Extensions.Options;
using Newtonsoft.Json;
using Orleans.Concurrency;
using Aevatar.Core;
using Microsoft.Extensions.DependencyInjection;
using Volo.Abp.BlobStoring;
using Volo.Abp.Threading;

namespace Aevatar.Application.Grains.Agents.ChatManager.Chat;

[Description("god chat agent")]
[GAgent]
[Reentrant]
public class GodChatGAgent : GAgentBase<GodChatState, GodChatEventLog, EventBase, ChatConfigDto>, IGodChat
{
    private static readonly TimeSpan RequestRecoveryDelay = TimeSpan.FromSeconds(600);
    private const string DefaultRegion = "DEFAULT";
    private const string CNDefaultRegion = "CN";
    private const string ProxyGPTModelName = "HyperEcho";
    private const string ChatModelName = "GodGPT";
    private const string ConsoleModelName = "GodGPTConsole";
    private const string CNConsoleRegion = "CNCONSOLE";
    private const string ConsoleRegion = "CONSOLE";
    private const string CNConsoleModelName = "CNConsole";
    private const string BytePlusDeepSeekV3ModelName = "BytePlusDeepSeekV3";

    private readonly ISpeechService _speechService;
    private readonly IOptionsMonitor<LLMRegionOptions> _llmRegionOptions;
    private readonly ILocalizationService _localizationService;

    // Dictionary to maintain text accumulator for voice chat sessions
    // Key: chatId, Value: accumulated text buffer for sentence detection
    private static readonly Dictionary<string, StringBuilder> VoiceTextAccumulators = new();
    
    // Instance variables for suggestion filtering state management
    // These persist across chunk processing within the same grain instance
    private bool _isAccumulatingForSuggestions = false;
    private string _accumulatedSuggestionContent = "";

    public GodChatGAgent(ISpeechService speechService, IOptionsMonitor<LLMRegionOptions> llmRegionOptions,ILocalizationService localizationService)
    {
        _speechService = speechService;
        _llmRegionOptions = llmRegionOptions;
        _localizationService = localizationService;

    }

    protected override async Task PerformConfigAsync(ChatConfigDto configuration)
    {
        var stopwatch = Stopwatch.StartNew();
        Logger.LogDebug($"[GodChatGAgent][PerformConfigAsync] Start - SessionId: {this.GetPrimaryKey()}");
        
        var regionToLLMsMap = _llmRegionOptions.CurrentValue.RegionToLLMsMap;
        if (regionToLLMsMap.IsNullOrEmpty())
        {
            Logger.LogDebug($"[GodChatGAgent][PerformConfigAsync] LLMConfigs is null or empty.");
            return;
        }
        var isCN = GodGPTLanguageHelper.CheckClientIsCNFromContext();
        var defaultRegion = DefaultRegion;
        if (isCN)
        {
            defaultRegion = CNDefaultRegion;
        }
        Logger.LogDebug(
            $"[GodChatGAgent][InitializeRegionProxiesAsync] session {this.GetPrimaryKey().ToString()},isCN:{isCN}, region:{defaultRegion}");

        var proxyIds = await InitializeRegionProxiesAsync(DefaultRegion, configuration.Instructions);
        
        Dictionary<string, List<Guid>> regionProxies = new();
        regionProxies[defaultRegion] = proxyIds;
        
        // Optimize: Use combined event to reduce RaiseEvent calls from 3 to 1
        var maxHistoryCount = configuration.MaxHistoryCount;
        if (maxHistoryCount > 100)
        {
            maxHistoryCount = 100;
        }

        if (maxHistoryCount == 0)
        {
            maxHistoryCount = 10;
        }
        
        RaiseEvent(new PerformConfigCombinedEventLog
        {
            Region = defaultRegion,
            ProxyIds = proxyIds,
            PromptTemplate = configuration.Instructions,
            MaxHistoryCount = maxHistoryCount
        });

        await ConfirmEvents();
        
        stopwatch.Stop();
        Logger.LogDebug($"[GodChatGAgent][PerformConfigAsync] End - Total Duration: {stopwatch.ElapsedMilliseconds}ms, SessionId: {this.GetPrimaryKey()}");
    }

    public override Task<string> GetDescriptionAsync()
    {
        throw new NotImplementedException();
    }

    [EventHandler]
    public async Task HandleEventAsync(RequestStreamChatEvent @event)
    {
        var chatId = Guid.NewGuid().ToString();
        //Decommission the SignalR conversation interface
        var chatMessage = new ResponseStreamGodChat()
        {
            Response =
                "A better experience awaits! Please update to the latest version.",
            ChatId = chatId,
            NewTitle = "A better experience awaits",
            IsLastChunk = true,
            SerialNumber = -2,
            SessionId = @event.SessionId
        };
        Logger.LogDebug(
            $"[GodChatGAgent][RequestStreamChatEvent] decommission :{JsonConvert.SerializeObject(@event)} chatID:{chatId}");
        await PublishAsync(chatMessage);

        // string chatId = Guid.NewGuid().ToString();
        // Logger.LogDebug(
        //     $"[GodChatGAgent][RequestStreamGodChatEvent] start:{JsonConvert.SerializeObject(@event)} chatID:{chatId}");
        // var title = "";
        // var content = "";
        // var isLastChunk = false;
        //
        // try
        // {
        //     if (State.StreamingModeEnabled)
        //     {
        //         Logger.LogDebug("State.StreamingModeEnabled is on");
        //         await StreamChatWithSessionAsync(@event.SessionId, @event.SystemLLM, @event.Content, chatId);
        //     }
        //     else
        //     {
        //         var response = await ChatWithSessionAsync(@event.SessionId, @event.SystemLLM, @event.Content);
        //         content = response.Item1;
        //         title = response.Item2;
        //         isLastChunk = true;
        //     }
        // }
        // catch (Exception e)
        // {
        //     Logger.LogError(e, $"[GodChatGAgent][RequestStreamGodChatEvent] handle error:{e.ToString()}");
        // }
        //
        // await PublishAsync(new ResponseStreamGodChat()
        // {
        //     ChatId = chatId,
        //     Response = content,
        //     NewTitle = title,
        //     IsLastChunk = isLastChunk,
        //     SerialNumber = -1,
        //     SessionId = @event.SessionId
        // });
        //
        // Logger.LogDebug($"[GodChatGAgent][RequestStreamGodChatEvent] end:{JsonConvert.SerializeObject(@event)}");
    }

    [EventHandler]
    public async Task HandleEventAsync(UpdateProxyInitStatusGEvent @event)
    {
        var stopwatch = Stopwatch.StartNew();
        Logger.LogDebug($"[GodChatGAgent][HandleEventAsync][UpdateProxyInitStatusGEvent] Start - SessionId: {this.GetPrimaryKey()}, ProxyId: {@event.ProxyId}, Status: {@event.Status}");
        
        // Update the proxy initialization status
        RaiseEvent(new UpdateProxyInitStatusLogEvent
        {
            ProxyId = @event.ProxyId,
            Status = @event.Status
        });
        await ConfirmEvents();
        
        stopwatch.Stop();
        Logger.LogDebug($"[GodChatGAgent][HandleEventAsync][UpdateProxyInitStatusGEvent] End - Duration: {stopwatch.ElapsedMilliseconds}ms, Status updated to: {@event.Status} for proxy: {@event.ProxyId}");
    }

    public async Task StreamChatWithSessionAsync(Guid sessionId, string sysmLLM, string content, string chatId,
        ExecutionPromptSettings promptSettings = null, bool isHttpRequest = false, string? region = null, 
        List<string>? images = null)
    {
        var totalStopwatch = Stopwatch.StartNew();
        Logger.LogDebug($"[GodChatGAgent][StreamChatWithSession] {sessionId.ToString()} start. region:{region}");

        // Get language from RequestContext with error handling
        var language = GodGPTLanguageHelper.GetGodGPTLanguageFromContext();
        Logger.LogDebug($"[GodChatGAgent][StreamChatWithSession] Language from context: {language}");

        var actionType = images == null || images.IsNullOrEmpty()
            ? ActionType.Conversation
            : ActionType.ImageConversation;
        
        var userQuotaGAgent = GrainFactory.GetGrain<IUserQuotaGAgent>(State.ChatManagerGuid);
        var actionResultDto =
            await userQuotaGAgent.ExecuteActionAsync(sessionId.ToString(), State.ChatManagerGuid.ToString(), actionType);
        if (!actionResultDto.Success)
        {
            Logger.LogDebug($"[GodChatGAgent][StreamChatWithSession] {sessionId.ToString()} Access restricted");
            //1、throw Exception
            // var invalidOperationException = new InvalidOperationException(actionResultDto.Message);
            // invalidOperationException.Data["Code"] = actionResultDto.Code.ToString();
            // throw invalidOperationException;

            //save conversation data
            await SetSessionTitleAsync(sessionId, content);
            var chatMessages = new List<ChatMessage>();
            chatMessages.Add(new ChatMessage
            {
                ChatRole = ChatRole.User,
                Content = content,
                ImageKeys = images
            });
            chatMessages.Add(new ChatMessage
            {
                ChatRole = ChatRole.Assistant,
                Content = actionResultDto.Message
            });
            RaiseEvent(new GodAddChatHistoryLogEvent
            {
                ChatList = chatMessages
            });
            
            RaiseEvent(new AddChatMessageMetasLogEvent
            {
                ChatMessageMetas = new List<ChatMessageMeta>()
            });
            
            await ConfirmEvents();

            //2、Directly respond with error information.
            var chatMessage = new ResponseStreamGodChat()
            {
                Response = actionResultDto.Message,
                ChatId = chatId,
                IsLastChunk = true,
                SerialNumber = -99,
                SessionId = sessionId,
                // Note: Default to VoiceResponse in this version as VoiceToText is not implemented yet
                VoiceContentType = VoiceContentType.VoiceResponse
            };

            if (isHttpRequest)
            {
                await PushMessageToClientAsync(chatMessage);
            }
            else
            {
                await PublishAsync(chatMessage);
            }

            return;
        }

        Logger.LogDebug($"[GodChatGAgent][StreamChatWithSession] {sessionId.ToString()} - Validation passed");
        
        await SetSessionTitleAsync(sessionId, content);
        var configuration = GetConfiguration();
        await GodStreamChatAsync(sessionId, await configuration.GetSystemLLM(),
            await configuration.GetStreamingModeEnabled(),
            content, chatId, promptSettings, isHttpRequest, region, images: images);
        
        totalStopwatch.Stop();
        Logger.LogDebug($"[GodChatGAgent][StreamChatWithSession] TOTAL_Time - Duration: {totalStopwatch.ElapsedMilliseconds}ms, SessionId: {sessionId}");
    }

    public async Task StreamVoiceChatWithSessionAsync(Guid sessionId, string sysmLLM, string? voiceData,
        string fileName, string chatId,
        ExecutionPromptSettings promptSettings = null, bool isHttpRequest = false, string? region = null,
        VoiceLanguageEnum voiceLanguage = VoiceLanguageEnum.English, double voiceDurationSeconds = 0.0)
    {
        var totalStopwatch = Stopwatch.StartNew();
        Logger.LogInformation($"[PERF][VoiceChat] {sessionId} START - file: {fileName}, size: {voiceData?.Length ?? 0} chars, language: {voiceLanguage}, duration: {voiceDurationSeconds}s");
        var language = GodGPTLanguageHelper.GetGodGPTLanguageFromContext();

        // Validate voiceData
        if (string.IsNullOrEmpty(voiceData) || voiceLanguage == VoiceLanguageEnum.Unset)
        {
            Logger.LogError($"[GodChatGAgent][StreamVoiceChatWithSession] {sessionId.ToString()} Invalid voice data");
            var errMsg = _localizationService.GetLocalizedException(ExceptionMessageKeys.InvalidVoiceMessage,language);
            if (voiceLanguage == VoiceLanguageEnum.Unset)
            {
                errMsg = _localizationService.GetLocalizedException(ExceptionMessageKeys.UnSetVoiceLanguage,language);
            }

            var errorMessage = new ResponseStreamGodChat()
            {
                Response = errMsg,
                ChatId = chatId,
                IsLastChunk = true,
                SerialNumber = -99,
                SessionId = sessionId,
                ErrorCode = ChatErrorCode.ParamInvalid,
                // Note: Default to VoiceResponse in this version as VoiceToText is not implemented yet
                VoiceContentType = VoiceContentType.VoiceResponse
            };

            if (isHttpRequest)
            {
                await PushMessageToClientAsync(errorMessage);
            }
            else
            {
                await PublishAsync(errorMessage);
            }

            return;
        }

        // Convert MP3 data to byte array - track processing time
        var conversionStopwatch = Stopwatch.StartNew();
        var voiceDataBytes = Convert.FromBase64String(voiceData);
        conversionStopwatch.Stop();
        Logger.LogInformation($"[PERF][VoiceChat] {sessionId} Base64_Conversion: {conversionStopwatch.ElapsedMilliseconds}ms, bytes: {voiceDataBytes.Length}");

        string voiceContent;
        var voiceParseSuccess = true;
        string? voiceParseErrorMessage = null;

        // STT Processing - track time and performance
        var sttStopwatch = Stopwatch.StartNew();
        try
        {
            voiceContent = await _speechService.SpeechToTextAsync(voiceDataBytes, voiceLanguage);
            sttStopwatch.Stop();
            
            if (string.IsNullOrWhiteSpace(voiceContent))
            {
                voiceParseSuccess = false;
                voiceParseErrorMessage = _localizationService.GetLocalizedException(ExceptionMessageKeys.SpeechTimeout,language);
                voiceContent = _localizationService.GetLocalizedException(ExceptionMessageKeys.TranscriptUnavailable,language);
                Logger.LogWarning($"[PERF][VoiceChat] {sessionId} STT_Processing: {sttStopwatch.ElapsedMilliseconds}ms - FAILED (empty result)");
            }
            else
            {
                Logger.LogInformation($"[PERF][VoiceChat] {sessionId} STT_Processing: {sttStopwatch.ElapsedMilliseconds}ms - SUCCESS, length: {voiceContent.Length} chars, content: '{voiceContent}'");
            }
        }
        catch (Exception ex)
        {
            sttStopwatch.Stop();
            Logger.LogError(ex, $"[PERF][VoiceChat] {sessionId} STT_Processing: {sttStopwatch.ElapsedMilliseconds}ms - FAILED with exception");
            voiceParseSuccess = false;
            voiceParseErrorMessage = ex.Message.Contains("timeout") ? _localizationService.GetLocalizedException(ExceptionMessageKeys.SpeechTimeout,language) :
                ex.Message.Contains("format") ? _localizationService.GetLocalizedException(ExceptionMessageKeys.AudioFormatUnsupported,language) :
                _localizationService.GetLocalizedException(ExceptionMessageKeys.SpeechServiceUnavailable,language);
            voiceContent = _localizationService.GetLocalizedException(ExceptionMessageKeys.TranscriptUnavailable,language);
        }

        // If voice parsing failed, don't call LLM, just save the failed message
        if (!voiceParseSuccess)
        {
            Logger.LogWarning(
                $"[GodChatGAgent][StreamVoiceChatWithSession] {sessionId.ToString()} Voice parsing failed: {voiceParseErrorMessage}");

            // Save conversation data with voice metadata
            await SetSessionTitleAsync(sessionId, voiceContent);
            var chatMessages = new List<ChatMessage>();
            chatMessages.Add(new ChatMessage
            {
                ChatRole = ChatRole.User,
                Content = voiceContent
            });

            // Save voice message with failure status
            var chatMessageMeta = new ChatMessageMeta
            {
                IsVoiceMessage = true,
                VoiceLanguage = voiceLanguage,
                VoiceParseSuccess = false,
                VoiceParseErrorMessage = voiceParseErrorMessage,
                VoiceDurationSeconds = voiceDurationSeconds
            };

            RaiseEvent(new GodAddChatHistoryLogEvent
            {
                ChatList = chatMessages
            });
            
            RaiseEvent(new AddChatMessageMetasLogEvent
            {
                ChatMessageMetas = new List<ChatMessageMeta> { chatMessageMeta }
            });
            
            await ConfirmEvents();

            // Send error response
            var errorResponse = new ResponseStreamGodChat()
            {
                Response = _localizationService.GetLocalizedException(ExceptionMessageKeys.LanguageNotRecognised,language),
                ChatId = chatId,
                IsLastChunk = true,
                SerialNumber = -99,
                SessionId = sessionId,
                ErrorCode = ChatErrorCode.VoiceParsingFailed,
                // Note: Default to VoiceResponse in this version as VoiceToText is not implemented yet
                VoiceContentType = VoiceContentType.VoiceResponse
            };

            if (isHttpRequest)
            {
                await PushMessageToClientAsync(errorResponse);
            }
            else
            {
                await PublishAsync(errorResponse);
            }

            totalStopwatch.Stop();
            Logger.LogInformation($"[PERF][VoiceChat] {sessionId} TOTAL_Time: {totalStopwatch.ElapsedMilliseconds}ms - FAILED (parse error)");
            return;
        }

        Logger.LogDebug(
            $"[GodChatGAgent][StreamVoiceChatWithSession] {sessionId.ToString()} Voice parsed successfully: {voiceContent}");

        // Send STT result immediately to frontend via VoiceToText message
        var sttResultMessage = new ResponseStreamGodChat()
        {
            Response = voiceContent, // STT converted text
            ChatId = chatId,
            IsLastChunk = false,
            SerialNumber = 0, // Mark as first message (STT result)
            SessionId = sessionId,
            VoiceContentType = VoiceContentType.VoiceToText, // Critical: indicate this is STT result
            ErrorCode = ChatErrorCode.Success,
            NewTitle = string.Empty,
            AudioData = null, // No audio data for STT result
            AudioMetadata = null
        };

        // Send STT result using the same streaming mechanism

        if (isHttpRequest)
        {
            await PushMessageToClientAsync(sttResultMessage);
        }
        else
        {
            await PublishAsync(sttResultMessage);
        }

        Logger.LogDebug($"[GodChatGAgent][StreamVoiceChatWithSession] {sessionId.ToString()} STT result sent to frontend: '{voiceContent}'");

        var quotaStopwatch = Stopwatch.StartNew();
        var userQuotaGAgent = GrainFactory.GetGrain<IUserQuotaGAgent>(State.ChatManagerGuid);
        var actionResultDto = await userQuotaGAgent.ExecuteVoiceActionAsync(sessionId.ToString(), State.ChatManagerGuid.ToString());
        
        
        quotaStopwatch.Stop();
        Logger.LogInformation($"[PERF][VoiceChat] {sessionId} Quota_Check: {quotaStopwatch.ElapsedMilliseconds}ms - success: {actionResultDto.Success}");
        if (!actionResultDto.Success)
        {
            Logger.LogDebug($"[GodChatGAgent][StreamVoiceChatWithSession] {sessionId.ToString()} Access restricted");

            //save conversation data with voice metadata
            await SetSessionTitleAsync(sessionId, voiceContent);
            var chatMessages = new List<ChatMessage>();
            chatMessages.Add(new ChatMessage
            {
                ChatRole = ChatRole.User,
                Content = voiceContent
            });
            chatMessages.Add(new ChatMessage
            {
                ChatRole = ChatRole.Assistant,
                Content = actionResultDto.Message
            });

            var userVoiceMeta = new ChatMessageMeta
            {
                IsVoiceMessage = true,
                VoiceLanguage = voiceLanguage,
                VoiceParseSuccess = true,
                VoiceParseErrorMessage = null,
                VoiceDurationSeconds = voiceDurationSeconds
            };
            var assistantResponseMeta = new ChatMessageMeta
            {
                IsVoiceMessage = false,
                VoiceLanguage = VoiceLanguageEnum.English,
                VoiceParseSuccess = true,
                VoiceParseErrorMessage = null,
                VoiceDurationSeconds = 0.0
            };

            RaiseEvent(new GodAddChatHistoryLogEvent
            {
                ChatList = chatMessages
            });
            
            RaiseEvent(new AddChatMessageMetasLogEvent
            {
                ChatMessageMetas = new List<ChatMessageMeta> { userVoiceMeta, assistantResponseMeta }
            });
            
            await ConfirmEvents();

            //2、Directly respond with error information.
            var errorCode = actionResultDto.Code switch
            {
                ExecuteActionStatus.InsufficientCredits => ChatErrorCode.InsufficientCredits,
                ExecuteActionStatus.RateLimitExceeded => ChatErrorCode.RateLimitExceeded,
                _ => ChatErrorCode.RateLimitExceeded
            };

            var chatMessage = new ResponseStreamGodChat()
            {
                Response = actionResultDto.Message,
                ChatId = chatId,
                IsLastChunk = true,
                SerialNumber = -99,
                SessionId = sessionId,
                ErrorCode = errorCode,
                // Note: Default to VoiceResponse in this version as VoiceToText is not implemented yet
                VoiceContentType = VoiceContentType.VoiceResponse
            };

            if (isHttpRequest)
            {
                await PushMessageToClientAsync(chatMessage);
            }
            else
            {
                await PublishAsync(chatMessage);
            }

            totalStopwatch.Stop();
            Logger.LogInformation($"[PERF][VoiceChat] {sessionId} TOTAL_Time: {totalStopwatch.ElapsedMilliseconds}ms - FAILED (quota denied)");
            return;
        }

        Logger.LogDebug($"[GodChatGAgent][StreamVoiceChatWithSession] {sessionId.ToString()} - Validation passed");
        
        await SetSessionTitleAsync(sessionId, voiceContent);

        var llmStopwatch = Stopwatch.StartNew();
        var configuration = GetConfiguration();
        await GodVoiceStreamChatAsync(sessionId, await configuration.GetSystemLLM(),
            await configuration.GetStreamingModeEnabled(),
            voiceContent, chatId, promptSettings, isHttpRequest, region, voiceLanguage, voiceDurationSeconds);
        llmStopwatch.Stop();
        
        totalStopwatch.Stop();
        Logger.LogInformation($"[PERF][VoiceChat] {sessionId} LLM_Processing: {llmStopwatch.ElapsedMilliseconds}ms");
        Logger.LogInformation($"[PERF][VoiceChat] {sessionId} TOTAL_Time: {totalStopwatch.ElapsedMilliseconds}ms");
    }

    private async Task SetSessionTitleAsync(Guid sessionId, string content)
    {
        var totalStopwatch = Stopwatch.StartNew();
        if (State.Title.IsNullOrEmpty())
        {
            // Take first 4 words and limit total length to 100 characters
            var title = string.Join(" ", content.Split(" ").Take(4));
            if (title.Length > 100)
            {
                title = title.Substring(0, 100);
            }
            RaiseEvent(new RenameChatTitleEventLog()
            {
                Title = title
            });
            var chatManagerGAgent = GrainFactory.GetGrain<IChatManagerGAgent>((Guid)State.ChatManagerGuid);
            await chatManagerGAgent.RenameChatTitleAsync(new RenameChatTitleEvent()
            {
                SessionId = sessionId,
                Title = title
            });
            
            totalStopwatch.Stop();
            Logger.LogDebug($"[GodChatGAgent][SetSessionTitleAsync] TOTAL_Time - Duration: {totalStopwatch.ElapsedMilliseconds}ms, SessionId: {sessionId}");
        }
        else
        {
            totalStopwatch.Stop();
            Logger.LogDebug($"[GodChatGAgent][SetSessionTitleAsync] SKIP (title exists) - Duration: {totalStopwatch.ElapsedMilliseconds}ms, SessionId: {sessionId}");
        }
    }

    public async Task<string> GodStreamChatAsync(Guid sessionId, string llm, bool streamingModeEnabled, string message,
        string chatId, ExecutionPromptSettings? promptSettings = null, bool isHttpRequest = false,
        string? region = null, bool addToHistory = true, List<string>? images = null)
    {
        var totalStopwatch = Stopwatch.StartNew();
        Logger.LogDebug(
            $"[GodChatGAgent][GodStreamChatAsync] agent start  session {sessionId.ToString()}, chat {chatId}, region {region}");
        
        var configuration = GetConfiguration();
        var sysMessage = await configuration.GetPrompt();
        
        var aiChatContextDto =
            CreateAIChatContext(sessionId, llm, streamingModeEnabled, message, chatId, promptSettings, isHttpRequest,
                region, images);

        var aiAgentStatusProxy = await GetProxyByRegionAsync(region);

        if (aiAgentStatusProxy != null)
        {
            var proxyId = aiAgentStatusProxy.GetPrimaryKey();
            // Ensure proxy is initialized before proceeding
            await EnsureProxyInitializedAsync(proxyId, sessionId);
            
            Logger.LogDebug(
                $"[GodChatGAgent][GodStreamChatAsync] agent {aiAgentStatusProxy.GetPrimaryKey().ToString()}, session {sessionId.ToString()}, chat {chatId}");

            // Check if this is a voice chat from context
            bool isPromptVoiceChat = false;
            if (aiChatContextDto.MessageId != null)
            {
                try
                {
                    var messageData =
                        JsonConvert.DeserializeObject<Dictionary<string, object>>(aiChatContextDto.MessageId);
                    isPromptVoiceChat = messageData.ContainsKey("IsVoiceChat") && (bool)messageData["IsVoiceChat"];
                }
                catch (Exception ex)
                {
                    Logger.LogWarning(ex,
                        "[GodChatGAgent][GodStreamChatAsync] Failed to parse MessageId for voice chat detection");
                }
            }

            // Add conversation suggestions prompt for text chat only
            string enhancedMessage = message;
            if (!isPromptVoiceChat)
            {
                enhancedMessage = message + ChatPrompts.ConversationSuggestionsPrompt;
                Logger.LogDebug(
                    $"[GodChatGAgent][GodStreamChatAsync] Added conversation suggestions prompt for text chat");
            }

            var settings = promptSettings ?? new ExecutionPromptSettings();
            settings.Temperature = "0.9";
            var result = await aiAgentStatusProxy.PromptWithStreamAsync(enhancedMessage, State.ChatHistory, settings,
                context: aiChatContextDto, imageKeys: images);
            if (!result)
            {
                Logger.LogError($"Failed to initiate streaming response. {this.GetPrimaryKey().ToString()}");
            }

            if (addToHistory)
            {
                var historyStopwatch = Stopwatch.StartNew();
                // Optimize: Use combined event to reduce RaiseEvent calls from 3 to 1
                RaiseEvent(new GodStreamChatCombinedEventLog
                {
                    ChatList = new List<ChatMessage>()
                    {
                        new ChatMessage
                        {
                            ChatRole = ChatRole.User,
                            Content = message,
                            ImageKeys = images
                        }
                    },
                    ChatTime = DateTime.UtcNow,
                    ChatMessageMetas = new List<ChatMessageMeta>()
                });

                historyStopwatch.Stop();
                Logger.LogDebug($"[GodChatGAgent][GodStreamChatAsync] Combined RaiseEvent - Duration: {historyStopwatch.ElapsedMilliseconds}ms, SessionId: {sessionId}");
            }
        }
        else
        {
            Logger.LogDebug(
                $"[GodChatGAgent][GodStreamChatAsync] history agent, session {sessionId.ToString()}, chat {chatId}");
        }

        totalStopwatch.Stop();
        Logger.LogDebug($"[GodChatGAgent][GodStreamChatAsync] TOTAL_Time - Duration: {totalStopwatch.ElapsedMilliseconds}ms, SessionId: {sessionId}");
        return string.Empty;
    }

    private AIChatContextDto CreateAIChatContext(Guid sessionId, string llm, bool streamingModeEnabled,
        string message, string chatId, ExecutionPromptSettings? promptSettings = null, bool isHttpRequest = false,
        string? region = null, List<string>? images = null)
    {
        var aiChatContextDto = new AIChatContextDto()
        {
            ChatId = chatId,
            RequestId = sessionId
        };
        if (isHttpRequest)
        {
            aiChatContextDto.MessageId = JsonConvert.SerializeObject(new Dictionary<string, object>()
            {
                { "IsHttpRequest", true }, { "LLM", llm }, { "StreamingModeEnabled", streamingModeEnabled },
                { "Message", message }, { "Region", region }, { "Images", images }
            });
        }

        return aiChatContextDto;
    }

    private AIChatContextDto CreateVoiceChatContext(Guid sessionId, string llm, bool streamingModeEnabled,
        string message, string chatId, ExecutionPromptSettings? promptSettings = null, bool isHttpRequest = false,
        string? region = null, VoiceLanguageEnum voiceLanguage = VoiceLanguageEnum.English,
        double voiceDurationSeconds = 0.0)
    {
        var aiChatContextDto = new AIChatContextDto()
        {
            ChatId = chatId,
            RequestId = sessionId
        };
        if (isHttpRequest)
        {
            aiChatContextDto.MessageId = JsonConvert.SerializeObject(new Dictionary<string, object>()
            {
                { "IsHttpRequest", true },
                { "IsVoiceChat", true },
                { "LLM", llm },
                { "StreamingModeEnabled", streamingModeEnabled },
                { "Message", message },
                { "Region", region },
                { "VoiceLanguage", (int)voiceLanguage },
                { "VoiceDurationSeconds", voiceDurationSeconds }
            });
        }

        return aiChatContextDto;
    }

    private async Task<IAIAgentStatusProxy?> GetProxyByRegionAsync(string? region)
    {
        var totalStopwatch = Stopwatch.StartNew();
        var isCN = GodGPTLanguageHelper.CheckClientIsCNFromContext();
        if (string.IsNullOrWhiteSpace(region))
        {
            region = isCN ? CNDefaultRegion : DefaultRegion;
        }
        else
        {
            if (region.Equals(ConsoleRegion) && isCN)
            {
                region = CNConsoleRegion;
            }
        }
        Logger.LogDebug(
            $"[GodChatGAgent][GetProxyByRegionAsync] session {this.GetPrimaryKey().ToString()},isCN:{isCN}, Region: {region}");

        if (State.RegionProxies == null || !State.RegionProxies.TryGetValue(region, out var proxyIds) ||
            proxyIds.IsNullOrEmpty())
        {
            Logger.LogDebug(
                $"[GodChatGAgent][GetProxyByRegionAsync] session {this.GetPrimaryKey().ToString()}, No proxies found for region {region}, initializing.");
            
            var initStopwatch = Stopwatch.StartNew();
            proxyIds = await InitializeRegionProxiesAsync(region);
            initStopwatch.Stop();
            Logger.LogDebug($"[GodChatGAgent][GetProxyByRegionAsync] InitializeRegionProxiesAsync - Duration: {initStopwatch.ElapsedMilliseconds}ms, SessionId: {this.GetPrimaryKey()}, Region: {region}");
            
            Dictionary<string, List<Guid>> regionProxies = new()
            {
                { region, proxyIds }
            };
            
            var eventStopwatch = Stopwatch.StartNew();
            RaiseEvent(new UpdateRegionProxiesLogEvent
            {
                RegionProxies = regionProxies
            });
            await ConfirmEvents();
            eventStopwatch.Stop();
            Logger.LogDebug($"[GodChatGAgent][GetProxyByRegionAsync] UpdateRegionProxiesEvent - Duration: {eventStopwatch.ElapsedMilliseconds}ms, SessionId: {this.GetPrimaryKey()}");
        }

        foreach (var proxyId in proxyIds)
        {
            var proxy = GrainFactory.GetGrain<IAIAgentStatusProxy>(proxyId);
            if (await proxy.IsAvailableAsync())
            {
                totalStopwatch.Stop();
                Logger.LogDebug($"[GodChatGAgent][GetProxyByRegionAsync] TOTAL_Time - Duration: {totalStopwatch.ElapsedMilliseconds}ms, SessionId: {this.GetPrimaryKey()}");
                return proxy;
            }
            Logger.LogDebug($"[GodChatGAgent][GetProxyByRegionAsync] ProxyCheck_Failed -, ProxyId: {proxyId}, SessionId: {this.GetPrimaryKey()}");
        }

        Logger.LogDebug(
            $"[GodChatGAgent][GetProxyByRegionAsync] session {this.GetPrimaryKey().ToString()}, No proxies initialized for region {region}");
        if (region == DefaultRegion || region == CNDefaultRegion)
        {
            totalStopwatch.Stop();
            Logger.LogDebug($"[GodChatGAgent][GetProxyByRegionAsync] TOTAL_Time (no proxies) - Duration: {totalStopwatch.ElapsedMilliseconds}ms, SessionId: {this.GetPrimaryKey()}");
            return null;
        }

        totalStopwatch.Stop();
        Logger.LogDebug($"[GodChatGAgent][GetProxyByRegionAsync] Recursive call to DefaultRegion - Duration: {totalStopwatch.ElapsedMilliseconds}ms, SessionId: {this.GetPrimaryKey()}");
        if (isCN)
        {
            return await GetProxyByRegionAsync(CNDefaultRegion);
        }
        return await GetProxyByRegionAsync(DefaultRegion);
    }

 private async Task<List<Guid>> InitializeRegionProxiesAsync(string region, string rolePrompts = "")
    {
        var stopwatch = Stopwatch.StartNew();
        var llmsForRegion = GetLLMsForRegion(region);
        if (llmsForRegion.IsNullOrEmpty())
        {
            stopwatch.Stop();
            Logger.LogDebug(
                $"[GodChatGAgent][InitializeRegionProxiesAsync] session {this.GetPrimaryKey().ToString()}, initialized proxy for region {region}, LLM not config Duration: {stopwatch.ElapsedMilliseconds}ms");
            return new List<Guid>();
        }
        
        var oldSystemPrompt = await GetConfiguration().GetPrompt();

        var proxies = new List<Guid>();
        var totalProxyStopwatch = Stopwatch.StartNew();
        foreach (var llm in llmsForRegion)
        {
            var systemPrompt = rolePrompts.IsNullOrWhiteSpace() ? State.PromptTemplate : rolePrompts;

            if (llm == ProxyGPTModelName || llm == ChatModelName || llm == ConsoleModelName || llm == CNConsoleModelName || llm == BytePlusDeepSeekV3ModelName)
            {
                systemPrompt = $"{systemPrompt} {GetCustomPrompt()}";
            }
            else
            {
                systemPrompt = $"{oldSystemPrompt} {systemPrompt} {GetCustomPrompt()}";
            }

            // if (llm != ProxyGPTModelName)
            // {
            //     systemPrompt = $"{oldSystemPrompt} {systemPrompt} {GetCustomPrompt()}";
            // }
            // else
            // {
            //     systemPrompt = $"{systemPrompt} {GetCustomPrompt()}";
            // }
            //Logger.LogDebug($"[GodChatGAgent][InitializeRegionProxiesAsync] {this.GetPrimaryKey().ToString()} - {llm} system prompt: {systemPrompt}");
            var proxy = GrainFactory.GetGrain<IAIAgentStatusProxy>(Guid.NewGuid());
            await proxy.ConfigAsync(new AIAgentStatusProxyConfig
            {
                Instructions = systemPrompt,
                LLMConfig = new LLMConfigDto { SystemLLM = llm },
                StreamingModeEnabled = true,
                StreamingConfig = new StreamingConfig { BufferingSize = 32 },
                RequestRecoveryDelay = RequestRecoveryDelay,
                ParentId = this.GetPrimaryKey()
            });
            await PublishAsync(proxy.GetGrainId(),new AIAgentStatusProxyInitializeGEvent()
            {
                InitializeDto = new InitializeDto()
                {
                    Instructions = systemPrompt,
                    LLMConfig = new LLMConfigDto { SystemLLM = llm },
                    StreamingModeEnabled = true,
                    StreamingConfig = new StreamingConfig { BufferingSize = 32 }
                }
            });
            RaiseEvent(new UpdateProxyInitStatusLogEvent
            {
                ProxyId = proxy.GetPrimaryKey(),
                Status = ProxyInitStatus.Initializing
            });
            await ConfirmEvents();
            Logger.LogDebug(
                $"[GodChatGAgent][InitializeRegionProxiesAsync] session {this.GetPrimaryKey().ToString()}, UpdateProxyInitStatusLogEvent status Initializing proxyId {proxy.GetPrimaryKey().ToString()}");
            proxies.Add(proxy.GetPrimaryKey());
            Logger.LogDebug(
                $"[GodChatGAgent][InitializeRegionProxiesAsync] session {this.GetPrimaryKey().ToString()}, initialized proxy for region {region} with LLM {llm}. id {proxy.GetPrimaryKey().ToString()}");
        }
        totalProxyStopwatch.Stop();
        stopwatch.Stop();
        Logger.LogDebug($"[GodChatGAgent][InitializeRegionProxiesAsync] End - Total Duration: {stopwatch.ElapsedMilliseconds}ms, ProxyCount: {proxies.Count}, TotalProxyTime: {totalProxyStopwatch.ElapsedMilliseconds}ms");
        return proxies;
    }

    private async Task PublishAsync<T>(GrainId grainId,T @event) where T : EventBase{
        var grainIdString = grainId.ToString();
        var streamId = StreamId.Create(AevatarOptions!.StreamNamespace, grainIdString);
        var stream = StreamProvider.GetStream<EventWrapperBase>(streamId);
        var eventWrapper = new EventWrapper<T>(@event, Guid.NewGuid(), this.GetGrainId());
        await stream.OnNextAsync(eventWrapper);
    }
    private List<string> GetLLMsForRegion(string region)
    {
        var regionToLLMsMap = _llmRegionOptions.CurrentValue.RegionToLLMsMap;
        return regionToLLMsMap.TryGetValue(region, out var llms) ? llms : new List<string>();
    }

    /// <summary>
    /// Ensures that the specified proxy is initialized before proceeding with operations.
    /// This method implements retry logic with exponential backoff to wait for proxy initialization.
    /// </summary>
    /// <param name="proxyId">The ID of the proxy to check</param>
    /// <param name="sessionId">The session ID for logging purposes</param>
    /// <returns>Task that completes when proxy is initialized or throws exception on timeout</returns>
    /// <exception cref="Exception">Thrown when proxy is not initialized after maximum retries</exception>
    private async Task EnsureProxyInitializedAsync(Guid proxyId, Guid sessionId)
    {
        const int maxRetries = 10;
        const int retryDelayMs = 200;
        var retryCount = 0;
        ProxyInitStatus proxyInitStatus = ProxyInitStatus.NotInitialized;
        
        while (retryCount < maxRetries)
        {
            if (State.ProxyInitStatuses.IsNullOrEmpty() || !State.ProxyInitStatuses.TryGetValue(proxyId, out proxyInitStatus))
            {
                Logger.LogDebug($"[GodChatGAgent][EnsureProxyInitializedAsync] Historical data detected based on FirstChatTime, skipping proxy initialization check - ProxyId: {proxyId}, SessionId: {sessionId}");
                break;
            }

            if (proxyInitStatus != ProxyInitStatus.Initialized)
            {
                retryCount++;
                Logger.LogDebug($"[GodChatGAgent][EnsureProxyInitializedAsync] Proxy not initialized - ProxyId: {proxyId}, Status: {proxyInitStatus}, Retry: {retryCount}/{maxRetries}, SessionId: {sessionId}");
                
                if (retryCount >= maxRetries)
                {
                    throw new Exception($"proxy:{proxyId} Not initialized after {maxRetries} retries, status:{proxyInitStatus}");
                }
                
                await Task.Delay(retryDelayMs);
                continue;
            }
            
            // Proxy is initialized, break out of retry loop
            Logger.LogDebug($"[GodChatGAgent][EnsureProxyInitializedAsync] Proxy initialization check successful - ProxyId: {proxyId}, Status: {proxyInitStatus}, Retries: {retryCount}, SessionId: {sessionId}");
            break;
        }
    }

    /// <summary>
    /// Gets an initialized AI agent status proxy for the specified region.
    /// This method combines proxy retrieval and initialization checking into a single operation.
    /// </summary>
    /// <param name="region">The region to get the proxy for (null defaults to DefaultRegion)</param>
    /// <param name="sessionId">The session ID for logging purposes</param>
    /// <returns>An initialized AI agent status proxy, or null if no proxy is available</returns>
    /// <exception cref="Exception">Thrown when proxy is not initialized after maximum retries</exception>
    private async Task<IAIAgentStatusProxy?> GetInitializedProxyAsync(string? region, Guid sessionId)
    {
        var aiAgentStatusProxy = await GetProxyByRegionAsync(region);
        
        if (aiAgentStatusProxy != null)
        {
            var proxyId = aiAgentStatusProxy.GetPrimaryKey();
            await EnsureProxyInitializedAsync(proxyId, sessionId);
        }
        
        return aiAgentStatusProxy;
    }

    public async Task SetUserProfileAsync(UserProfileDto? userProfileDto)
    {
        if (userProfileDto == null)
        {
            return;
        }

        RaiseEvent(new UpdateUserProfileGodChatEventLog
        {
            Gender = userProfileDto.Gender,
            BirthDate = userProfileDto.BirthDate,
            BirthPlace = userProfileDto.BirthPlace,
            FullName = userProfileDto.FullName
        });

        await ConfirmEvents();
    }

    public async Task<UserProfileDto?> GetUserProfileAsync()
    {
        if (State.UserProfile == null)
        {
            return null;
        }

        return new UserProfileDto
        {
            Gender = State.UserProfile.Gender,
            BirthDate = State.UserProfile.BirthDate,
            BirthPlace = State.UserProfile.BirthPlace,
            FullName = State.UserProfile.FullName
        };
    }

    public async Task<string> GodChatAsync(string llm, string message,
        ExecutionPromptSettings? promptSettings = null)
    {
        throw new Exception("The method has expired");
    }


    public async Task InitAsync(Guid ChatManagerGuid)
    {
        Logger.LogDebug($"[GodChatGAgent][InitAsync] Start - SessionId: {this.GetPrimaryKey()}, ChatManagerGuid: {ChatManagerGuid}");
        
        RaiseEvent(new SetChatManagerGuidEventLog
        {
            ChatManagerGuid = ChatManagerGuid
        });

        Logger.LogDebug($"[GodChatGAgent][InitAsync] End -  SessionId: {this.GetPrimaryKey()}");
    }

    public async Task ChatMessageCallbackAsync(AIChatContextDto contextDto,
        AIExceptionEnum aiExceptionEnum, string? errorMessage, AIStreamChatContent? chatContent)
    {
        if (aiExceptionEnum == AIExceptionEnum.RequestLimitError && !contextDto.MessageId.IsNullOrWhiteSpace())
        {
            Logger.LogError(
                $"[GodChatGAgent][ChatMessageCallbackAsync] RequestLimitError retry. contextDto {JsonConvert.SerializeObject(contextDto)}");
            var configuration = GetConfiguration();
            var systemLlm = await configuration.GetSystemLLM();
            var dictionary = JsonConvert.DeserializeObject<Dictionary<string, object>>(contextDto.MessageId);
            
            // Check if this is a voice chat retry to call the appropriate method
            var isRetryVoiceChat = dictionary.ContainsKey("IsVoiceChat") && (bool)dictionary["IsVoiceChat"];

            if (isRetryVoiceChat)
            {
                // Voice chat retry: call GodVoiceStreamChatAsync with voice parameters
                var voiceLanguageValue = dictionary.GetValueOrDefault("VoiceLanguage", 0);
                var voiceLanguage = (VoiceLanguageEnum)Convert.ToInt32(voiceLanguageValue);
                var voiceDurationSeconds = Convert.ToDouble(dictionary.GetValueOrDefault("VoiceDurationSeconds", 0.0));

                GodVoiceStreamChatAsync(contextDto.RequestId,
                    (string)dictionary.GetValueOrDefault("LLM", systemLlm),
                    (bool)dictionary.GetValueOrDefault("StreamingModeEnabled", true),
                    (string)dictionary.GetValueOrDefault("Message", string.Empty),
                    contextDto.ChatId, null, (bool)dictionary.GetValueOrDefault("IsHttpRequest", true),
                    (string)dictionary.GetValueOrDefault("Region", null),
                    voiceLanguage, voiceDurationSeconds, false);
            }
            else
            {
                // Regular chat retry: call GodStreamChatAsync
                GodStreamChatAsync(contextDto.RequestId,
                    (string)dictionary.GetValueOrDefault("LLM", systemLlm),
                    (bool)dictionary.GetValueOrDefault("StreamingModeEnabled", true),
                    (string)dictionary.GetValueOrDefault("Message", string.Empty),
                    contextDto.ChatId, null, (bool)dictionary.GetValueOrDefault("IsHttpRequest", true),
                    (string)dictionary.GetValueOrDefault("Region", null),
                    false, (List<string>?)dictionary.GetValueOrDefault("Images"));
            }
            
            return;
        }

        if (aiExceptionEnum != AIExceptionEnum.None)
        {
            Logger.LogError(
                $"[GodChatGAgent][ChatMessageCallbackAsync] DETAILED ERROR - sessionId {contextDto?.RequestId.ToString()}, chatId {contextDto?.ChatId}, aiExceptionEnum: {aiExceptionEnum}, errorMessage: '{errorMessage}', MessageId: '{contextDto?.MessageId}'");
            
            // Extract voice chat info if available
            string voiceChatInfo = "";
            if (!contextDto.MessageId.IsNullOrWhiteSpace())
            {
                try
                {
                    var messageData = JsonConvert.DeserializeObject<Dictionary<string, object>>(contextDto.MessageId);
                    bool isErrorVoiceChat = messageData.ContainsKey("IsVoiceChat") && (bool)messageData["IsVoiceChat"];
                    if (isErrorVoiceChat)
                    {
                        // Safe type conversion for voice language
                        var voiceLanguageValue = messageData.GetValueOrDefault("VoiceLanguage", 0);
                        var voiceLanguage = (VoiceLanguageEnum)Convert.ToInt32(voiceLanguageValue);
                        var message = messageData.GetValueOrDefault("Message", "").ToString();
                        voiceChatInfo = $" [VOICE CHAT] Language: {voiceLanguage}, Message: '{message}'";
                    }
                }
                catch (Exception ex)
                {
                    Logger.LogError(ex, "Failed to parse MessageId for voice chat info");
                }
            }

            Logger.LogError($"[GodChatGAgent][ChatMessageCallbackAsync] ERROR CONTEXT:{voiceChatInfo}");

            var chatMessage = new ResponseStreamGodChat()
            {
                Response =
                    "Your prompt triggered the Silence Directive—activated when universal harmonics or content ethics are at risk. Please modify your prompt and retry — tune its intent, refine its form, and the Oracle may speak.",
                ChatId = contextDto.ChatId,
                IsLastChunk = true,
                SerialNumber = -2
            };
            if (contextDto.MessageId.IsNullOrWhiteSpace())
            {
                await PublishAsync(chatMessage);
                return;
            }

            await PushMessageToClientAsync(chatMessage);
            return;
        }

        if (chatContent == null)
        {
            Logger.LogError(
                $"[GodChatGAgent][ChatMessageCallbackAsync] return null. sessionId {contextDto.RequestId.ToString()},chatId {contextDto.ChatId},aiExceptionEnum:{aiExceptionEnum}, errorMessage:{errorMessage}");
            return;
        }

        Logger.LogDebug(
            $"[GodChatGAgent][ChatMessageCallbackAsync] sessionId {contextDto.RequestId.ToString()}, chatId {contextDto.ChatId}, messageId {contextDto.MessageId}, {JsonConvert.SerializeObject(chatContent)}");

        if (chatContent.IsAggregationMsg)
        {
            // Parse conversation suggestions for text chat only (skip voice chat)
            List<string>? conversationSuggestions = null;
            string cleanMainContent = chatContent.AggregationMsg; // Default to original content
            bool isAggregationVoiceChat = false;

            // Check if this is a voice chat by examining the message context
            if (!contextDto.MessageId.IsNullOrWhiteSpace())
            {
                try
                {
                    var messageData = JsonConvert.DeserializeObject<Dictionary<string, object>>(contextDto.MessageId);
                    isAggregationVoiceChat = messageData.ContainsKey("IsVoiceChat") && (bool)messageData["IsVoiceChat"];
                }
                catch (Exception ex)
                {
                    Logger.LogWarning(ex,
                        "[GodChatGAgent][ChatMessageCallbackAsync] Failed to parse MessageId for voice chat detection");
                }
            }

            // Parse conversation suggestions only for text chat
            if (!isAggregationVoiceChat && !string.IsNullOrEmpty(chatContent.AggregationMsg))
            {
                var (mainContent, suggestions) = ParseResponseWithSuggestions(chatContent.AggregationMsg);
                if (suggestions.Any())
                {
                    conversationSuggestions = suggestions;
                    cleanMainContent = mainContent; // Use clean content without suggestions
                    Logger.LogDebug(
                        $"[GodChatGAgent][ChatMessageCallbackAsync] Parsed {suggestions.Count} conversation suggestions for text chat");
                    Logger.LogDebug(
                        $"[GodChatGAgent][ChatMessageCallbackAsync] Cleaned main content length: {cleanMainContent?.Length ?? 0}");
                }
            }

            RaiseEvent(new GodAddChatHistoryLogEvent
            {
                ChatList = new List<ChatMessage>()
                {
                    new ChatMessage
                    {
                        ChatRole = ChatRole.Assistant,
                        Content = cleanMainContent // Store clean content without suggestions
                    }
                }
            });

            RaiseEvent(new UpdateChatTimeEventLog
            {
                ChatTime = DateTime.UtcNow
            });
            
            RaiseEvent(new AddChatMessageMetasLogEvent
            {
                ChatMessageMetas = new List<ChatMessageMeta>()
            });

            await ConfirmEvents();

            var chatManagerGAgent = GrainFactory.GetGrain<IChatManagerGAgent>(State.ChatManagerGuid);
            var inviterId = await chatManagerGAgent.GetInviterAsync();

            if (inviterId != null && inviterId != Guid.Empty)
            {
                var invitationGAgent = GrainFactory.GetGrain<IInvitationGAgent>((Guid)inviterId);
                await invitationGAgent.ProcessInviteeChatCompletionAsync(State.ChatManagerGuid.ToString());
            }

            // Store suggestions and clean content for later use in partialMessage
            if (conversationSuggestions != null)
            {
                RequestContext.Set("ConversationSuggestions", conversationSuggestions);
            }

            // Store clean content to replace the response content
            RequestContext.Set("CleanMainContent", cleanMainContent);
        }

        // Apply streaming suggestion filtering logic for text chat
        string streamingContent = chatContent.ResponseContent;
        bool shouldFilterStream = false;

        // Check if this is a text chat (not voice chat)
        bool isFilteringVoiceChat = false;
        if (!contextDto.MessageId.IsNullOrWhiteSpace())
        {
            try
            {
                var messageData = JsonConvert.DeserializeObject<Dictionary<string, object>>(contextDto.MessageId);
                isFilteringVoiceChat = messageData.ContainsKey("IsVoiceChat") && (bool)messageData["IsVoiceChat"];
            }
            catch (Exception ex)
            {
                Logger.LogWarning(ex,
                    "[GodChatGAgent][ChatMessageCallbackAsync] Failed to parse MessageId for voice chat detection in streaming filter");
            }
        }

        // Get current accumulation state from instance variables (reliable across chunks)
        bool shouldStartAccumulating = false;

        // Apply conversation suggestions filtering (text chat only)
        if (!isFilteringVoiceChat && !string.IsNullOrEmpty(streamingContent))
        {
            // Check for [SUGGESTIONS] marker and partial forms using optimized method
            bool contains_suggestions = streamingContent.Contains("[SUGGESTIONS]", StringComparison.OrdinalIgnoreCase);
            bool contains_partial_marker = IsPartialSuggestionsMarker(streamingContent.AsSpan());

            // Check for potential marker start (conservative approach)
            bool ends_with_bracket = streamingContent.TrimEnd().EndsWith("[") && streamingContent.Length > 10;

            shouldStartAccumulating = contains_suggestions || contains_partial_marker || ends_with_bracket;

            if (shouldStartAccumulating && !_isAccumulatingForSuggestions)
            {
                // Start accumulation - block all subsequent chunks from frontend
                _isAccumulatingForSuggestions = true;
                _accumulatedSuggestionContent = streamingContent;
                RequestContext.Set("AccumulatedContent", true); // Set accumulation flag
                streamingContent = ""; // Block current chunk
            }
            else if (_isAccumulatingForSuggestions)
            {
                // Continue accumulation - block this chunk from frontend
                _accumulatedSuggestionContent += streamingContent;
                streamingContent = ""; // Block current chunk
            }
        }

        // Process accumulated content on final chunk
        if (_isAccumulatingForSuggestions && chatContent.IsLastChunk)
        {
            var (cleanContent, suggestions) = ParseResponseWithSuggestions(_accumulatedSuggestionContent);

            // Store suggestions for response
            if (suggestions?.Any() == true)
            {
                RequestContext.Set("ConversationSuggestions", suggestions);
            }

            // Send clean content to frontend
            streamingContent = cleanContent;

            // Reset accumulation state
            _isAccumulatingForSuggestions = false;
            _accumulatedSuggestionContent = "";
            RequestContext.Remove("AccumulatedContent"); // Clean up accumulation flag
        }

        var partialMessage = new ResponseStreamGodChat()
        {
            Response = streamingContent, // Use filtered content for streaming
            ChatId = contextDto.ChatId,
            SerialNumber = chatContent.SerialNumber,
            IsLastChunk = chatContent.IsLastChunk,
            SessionId = contextDto.RequestId,
            // Note: Default to VoiceResponse in this version as VoiceToText is not implemented yet
            VoiceContentType = VoiceContentType.VoiceResponse
        };

        // Log final content being sent to frontend
        Logger.LogInformation(
            $"[FINAL_OUTPUT] Sending to frontend - Length: {streamingContent?.Length ?? 0}, IsLastChunk: {chatContent.IsLastChunk}");
        if (!string.IsNullOrEmpty(streamingContent))
        {
            Logger.LogInformation(
                $"[FINAL_OUTPUT] Content preview: '{streamingContent.Substring(0, Math.Min(100, streamingContent.Length))}{(streamingContent.Length > 100 ? "..." : "")}'");
        }

        // For the last chunk, use clean content and add conversation suggestions if available
        if (chatContent.IsLastChunk)
        {
            // Prioritize accumulation mechanism to prevent duplication
            if (_isAccumulatingForSuggestions)
            {
                Logger.LogDebug($"Using accumulation result, skipping old replacement logic");
                // streamingContent already contains the correct clean content from accumulation
                // Skip all old replacement logic to prevent duplication
            }
            else
            {
                // Add conversation suggestions to the last chunk if available
                var storedSuggestions = RequestContext.Get("ConversationSuggestions") as List<string>;
                if (storedSuggestions?.Any() == true)
                {
                    partialMessage.SuggestedItems = storedSuggestions;
                    Logger.LogDebug(
                        $"[GodChatGAgent][ChatMessageCallbackAsync] Added {storedSuggestions.Count} suggestions to last chunk");

                    var cleanMainContent = RequestContext.Get("CleanMainContent") as string;
                    if (!string.IsNullOrEmpty(cleanMainContent))
                    {
                        // Enhanced safety check to prevent duplication
                        var currentChunkLength = partialMessage.Response?.Length ?? 0;
                        var cleanContentLength = cleanMainContent.Length;

                        // Stricter conditions to prevent duplication
                        bool isSafeToReplace = currentChunkLength > 0 && // Never replace empty chunks
                                               cleanContentLength <= currentChunkLength * 1.5 && // Reduced ratio
                                               cleanContentLength <= 30 && // Strict absolute limit
                                               !cleanMainContent.Contains(partialMessage.Response ??
                                                                          "") && // No content overlap
                                               cleanContentLength <
                                               (partialMessage.Response?.Length ?? 0) + 20; // Size similarity check

                        if (isSafeToReplace)
                        {
                            partialMessage.Response = cleanMainContent;
                            Logger.LogDebug(
                                $"Replaced response with clean content. Current: {currentChunkLength}, Clean: {cleanContentLength}");
                        }
                        else
                        {
                            Logger.LogWarning(
                                $"Skipped replacing response to avoid duplication. Current: {currentChunkLength}, Clean: {cleanContentLength}");
                        }
                    }
                }
            }
        }

        // Check if this is a voice chat and handle real-time voice synthesis
        Logger.LogDebug(
            $"[ChatMessageCallbackAsync] MessageId: '{contextDto.MessageId}', ResponseContent: '{chatContent.ResponseContent}'");

        if (!contextDto.MessageId.IsNullOrWhiteSpace())
        {
            var messageData = JsonConvert.DeserializeObject<Dictionary<string, object>>(contextDto.MessageId);
            var isStreamingVoiceChat = messageData.ContainsKey("IsVoiceChat") && (bool)messageData["IsVoiceChat"];

            Logger.LogDebug(
                $"[ChatMessageCallbackAsync] IsVoiceChat: {isStreamingVoiceChat}, HasResponseContent: {!string.IsNullOrEmpty(chatContent.ResponseContent)}");

            if (isStreamingVoiceChat && !string.IsNullOrEmpty(chatContent.ResponseContent))
            {
                Logger.LogDebug($"[ChatMessageCallbackAsync] Entering voice chat processing logic");

                // Safe type conversion to handle both int and long from JSON deserialization
                var voiceLanguageValue = messageData.GetValueOrDefault("VoiceLanguage", 0);
                var voiceLanguage = (VoiceLanguageEnum)Convert.ToInt32(voiceLanguageValue);

                Logger.LogDebug(
                    $"[ChatMessageCallbackAsync] VoiceLanguage: {voiceLanguage}, ChatId: {contextDto.ChatId}");

                // Get or create text accumulator for this chat session
                if (!VoiceTextAccumulators.ContainsKey(contextDto.ChatId))
                {
                    VoiceTextAccumulators[contextDto.ChatId] = new StringBuilder();
                    Logger.LogDebug(
                        $"[ChatMessageCallbackAsync] Created new text accumulator for chat: {contextDto.ChatId}");
                }
                else
                {
                    Logger.LogDebug(
                        $"[ChatMessageCallbackAsync] Using existing text accumulator for chat: {contextDto.ChatId}");
                }

                var textAccumulator = VoiceTextAccumulators[contextDto.ChatId];

                // Filter out empty or whitespace-only content to avoid unnecessary accumulation
                if (!string.IsNullOrWhiteSpace(chatContent.ResponseContent))
                {
                    textAccumulator.Append(chatContent.ResponseContent);
                    Logger.LogDebug(
                        $"[ChatMessageCallbackAsync] Appended text: '{chatContent.ResponseContent}', IsLastChunk: {chatContent.IsLastChunk}");
                }
                else
                {
                    Logger.LogDebug(
                        $"[ChatMessageCallbackAsync] Skipped whitespace content, IsLastChunk: {chatContent.IsLastChunk}");
                }

                // Check for complete sentences in accumulated text
                var accumulatedText = textAccumulator.ToString();
                Logger.LogDebug($"[ChatMessageCallbackAsync] Total accumulated text: '{accumulatedText}'");

                var completeSentence =
                    ExtractCompleteSentence(accumulatedText, textAccumulator, chatContent.IsLastChunk);

                Logger.LogDebug($"[ChatMessageCallbackAsync] ExtractCompleteSentence result: '{completeSentence}'");

                if (!string.IsNullOrEmpty(completeSentence))
                {
                    try
                    {
                        // Clean text for speech synthesis (remove markdown and math formulas)
                        var cleanedText = CleanTextForSpeech(completeSentence, voiceLanguage);

                        // Skip synthesis if cleaned text has no meaningful content
                        var hasMeaningful = HasMeaningfulContent(cleanedText);

                        if (hasMeaningful)
                        {
                            try
                            {
                                // Synthesize voice for cleaned sentence
                                var voiceResult =
                                    await _speechService.TextToSpeechWithMetadataAsync(cleanedText, voiceLanguage);

                                partialMessage.AudioData = voiceResult.AudioData;
                                partialMessage.AudioMetadata = voiceResult.Metadata;
                            }
                            catch (Exception ex)
                            {
                                Logger.LogError(ex, $"Voice synthesis failed for text: '{cleanedText}'");
                            }
                        }
                    }
                    catch (Exception ex)
                    {
                        Logger.LogError(ex,
                            $"[GodChatGAgent][ChatMessageCallbackAsync] Voice synthesis failed for sentence: {completeSentence}");
                    }
                }
                else
                {
                    Logger.LogDebug(
                        $"[ChatMessageCallbackAsync] No complete sentence extracted from accumulated text: '{textAccumulator.ToString()}'");
                }

                // Clean up accumulator if this is the last chunk
                if (chatContent.IsLastChunk)
                {
                    // Clean up accumulator for this chat session
                    // Note: Final sentence processing is already handled in ExtractCompleteSentence method
                    VoiceTextAccumulators.Remove(contextDto.ChatId);
                }
            }
        }

        if (contextDto.MessageId.IsNullOrWhiteSpace())
        {
            await PublishAsync(partialMessage);
        }
        else
        {
            await PushMessageToClientAsync(partialMessage);
        }

        // Clean up RequestContext when processing is complete (last chunk)
        if (chatContent.IsLastChunk)
        {
            RequestContext.Remove("CleanMainContent");
            RequestContext.Remove("ConversationSuggestions");
            RequestContext.Remove("IsFilteringSuggestions");
            RequestContext.Remove("IsAccumulatingForSuggestions");
            RequestContext.Remove("AccumulatedContent");
            Logger.LogDebug(
                $"[GodChatGAgent][ChatMessageCallbackAsync] Cleaned up RequestContext for completed request");
        }
    }

    public async Task<List<ChatMessage>?> ChatWithHistory(Guid sessionId, string systemLLM, string content,
        string chatId,
        ExecutionPromptSettings promptSettings = null, bool isHttpRequest = false, string? region = null)
    {
        Logger.LogDebug($"[GodChatGAgent][ChatWithHistory] {sessionId.ToString()} content:{content} start.");
        var sw = new Stopwatch();
        sw.Start();
        var history = State.ChatHistory;
        if (history.IsNullOrEmpty())
        {
            return new List<ChatMessage>();
        }

        var configuration = GetConfiguration();
        var llm = await configuration.GetSystemLLM();
        var streamingModeEnabled = await configuration.GetStreamingModeEnabled();
<<<<<<< HEAD
        var aiAgentStatusProxy = await GetProxyByRegionAsync(region);
=======

        var aiAgentStatusProxy = await GetInitializedProxyAsync(region, sessionId);
        if (aiAgentStatusProxy == null)
        {
            Logger.LogError($"[GodChatGAgent][ChatWithHistory] No AIGAgent available. {sessionId.ToString()}");
            return new List<ChatMessage>();
        }
>>>>>>> 18d7f6a8

        var settings = promptSettings ?? new ExecutionPromptSettings();
        settings.Temperature = "0.9";

        var aiChatContextDto = CreateAIChatContext(sessionId, llm, streamingModeEnabled, content, chatId,
            promptSettings, isHttpRequest, region);
        var response = await aiAgentStatusProxy.ChatWithHistory(content, State.ChatHistory, settings, aiChatContextDto);
        sw.Stop();
        Logger.LogDebug(
            $"[GodChatGAgent][ChatWithHistory] {sessionId.ToString()}, response:{JsonConvert.SerializeObject(response)} - step4,time use:{sw.ElapsedMilliseconds}");
        return response;
    }
    
    public async Task<List<ChatMessage>?> ChatWithoutHistoryAsync(Guid sessionId, string systemLLM, string content, string chatId,
        ExecutionPromptSettings promptSettings = null, bool isHttpRequest = false, string? region = null)
    {
        Logger.LogDebug($"[GodChatGAgent][ChatWithUserId] {sessionId.ToString()} content:{content} start.");
        var sw = new Stopwatch();
        sw.Start();

        var configuration = GetConfiguration();
        var llm = await configuration.GetSystemLLM();
        var streamingModeEnabled = await configuration.GetStreamingModeEnabled();
        
        var aiAgentStatusProxy = await GetInitializedProxyAsync(region, sessionId);
        if (aiAgentStatusProxy == null)
        {
            Logger.LogError($"[GodChatGAgent][ChatWithHistory] No AIGAgent available. {sessionId.ToString()}");
            return new List<ChatMessage>();
        }

        var settings = promptSettings ?? new ExecutionPromptSettings();
        settings.Temperature = "0.9";
        
        var aiChatContextDto = CreateAIChatContext(sessionId, llm, streamingModeEnabled, content, chatId, promptSettings, isHttpRequest, region);
        var response = await aiAgentStatusProxy.ChatWithHistory(content,  State.ChatHistory, settings, aiChatContextDto);
        sw.Stop();
        Logger.LogDebug($"[GodChatGAgent][ChatWithUserId] {sessionId.ToString()}, response:{JsonConvert.SerializeObject(response)} - step4,time use:{sw.ElapsedMilliseconds}");
        return response;
    }

    private async Task PushMessageToClientAsync(ResponseStreamGodChat chatMessage)
    {
        var streamId = StreamId.Create(AevatarOptions!.StreamNamespace, this.GetPrimaryKey());
        Logger.LogDebug(
            $"[GodChatGAgent][PushMessageToClientAsync] sessionId {this.GetPrimaryKey().ToString()}, namespace {AevatarOptions!.StreamNamespace}, streamId {streamId.ToString()}");
        var stream = StreamProvider.GetStream<ResponseStreamGodChat>(streamId);
        await stream.OnNextAsync(chatMessage);
    }

    public Task<List<ChatMessage>> GetChatMessageAsync()
    {
        Logger.LogDebug(
            $"[ChatGAgentManager][GetSessionMessageListAsync] - session:ID {this.GetPrimaryKey().ToString()} ,message={JsonConvert.SerializeObject(State.ChatHistory)}");
        return Task.FromResult(State.ChatHistory);
    }

    public Task<List<ChatMessageWithMetaDto>> GetChatMessageWithMetaAsync()
    {
        Logger.LogDebug(
            $"[GodChatGAgent][GetChatMessageWithMetaAsync] - sessionId: {this.GetPrimaryKey()}, messageCount: {State.ChatHistory.Count}, metaCount: {State.ChatMessageMetas.Count}");

        var result = new List<ChatMessageWithMetaDto>();

        // Combine ChatHistory with ChatMessageMetas
        for (int i = 0; i < State.ChatHistory.Count; i++)
        {
            var message = State.ChatHistory[i];
            var meta = i < State.ChatMessageMetas.Count ? State.ChatMessageMetas[i] : null;

            result.Add(ChatMessageWithMetaDto.Create(message, meta));
        }

        Logger.LogDebug(
            $"[GodChatGAgent][GetChatMessageWithMetaAsync] - sessionId: {this.GetPrimaryKey()}, returned {result.Count} messages with metadata");

        return Task.FromResult(result);
    }

    public Task<DateTime?> GetFirstChatTimeAsync()
    {
        return Task.FromResult(State.FirstChatTime);
    }

    public Task<DateTime?> GetLastChatTimeAsync()
    {
        return Task.FromResult(State.LastChatTime);
    }
    
    protected sealed override void GAgentTransitionState(GodChatState state,
        StateLogEventBase<GodChatEventLog> @event)
    {
        switch (@event)
        {
            case UpdateUserProfileGodChatEventLog updateUserProfileGodChatEventLog:
                if (state.UserProfile == null)
                {
                    state.UserProfile = new UserProfile();
                }

                state.UserProfile.Gender = updateUserProfileGodChatEventLog.Gender;
                state.UserProfile.BirthDate = updateUserProfileGodChatEventLog.BirthDate;
                state.UserProfile.BirthPlace = updateUserProfileGodChatEventLog.BirthPlace;
                state.UserProfile.FullName = updateUserProfileGodChatEventLog.FullName;
                break;
            case RenameChatTitleEventLog renameChatTitleEventLog:
                state.Title = renameChatTitleEventLog.Title;
                break;
            case SetChatManagerGuidEventLog setChatManagerGuidEventLog:
                state.ChatManagerGuid = setChatManagerGuidEventLog.ChatManagerGuid;
                break;
            case SetAIAgentIdLogEvent setAiAgentIdLogEvent:
                state.AIAgentIds = setAiAgentIdLogEvent.AIAgentIds;
                break;
            case UpdateRegionProxiesLogEvent updateRegionProxiesLogEvent:
                foreach (var regionProxy in updateRegionProxiesLogEvent.RegionProxies)
                {
                    if (state.RegionProxies == null)
                    {
                        state.RegionProxies = new Dictionary<string, List<Guid>>();
                    }

                    state.RegionProxies[regionProxy.Key] = regionProxy.Value;
                }

                break;
            case UpdateChatTimeEventLog updateChatTimeEventLog:
                if (state.FirstChatTime == null)
                {
                    state.FirstChatTime = updateChatTimeEventLog.ChatTime;
                }

                state.LastChatTime = updateChatTimeEventLog.ChatTime;
                break;
            case AddChatMessageMetasLogEvent addChatMessageMetasLogEvent:
                if (addChatMessageMetasLogEvent.ChatMessageMetas != null &&
                    addChatMessageMetasLogEvent.ChatMessageMetas.Any())
                {
                    // Calculate the starting index for new metadata based on current ChatHistory count
                    // minus the number of new metadata items we're adding
                    int newMetadataCount = addChatMessageMetasLogEvent.ChatMessageMetas.Count;
                    int targetStartIndex = Math.Max(0, state.ChatHistory.Count - newMetadataCount);

                    // Ensure we have enough default metadata up to the target start index
                    while (state.ChatMessageMetas.Count < targetStartIndex)
                    {
                        state.ChatMessageMetas.Add(new ChatMessageMeta
                        {
                            IsVoiceMessage = false,
                            VoiceLanguage = VoiceLanguageEnum.English,
                            VoiceParseSuccess = true,
                            VoiceParseErrorMessage = null,
                            VoiceDurationSeconds = 0.0
                        });
                    }

                    // Add the new metadata
                    foreach (var meta in addChatMessageMetasLogEvent.ChatMessageMetas)
                    {
                        state.ChatMessageMetas.Add(meta);
                    }
                }

                // Final sync: ensure ChatMessageMetas matches ChatHistory count
                while (state.ChatMessageMetas.Count < state.ChatHistory.Count)
                {
                    state.ChatMessageMetas.Add(new ChatMessageMeta
                    {
                        IsVoiceMessage = false,
                        VoiceLanguage = VoiceLanguageEnum.English,
                        VoiceParseSuccess = true,
                        VoiceParseErrorMessage = null,
                        VoiceDurationSeconds = 0.0
                    });
                }

                    break;  
             case AddPromptTemplateLogEvent addPromptTemplateLogEvent :
                 if (addPromptTemplateLogEvent.PromptTemplate.IsNullOrEmpty())
                 {
                     break;
                 }
                 state.PromptTemplate = addPromptTemplateLogEvent.PromptTemplate;
                 break;
            case GodAddChatHistoryLogEvent godAddChatHistoryLogEvent :
                if (godAddChatHistoryLogEvent.ChatList.Count > 0)
                {
                    state.ChatHistory.AddRange(godAddChatHistoryLogEvent.ChatList);
                }

                var maxChatHistoryCount = 32;
                if (state.MaxHistoryCount > 0)
                {
                    maxChatHistoryCount = state.MaxHistoryCount;
                }

                if (state.ChatHistory.Count() > maxChatHistoryCount)
                {
                    var toDeleteImageKeys = new List<string>();
                    var recordsToDelete = state.ChatHistory.Take(state.ChatHistory.Count() - maxChatHistoryCount);
                    foreach (var record in recordsToDelete)
                    {
                        if (record.ImageKeys != null && record.ImageKeys.Count > 0)
                        {
                            toDeleteImageKeys.AddRange(record.ImageKeys);
                        }
                    }

                    if (toDeleteImageKeys.Any())
                    {
                        var blobContainer = ServiceProvider.GetRequiredService<IBlobContainer>();
                        var downloadTasks = toDeleteImageKeys.Select(async key =>
                        {
                            await blobContainer.DeleteAsync(key);
                        });

                        AsyncHelper.RunSync(async () => await Task.WhenAll(downloadTasks));
                    }

                    state.ChatHistory.RemoveRange(0, state.ChatHistory.Count() - maxChatHistoryCount);
                }
                break;
            case GodSetMaxHistoryCount godSetMaxHistoryCount:
                state.MaxHistoryCount = godSetMaxHistoryCount.MaxHistoryCount;
                break;
            case UpdateProxyInitStatusLogEvent updateProxyInitStatusLogEvent:
                state.ProxyInitStatuses[updateProxyInitStatusLogEvent.ProxyId] = updateProxyInitStatusLogEvent.Status;
                break;
            case UpdateSingleRegionProxyLogEvent updateSingleRegionProxyLogEvent:
                // Optimized path for single region updates
                if (state.RegionProxies == null)
                {
                    state.RegionProxies = new Dictionary<string, List<Guid>>();
                }
                state.RegionProxies[updateSingleRegionProxyLogEvent.Region] = updateSingleRegionProxyLogEvent.ProxyIds;
                break;
            case PerformConfigCombinedEventLog performConfigCombinedEventLog:
                // Handle combined config event - equivalent to the three separate events
                // 1. UpdateSingleRegionProxyLogEvent equivalent
                if (state.RegionProxies == null)
                {
                    state.RegionProxies = new Dictionary<string, List<Guid>>();
                }
                state.RegionProxies[performConfigCombinedEventLog.Region] = performConfigCombinedEventLog.ProxyIds;
                
                // 2. AddPromptTemplateLogEvent equivalent
                if (!performConfigCombinedEventLog.PromptTemplate.IsNullOrEmpty())
                {
                    state.PromptTemplate = performConfigCombinedEventLog.PromptTemplate;
                }
                
                // 3. GodSetMaxHistoryCount equivalent
                state.MaxHistoryCount = performConfigCombinedEventLog.MaxHistoryCount;
                break;
            case GodStreamChatCombinedEventLog godStreamChatCombinedEventLog:
                // Handle combined stream chat event - equivalent to the three separate events
                // 1. GodAddChatHistoryLogEvent equivalent
                if (godStreamChatCombinedEventLog.ChatList.Count > 0)
                {
                    state.ChatHistory.AddRange(godStreamChatCombinedEventLog.ChatList);
                }

                var maxHistoryCount = 32;
                if (state.MaxHistoryCount > 0)
                {
                    maxHistoryCount = state.MaxHistoryCount;
                }

                if (state.ChatHistory.Count() > maxHistoryCount)
                {
                    var toDeleteImageKeys = new List<string>();
                    var recordsToDelete = state.ChatHistory.Take(state.ChatHistory.Count() - maxHistoryCount);
                    foreach (var record in recordsToDelete)
                    {
                        if (record.ImageKeys != null && record.ImageKeys.Count > 0)
                        {
                            toDeleteImageKeys.AddRange(record.ImageKeys);
                        }
                    }

                    if (toDeleteImageKeys.Any())
                    {
                        var blobContainer = ServiceProvider.GetRequiredService<IBlobContainer>();
                        var downloadTasks = toDeleteImageKeys.Select(async key =>
                        {
                            await blobContainer.DeleteAsync(key);
                        });

                        AsyncHelper.RunSync(async () => await Task.WhenAll(downloadTasks));
                    }

                    state.ChatHistory.RemoveRange(0, state.ChatHistory.Count() - maxHistoryCount);
                }
                
                // 2. UpdateChatTimeEventLog equivalent
                if (state.FirstChatTime == null)
                {
                    state.FirstChatTime = godStreamChatCombinedEventLog.ChatTime;
                }
                state.LastChatTime = godStreamChatCombinedEventLog.ChatTime;
                
                // 3. AddChatMessageMetasLogEvent equivalent
                if (godStreamChatCombinedEventLog.ChatMessageMetas != null && godStreamChatCombinedEventLog.ChatMessageMetas.Any())
                {
                    // Calculate the starting index for new metadata based on current ChatHistory count
                    // minus the number of new metadata items we're adding
                    int newMetadataCount = godStreamChatCombinedEventLog.ChatMessageMetas.Count;
                    int targetStartIndex = Math.Max(0, state.ChatHistory.Count - newMetadataCount);
                    
                    // Ensure we have enough default metadata up to the target start index
                    while (state.ChatMessageMetas.Count < targetStartIndex)
                    {
                        state.ChatMessageMetas.Add(new ChatMessageMeta
                        {
                            IsVoiceMessage = false,
                            VoiceLanguage = VoiceLanguageEnum.English,
                            VoiceParseSuccess = true,
                            VoiceParseErrorMessage = null,
                            VoiceDurationSeconds = 0.0
                        });
                    }
                    
                    // Add the new metadata
                    foreach (var meta in godStreamChatCombinedEventLog.ChatMessageMetas)
                    {
                        state.ChatMessageMetas.Add(meta);
                    }
                }
                
                // Final sync: ensure ChatMessageMetas matches ChatHistory count
                while (state.ChatMessageMetas.Count < state.ChatHistory.Count)
                {
                    state.ChatMessageMetas.Add(new ChatMessageMeta
                    {
                        IsVoiceMessage = false,
                        VoiceLanguage = VoiceLanguageEnum.English,
                        VoiceParseSuccess = true,
                        VoiceParseErrorMessage = null,
                        VoiceDurationSeconds = 0.0
                    });
                }
                break;
            }
    }

    private IConfigurationGAgent GetConfiguration()
    {
        return GrainFactory.GetGrain<IConfigurationGAgent>(CommonHelper.GetSessionManagerConfigurationId());
    }

    /// <summary>
    /// Checks if the text contains meaningful content (letters or Chinese characters)
    /// </summary>
    /// <param name="text">Text to check</param>
    /// <returns>True if text contains meaningful content, false otherwise</returns>
    private static bool HasMeaningfulContent(string text)
    {
        if (string.IsNullOrEmpty(text))
            return false;

        // Remove all punctuation and check if there's actual content
        var cleanText = ChatRegexPatterns.NonWordChars.Replace(text, "");
        var result = cleanText.Length > 0; // At least one letter or Chinese character

        return result;
    }

    /// <summary>
    /// Extracts complete sentences from accumulated text and removes them from the accumulator
    /// </summary>
    /// <param name="accumulatedText">The full accumulated text</param>
    /// <param name="textAccumulator">The accumulator to update</param>
    /// <param name="isLastChunk">Whether this is the last chunk of the stream</param>
    /// <returns>Complete sentence if found, otherwise null</returns>
    private string ExtractCompleteSentence(string accumulatedText, StringBuilder textAccumulator,
        bool isLastChunk = false)
    {
        Logger.LogDebug($"[ExtractCompleteSentence] Input: '{accumulatedText}', isLastChunk: {isLastChunk}");

        if (string.IsNullOrEmpty(accumulatedText))
        {
            Logger.LogDebug("[ExtractCompleteSentence] Returning null - empty input");
            return null;
        }

        var hasMeaningfulContent = HasMeaningfulContent(accumulatedText);
        Logger.LogDebug($"[ExtractCompleteSentence] HasMeaningfulContent: {hasMeaningfulContent}");

        // Enhanced logic: return any non-empty text when isLastChunk = true
        if (isLastChunk)
        {
            var trimmedText = accumulatedText.Trim();
            if (!string.IsNullOrEmpty(trimmedText))
            {
                textAccumulator.Clear();
                return trimmedText;
            }
        }

        // Special handling for short text: return directly if meaningful and <= 6 characters
        if (accumulatedText.Length <= 6 && hasMeaningfulContent)
        {
            var shortText = accumulatedText.Trim();
            textAccumulator.Clear();
            return shortText;
        }

        var extractIndex = -1;

        // Look for complete sentence endings
        for (var i = accumulatedText.Length - 1; i >= 0; i--)
        {
            if (VoiceChatConstants.SentenceEnders.Contains(accumulatedText[i]))
            {
                // Only check if there's meaningful content, no length restriction
                var potentialSentence = accumulatedText.Substring(0, i + 1);
                if (HasMeaningfulContent(potentialSentence))
                {
                    extractIndex = i;
                    break;
                }
            }
        }

        if (extractIndex == -1)
            return null;

        // Extract complete sentence
        var completeSentence = accumulatedText.Substring(0, extractIndex + 1).Trim();
        if (string.IsNullOrEmpty(completeSentence))
            return null;

        // Remove processed text from accumulator
        var remainingText = accumulatedText.Substring(extractIndex + 1);
        textAccumulator.Clear();
        textAccumulator.Append(remainingText);

        return completeSentence;
    }

    /// <summary>
    /// Cleans text for speech synthesis by removing markdown syntax and emojis
    /// </summary>
    /// <param name="text">Text to clean</param>
    /// <param name="language">Language for text replacement</param>
    /// <returns>Clean text suitable for speech synthesis</returns>
    private string CleanTextForSpeech(string text, VoiceLanguageEnum language = VoiceLanguageEnum.English)
    {
        if (string.IsNullOrEmpty(text))
            return text;

        var cleanText = text;

        // Remove markdown links but keep link text
        cleanText = ChatRegexPatterns.MarkdownLink.Replace(cleanText, "$1");

        // Remove bold and italic formatting
        cleanText = ChatRegexPatterns.MarkdownBold.Replace(cleanText, "$1");
        cleanText = ChatRegexPatterns.MarkdownItalic.Replace(cleanText, "$1");

        // Remove strikethrough formatting
        cleanText = ChatRegexPatterns.MarkdownStrikethrough.Replace(cleanText, "$1");

        // Remove header formatting
        cleanText = ChatRegexPatterns.MarkdownHeader.Replace(cleanText, "$1");

        // Replace code blocks with speech-friendly text
        cleanText = ChatRegexPatterns.MarkdownCodeBlock.Replace(cleanText,
            language == VoiceLanguageEnum.Chinese ? "代码块" : "code block");

        // Remove inline code formatting but keep content
        cleanText = ChatRegexPatterns.MarkdownInlineCode.Replace(cleanText, "$1");

        // Remove table formatting
        cleanText = ChatRegexPatterns.MarkdownTable.Replace(cleanText, " ");

        // Remove emojis completely (they don't speech-synthesize well)
        cleanText = ChatRegexPatterns.Emoji.Replace(cleanText, "");

        // Remove multiple spaces and special markdown symbols
        cleanText = cleanText.Replace("**", "")
            .Replace("__", "")
            .Replace("~~", "")
            .Replace("---", "")
            .Replace("***", "")
            .Replace("===", "")
            .Replace("```", "")
            .Replace(">>>", "")
            .Replace("<<<", "");

        // Remove excessive whitespace
        cleanText = ChatRegexPatterns.WhitespaceNormalize.Replace(cleanText, " ").Trim();

        return cleanText;
    }

    public async Task<Tuple<string, string>> ChatWithSessionAsync(Guid sessionId, string sysmLLM, string content,
        ExecutionPromptSettings promptSettings = null)
    {
        var title = "";
        if (State.Title.IsNullOrEmpty())
        {
            // var titleList = await ChatWithHistory(content);
            // title = titleList is { Count: > 0 }
            //     ? titleList[0].Content!
            //     : string.Join(" ", content.Split(" ").Take(4));
            // Take first 4 words and limit total length to 100 characters
            title = string.Join(" ", content.Split(" ").Take(4));
            if (title.Length > 100)
            {
                title = title.Substring(0, 100);
            }

            RaiseEvent(new RenameChatTitleEventLog()
            {
                Title = title
            });

            await ConfirmEvents();

            IChatManagerGAgent chatManagerGAgent =
                GrainFactory.GetGrain<IChatManagerGAgent>((Guid)State.ChatManagerGuid);
            await chatManagerGAgent.RenameChatTitleAsync(new RenameChatTitleEvent()
            {
                SessionId = sessionId,
                Title = title
            });
        }

        var configuration = GetConfiguration();
        var response = await GodChatAsync(await configuration.GetSystemLLM(), content, promptSettings);
        return new Tuple<string, string>(response, title);
    }

    private string GetCustomPrompt()
    {
        return $"The current UTC time is: {DateTime.UtcNow}. Please answer all questions based on this UTC time.";
    }

    public async Task<string> GodVoiceStreamChatAsync(Guid sessionId, string llm, bool streamingModeEnabled,
        string message,
        string chatId, ExecutionPromptSettings? promptSettings = null, bool isHttpRequest = false,
        string? region = null, VoiceLanguageEnum voiceLanguage = VoiceLanguageEnum.English,
        double voiceDurationSeconds = 0.0, bool addToHistory = true)
    {
        var totalStopwatch = Stopwatch.StartNew();
        Logger.LogDebug(
            $"[GodChatGAgent][GodVoiceStreamChatAsync] {sessionId.ToString()} start with message: {message}, language: {voiceLanguage}");

        // Step 1: Get configuration and system message (same as GodStreamChatAsync)
        var configuration = GetConfiguration();
        var sysMessage = await configuration.GetPrompt();

        // Step 2: Initialize LLM if needed (same as GodStreamChatAsync)

        // Step 3: Create voice chat context with voice-specific metadata
        var aiChatContextDto = CreateVoiceChatContext(sessionId, llm, streamingModeEnabled, message, chatId, 
            promptSettings, isHttpRequest, region, voiceLanguage, voiceDurationSeconds);

        // Step 4: Get AI proxy and start streaming chat (same as GodStreamChatAsync)
        var aiAgentStatusProxy = await GetProxyByRegionAsync(region);
        
        if (aiAgentStatusProxy != null)
        {
            var proxyId = aiAgentStatusProxy.GetPrimaryKey();
            
            // Ensure proxy is initialized before proceeding
            await EnsureProxyInitializedAsync(proxyId, sessionId);
            
            Logger.LogDebug(
                $"[GodChatGAgent][GodVoiceStreamChatAsync] agent {aiAgentStatusProxy.GetPrimaryKey().ToString()}, session {sessionId.ToString()}, chat {chatId}");
            
            // Set default temperature for voice chat
            var settings = promptSettings ?? new ExecutionPromptSettings();
            settings.Temperature = "0.9";
            
            // Start streaming with voice context
            var promptMsg = message;
            switch (voiceLanguage)
            {
                case  VoiceLanguageEnum.English:
                    promptMsg += ".Requirement: Please reply in English.";
                    break;
                case VoiceLanguageEnum.Chinese:
                    promptMsg += ".Requirement: Please reply in Chinese.";
                    break;
                case VoiceLanguageEnum.Spanish:
                    promptMsg += ".Requirement: Please reply in Spanish.";
                    break;
                case VoiceLanguageEnum.Unset:
                    break;
                default:
                    break;
            }
            Logger.LogDebug($"[GodChatGAgent][GodVoiceStreamChatAsync] promptMsg: {promptMsg}");

            var result = await aiAgentStatusProxy.PromptWithStreamAsync(promptMsg, State.ChatHistory, settings,
                context: aiChatContextDto);
            if (!result)
            {
                Logger.LogError(
                    $"[GodChatGAgent][GodVoiceStreamChatAsync] Failed to initiate voice streaming response. {this.GetPrimaryKey().ToString()}");
            }

            if (!addToHistory)
            {
                totalStopwatch.Stop();
                Logger.LogDebug($"[GodChatGAgent][GodVoiceStreamChatAsync] TOTAL_Time (no history) - Duration: {totalStopwatch.ElapsedMilliseconds}ms, SessionId: {sessionId}");
                return string.Empty;
            }

            var historyStopwatch = Stopwatch.StartNew();
            var userVoiceMeta = new ChatMessageMeta
            {
                IsVoiceMessage = true,
                VoiceLanguage = voiceLanguage,
                VoiceParseSuccess = true,
                VoiceParseErrorMessage = null,
                VoiceDurationSeconds = voiceDurationSeconds
            };

            RaiseEvent(new GodAddChatHistoryLogEvent
            {
                ChatList = new List<ChatMessage>()
                {
                    new ChatMessage
                    {
                        ChatRole = ChatRole.User,
                        Content = message
                    }
                }
            });
                
            RaiseEvent(new AddChatMessageMetasLogEvent
            {
                ChatMessageMetas = new List<ChatMessageMeta> { userVoiceMeta }
            });

            historyStopwatch.Stop();
            Logger.LogDebug($"[GodChatGAgent][GodVoiceStreamChatAsync] AddToHistory - Duration: {historyStopwatch.ElapsedMilliseconds}ms, SessionId: {sessionId}");
        }
        else
        {
            Logger.LogDebug(
                $"[GodChatGAgent][GodVoiceStreamChatAsync] fallback to history agent, session {sessionId.ToString()}, chat {chatId}");
            // Fallback to non-streaming chat if no proxy available
            //await ChatAsync(message, promptSettings, aiChatContextDto);
        }

        // Voice synthesis and streaming handled in ChatMessageCallbackAsync
        totalStopwatch.Stop();
        Logger.LogDebug($"[GodChatGAgent][GodVoiceStreamChatAsync] TOTAL_Time - Duration: {totalStopwatch.ElapsedMilliseconds}ms, SessionId: {sessionId}");
        return string.Empty;
    }

    /// <summary>
    /// Parse AI response to extract main content and conversation suggestions
    /// </summary>
    /// <param name="fullResponse">Complete AI response text</param>
    /// <returns>Tuple of (main content, list of suggestions)</returns>
    private (string mainContent, List<string> suggestions) ParseResponseWithSuggestions(string fullResponse)
    {
        if (string.IsNullOrEmpty(fullResponse))
        {
            return (fullResponse, new List<string>());
        }

        // Pattern to match conversation suggestions block using precompiled regex
        var match = ChatRegexPatterns.ConversationSuggestionsBlock.Match(fullResponse);

        if (match.Success)
        {
            // Extract main content by removing everything from the start of [SUGGESTIONS] to the end
            var suggestionStartIndex = fullResponse.IndexOf("[SUGGESTIONS]", StringComparison.OrdinalIgnoreCase);
            var mainContent = suggestionStartIndex > 0
                ? fullResponse.Substring(0, suggestionStartIndex).Trim()
                : "";

            var suggestionSection = match.Groups[1].Value;
            var suggestions = ExtractNumberedItems(suggestionSection);

            Logger.LogDebug(
                $"[GodChatGAgent][ParseResponseWithSuggestions] Extracted {suggestions.Count} suggestions from response");
            return (mainContent, suggestions);
        }

        Logger.LogDebug("[GodChatGAgent][ParseResponseWithSuggestions] No suggestions found in response");
        return (fullResponse, new List<string>());
    }

    /// <summary>
    /// Extract numbered items from text (e.g., "1. item", "2. item", etc.)
    /// </summary>
    /// <param name="text">Text containing numbered items</param>
    /// <returns>List of extracted items</returns>
    private List<string> ExtractNumberedItems(string text)
    {
        var items = new List<string>();
        if (string.IsNullOrEmpty(text))
        {
            return items;
        }

        var lines = text.Split('\n', StringSplitOptions.RemoveEmptyEntries);

        foreach (var line in lines)
        {
            var trimmedLine = line.Trim();
            // Match numbered items like "1. content" or "1) content" using precompiled regex
            var match = ChatRegexPatterns.NumberedItem.Match(trimmedLine);
            if (match.Success)
            {
                var item = match.Groups[1].Value.Trim();
                if (!string.IsNullOrEmpty(item))
                {
                    items.Add(item);
                }
            }
        }

        Logger.LogDebug($"[GodChatGAgent][ExtractNumberedItems] Extracted {items.Count} numbered items");
        return items;
    }

    /// <summary>
    /// Checks if the text contains a partial suggestions marker using prefix matching
    /// </summary>
    /// <param name="content">Content to check</param>
    /// <returns>True if a partial marker is found, false otherwise</returns>
    private static bool IsPartialSuggestionsMarker(ReadOnlySpan<char> content)
    {
        ReadOnlySpan<char> target = "[SUGGESTIONS]".AsSpan();

        // Check all occurrences of '[' in the content
        int startIndex = 0;
        while (true)
        {
            int index = content.Slice(startIndex).IndexOf('[');
            if (index == -1) break;

            index += startIndex; // Adjust to absolute position
            ReadOnlySpan<char> remaining = content.Slice(index);

            if (target.StartsWith(remaining, StringComparison.OrdinalIgnoreCase) &&
                remaining.Length < target.Length)
            {
                return true;
            }

            startIndex = index + 1;
        }

        return false;
    }
}<|MERGE_RESOLUTION|>--- conflicted
+++ resolved
@@ -90,7 +90,7 @@
         Logger.LogDebug(
             $"[GodChatGAgent][InitializeRegionProxiesAsync] session {this.GetPrimaryKey().ToString()},isCN:{isCN}, region:{defaultRegion}");
 
-        var proxyIds = await InitializeRegionProxiesAsync(DefaultRegion, configuration.Instructions);
+        var proxyIds = await InitializeRegionProxiesAsync(defaultRegion, configuration.Instructions);
         
         Dictionary<string, List<Guid>> regionProxies = new();
         regionProxies[defaultRegion] = proxyIds;
@@ -1192,13 +1192,15 @@
 
             await ConfirmEvents();
 
-            var chatManagerGAgent = GrainFactory.GetGrain<IChatManagerGAgent>(State.ChatManagerGuid);
-            var inviterId = await chatManagerGAgent.GetInviterAsync();
-
-            if (inviterId != null && inviterId != Guid.Empty)
-            {
-                var invitationGAgent = GrainFactory.GetGrain<IInvitationGAgent>((Guid)inviterId);
-                await invitationGAgent.ProcessInviteeChatCompletionAsync(State.ChatManagerGuid.ToString());
+            if (State.ChatManagerGuid != Guid.Empty)
+            {
+                var chatManagerGAgent = GrainFactory.GetGrain<IChatManagerGAgent>(State.ChatManagerGuid);
+                var inviterId = await chatManagerGAgent.GetInviterAsync();
+                if (inviterId != null && inviterId != Guid.Empty)
+                {
+                    var invitationGAgent = GrainFactory.GetGrain<IInvitationGAgent>((Guid)inviterId);
+                    await invitationGAgent.ProcessInviteeChatCompletionAsync(State.ChatManagerGuid.ToString());
+                }
             }
 
             // Store suggestions and clean content for later use in partialMessage
@@ -1501,9 +1503,6 @@
         var configuration = GetConfiguration();
         var llm = await configuration.GetSystemLLM();
         var streamingModeEnabled = await configuration.GetStreamingModeEnabled();
-<<<<<<< HEAD
-        var aiAgentStatusProxy = await GetProxyByRegionAsync(region);
-=======
 
         var aiAgentStatusProxy = await GetInitializedProxyAsync(region, sessionId);
         if (aiAgentStatusProxy == null)
@@ -1511,7 +1510,6 @@
             Logger.LogError($"[GodChatGAgent][ChatWithHistory] No AIGAgent available. {sessionId.ToString()}");
             return new List<ChatMessage>();
         }
->>>>>>> 18d7f6a8
 
         var settings = promptSettings ?? new ExecutionPromptSettings();
         settings.Temperature = "0.9";
