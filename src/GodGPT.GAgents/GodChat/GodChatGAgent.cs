using System.Diagnostics;
using System.Text;
using Aevatar.AI.Exceptions;
using Aevatar.AI.Feature.StreamSyncWoker;
using Aevatar.Application.Grains.Agents.ChatManager.Common;
using Aevatar.Application.Grains.Agents.ChatManager.ConfigAgent;
using Aevatar.Application.Grains.Agents.ChatManager.Dtos;
using Aevatar.Application.Grains.Agents.ChatManager.ProxyAgent;
using Aevatar.Application.Grains.Agents.ChatManager.ProxyAgent.Dtos;
using Aevatar.Application.Grains.Agents.ChatManager.ProxyAgent.GEvents;
using Aevatar.Application.Grains.ChatManager.UserQuota;
using Aevatar.Application.Grains.Common.Constants;
using Aevatar.Application.Grains.Common.Options;
using Aevatar.Application.Grains.Common.Service;
using Aevatar.Application.Grains.GodChat.Dtos;
using Aevatar.Application.Grains.GoogleAuth;
using Aevatar.Application.Grains.GoogleAuth.Dtos;
using Aevatar.Application.Grains.Invitation;
using Aevatar.Application.Grains.UserInfo;
using Aevatar.Application.Grains.UserQuota;
using Aevatar.Core.Abstractions;
using Aevatar.GAgents.AI.Common;
using Aevatar.GAgents.AI.Options;
using Aevatar.GAgents.AIGAgent.Dtos;
using Aevatar.GAgents.ChatAgent.Dtos;
using GodGPT.GAgents.Common.Constants;
using GodGPT.GAgents.SpeechChat;
using Json.Schema.Generation;
using Microsoft.Extensions.Logging;
using Microsoft.Extensions.Options;
using Newtonsoft.Json;
using Orleans.Concurrency;
using Aevatar.Core;
using Microsoft.Extensions.DependencyInjection;
using Volo.Abp.BlobStoring;
using Volo.Abp.Threading;

namespace Aevatar.Application.Grains.Agents.ChatManager.Chat;

[Description("god chat agent")]
[GAgent]
[Reentrant]
public class GodChatGAgent : GAgentBase<GodChatState, GodChatEventLog, EventBase, ChatConfigDto>, IGodChat
{
    private static readonly TimeSpan RequestRecoveryDelay = TimeSpan.FromSeconds(600);
    private const string DefaultRegion = "DEFAULT";
    private const string CNDefaultRegion = "CN";
    private const string CNConsoleRegion = "CNCONSOLE";
    private const string ConsoleRegion = "CONSOLE";
    private const string LocalBackupModel = "OpenAI";
    private const string DailyGuide = $"###{SessionGuiderConstants.DailyGuide}###";

    private readonly ISpeechService _speechService;
    private readonly IOptionsMonitor<LLMRegionOptions> _llmRegionOptions;
    private readonly ILocalizationService _localizationService;

    // Dictionary to maintain text accumulator for voice chat sessions
    // Key: chatId, Value: accumulated text buffer for sentence detection
    private static readonly Dictionary<string, StringBuilder> VoiceTextAccumulators = new();
    
    // Instance variables for suggestion filtering state management
    // These persist across chunk processing within the same grain instance
    private bool _isAccumulatingForSuggestions = false;
    private string _accumulatedSuggestionContent = "";

    public GodChatGAgent(ISpeechService speechService, IOptionsMonitor<LLMRegionOptions> llmRegionOptions,ILocalizationService localizationService)
    {
        _speechService = speechService;
        _llmRegionOptions = llmRegionOptions;
        _localizationService = localizationService;

    }

    protected override async Task PerformConfigAsync(ChatConfigDto configuration)
    {
        var stopwatch = Stopwatch.StartNew();
        Logger.LogDebug($"[GodChatGAgent][PerformConfigAsync] Start - SessionId: {this.GetPrimaryKey()}");
        
        var regionToLLMsMap = _llmRegionOptions.CurrentValue.RegionToLLMsMap;
        if (regionToLLMsMap.IsNullOrEmpty())
        {
            Logger.LogDebug($"[GodChatGAgent][PerformConfigAsync] LLMConfigs is null or empty.");
            return;
        }
        var isCN = GodGPTLanguageHelper.CheckClientIsCNFromContext();
        var defaultRegion = DefaultRegion;
        if (isCN)
        {
            defaultRegion = CNDefaultRegion;
        }
        Logger.LogDebug(
            $"[GodChatGAgent][InitializeRegionProxiesAsync] session {this.GetPrimaryKey().ToString()},isCN:{isCN}, region:{defaultRegion}");

        var proxyIds = await InitializeRegionProxiesAsync(defaultRegion, configuration.Instructions);
        
        Dictionary<string, List<Guid>> regionProxies = new();
        regionProxies[defaultRegion] = proxyIds;
        
        // Optimize: Use combined event to reduce RaiseEvent calls from 3 to 1
        var maxHistoryCount = configuration.MaxHistoryCount;
        if (maxHistoryCount > 100)
        {
            maxHistoryCount = 100;
        }

        if (maxHistoryCount == 0)
        {
            maxHistoryCount = 10;
        }
        
        RaiseEvent(new PerformConfigCombinedEventLog
        {
            Region = defaultRegion,
            ProxyIds = proxyIds,
            PromptTemplate = configuration.Instructions,
            MaxHistoryCount = maxHistoryCount
        });

        await ConfirmEvents();
        
        stopwatch.Stop();
        Logger.LogDebug($"[GodChatGAgent][PerformConfigAsync] End - Total Duration: {stopwatch.ElapsedMilliseconds}ms, SessionId: {this.GetPrimaryKey()}");
    }

    public override Task<string> GetDescriptionAsync()
    {
        throw new NotImplementedException();
    }

    [EventHandler]
    public async Task HandleEventAsync(RequestStreamChatEvent @event)
    {
        var chatId = Guid.NewGuid().ToString();
        //Decommission the SignalR conversation interface
        var chatMessage = new ResponseStreamGodChat()
        {
            Response =
                "A better experience awaits! Please update to the latest version.",
            ChatId = chatId,
            NewTitle = "A better experience awaits",
            IsLastChunk = true,
            SerialNumber = -2,
            SessionId = @event.SessionId
        };
        Logger.LogDebug(
            $"[GodChatGAgent][RequestStreamChatEvent] decommission :{JsonConvert.SerializeObject(@event)} chatID:{chatId}");
        await PublishAsync(chatMessage);
    }

    [EventHandler]
    public async Task HandleEventAsync(UpdateProxyInitStatusGEvent @event)
    {
        var stopwatch = Stopwatch.StartNew();
        Logger.LogDebug($"[GodChatGAgent][HandleEventAsync][UpdateProxyInitStatusGEvent] Start - SessionId: {this.GetPrimaryKey()}, ProxyId: {@event.ProxyId}, Status: {@event.Status}");
        
        // Update the proxy initialization status
        RaiseEvent(new UpdateProxyInitStatusLogEvent
        {
            ProxyId = @event.ProxyId,
            Status = @event.Status
        });
        await ConfirmEvents();
        
        stopwatch.Stop();
        Logger.LogDebug($"[GodChatGAgent][HandleEventAsync][UpdateProxyInitStatusGEvent] End - Duration: {stopwatch.ElapsedMilliseconds}ms, Status updated to: {@event.Status} for proxy: {@event.ProxyId}");
    }
    
    public async Task StartStreamChatAsync(StartStreamChatInput input)
    {
        Guid sessionId = input.SessionId;
        string sysmLLM = input.SysmLLM; 
        string content = input.Content;
        string chatId = input.ChatId;
        ExecutionPromptSettings promptSettings = input.PromptSettings;
        bool isHttpRequest = input.IsHttpRequest;
        string? region = input.region;
        List<string>? images = input.images;
        string? context = input.Context;
        
        var totalStopwatch = Stopwatch.StartNew();
        Logger.LogDebug($"[GodChatGAgent][StartStreamChatAsync] {sessionId.ToString()} start. region:{region}, hasContext:{!string.IsNullOrEmpty(context)}");

        // Get language from RequestContext with error handling
        var language = GodGPTLanguageHelper.GetGodGPTLanguageFromContext();
        Logger.LogDebug($"[GodChatGAgent][StartStreamChatAsync] Language from context: {language}");
        
        var actionType = images == null || images.IsNullOrEmpty()
            ? ActionType.Conversation
            : ActionType.ImageConversation;
        
        var userQuotaGAgent = GrainFactory.GetGrain<IUserQuotaGAgent>(State.ChatManagerGuid);
        var actionResultDto =
            await userQuotaGAgent.ExecuteActionAsync(sessionId.ToString(), State.ChatManagerGuid.ToString(), actionType);
        if (!actionResultDto.Success)
        {
            Logger.LogDebug($"[GodChatGAgent][StartStreamChatAsync] {sessionId.ToString()} Access restricted");
            //1、throw Exception
            // var invalidOperationException = new InvalidOperationException(actionResultDto.Message);
            // invalidOperationException.Data["Code"] = actionResultDto.Code.ToString();
            // throw invalidOperationException;

            //save conversation data
            await SetSessionTitleAsync(sessionId, content);
            var chatMessages = new List<ChatMessage>();
            chatMessages.Add(new ChatMessage
            {
                ChatRole = ChatRole.User,
                Content = content, // Store original content (context stored separately)
                ImageKeys = images
            });
            chatMessages.Add(new ChatMessage
            {
                ChatRole = ChatRole.Assistant,
                Content = actionResultDto.Message
            });
            RaiseEvent(new GodAddChatHistoryLogEvent
            {
                ChatList = chatMessages
            });
            
            // Create meta with context for user message
            var userMessageMeta = new ChatMessageMeta
            {
                IsVoiceMessage = false,
                VoiceLanguage = VoiceLanguageEnum.English,
                VoiceParseSuccess = true,
                VoiceParseErrorMessage = null,
                VoiceDurationSeconds = 0.0,
                Context = context  // Store context if provided
            };
            
            RaiseEvent(new AddChatMessageMetasLogEvent
            {
                ChatMessageMetas = new List<ChatMessageMeta>() { userMessageMeta }
            });
            
            await ConfirmEvents();

            //2、Directly respond with error information.
            var chatMessage = new ResponseStreamGodChat()
            {
                Response = actionResultDto.Message,
                ChatId = chatId,
                IsLastChunk = true,
                SerialNumber = -99,
                SessionId = sessionId,
                // Note: Default to VoiceResponse in this version as VoiceToText is not implemented yet
                VoiceContentType = VoiceContentType.VoiceResponse
            };

            if (isHttpRequest)
            {
                await PushMessageToClientAsync(chatMessage);
            }
            else
            {
                await PublishAsync(chatMessage);
            }

            return;
        }

        Logger.LogDebug($"[GodChatGAgent][StartStreamChatAsync] {sessionId.ToString()} - Validation passed");
        
        await SetSessionTitleAsync(sessionId, content);
        var configuration = GetConfiguration();
        // Pass original content and context separately, merge will happen in GodStreamChatAsync
        await GodStreamChatAsync(sessionId, await configuration.GetSystemLLM(),
            await configuration.GetStreamingModeEnabled(),
            content, chatId, promptSettings, isHttpRequest, region, images: images, 
            userLocalTime: input.UserLocalTime, userTimeZoneId: input.UserTimeZoneId, context: context);
        
        totalStopwatch.Stop();
        Logger.LogDebug($"[GodChatGAgent][StartStreamChatAsync] TOTAL_Time - Duration: {totalStopwatch.ElapsedMilliseconds}ms, SessionId: {sessionId}");
    }

    public async Task StreamChatWithSessionAsync(Guid sessionId, string sysmLLM, string content, string chatId,
        ExecutionPromptSettings promptSettings = null, bool isHttpRequest = false, string? region = null, 
        List<string>? images = null, string? context = null)
    {
        Logger.LogDebug($"[GodChatGAgent][StreamChatWithSessionAsync] start: {sessionId.ToString()}");
        await StartStreamChatAsync(new StartStreamChatInput
        {
            SessionId = sessionId,
            SysmLLM = sysmLLM,
            Content = content,
            ChatId = chatId,
            PromptSettings = promptSettings,
            IsHttpRequest = isHttpRequest,
            region = region,
            images = images,
            Context = context
        });
    }

    public async Task StreamVoiceChatWithSessionAsync(Guid sessionId, string sysmLLM, string? voiceData,
        string fileName, string chatId,
        ExecutionPromptSettings promptSettings = null, bool isHttpRequest = false, string? region = null,
        VoiceLanguageEnum voiceLanguage = VoiceLanguageEnum.English, double voiceDurationSeconds = 0.0)
    {
        var totalStopwatch = Stopwatch.StartNew();
        Logger.LogInformation($"[PERF][VoiceChat] {sessionId} START - file: {fileName}, size: {voiceData?.Length ?? 0} chars, language: {voiceLanguage}, duration: {voiceDurationSeconds}s");
        var language = GodGPTLanguageHelper.GetGodGPTLanguageFromContext();

        // Validate voiceData
        if (string.IsNullOrEmpty(voiceData) || voiceLanguage == VoiceLanguageEnum.Unset)
        {
            Logger.LogError($"[GodChatGAgent][StreamVoiceChatWithSession] {sessionId.ToString()} Invalid voice data");
            var errMsg = _localizationService.GetLocalizedException(ExceptionMessageKeys.InvalidVoiceMessage,language);
            if (voiceLanguage == VoiceLanguageEnum.Unset)
            {
                errMsg = _localizationService.GetLocalizedException(ExceptionMessageKeys.UnSetVoiceLanguage,language);
            }

            var errorMessage = new ResponseStreamGodChat()
            {
                Response = errMsg,
                ChatId = chatId,
                IsLastChunk = true,
                SerialNumber = -99,
                SessionId = sessionId,
                ErrorCode = ChatErrorCode.ParamInvalid,
                // Note: Default to VoiceResponse in this version as VoiceToText is not implemented yet
                VoiceContentType = VoiceContentType.VoiceResponse
            };

            if (isHttpRequest)
            {
                await PushMessageToClientAsync(errorMessage);
            }
            else
            {
                await PublishAsync(errorMessage);
            }

            return;
        }

        // Convert MP3 data to byte array - track processing time
        var conversionStopwatch = Stopwatch.StartNew();
        var voiceDataBytes = Convert.FromBase64String(voiceData);
        conversionStopwatch.Stop();
        Logger.LogInformation($"[PERF][VoiceChat] {sessionId} Base64_Conversion: {conversionStopwatch.ElapsedMilliseconds}ms, bytes: {voiceDataBytes.Length}");

        string voiceContent;
        var voiceParseSuccess = true;
        string? voiceParseErrorMessage = null;

        // STT Processing - track time and performance
        var sttStopwatch = Stopwatch.StartNew();
        try
        {
            voiceContent = await _speechService.SpeechToTextAsync(voiceDataBytes, voiceLanguage);
            sttStopwatch.Stop();
            
            if (string.IsNullOrWhiteSpace(voiceContent))
            {
                voiceParseSuccess = false;
                voiceParseErrorMessage = _localizationService.GetLocalizedException(ExceptionMessageKeys.SpeechTimeout,language);
                voiceContent = _localizationService.GetLocalizedException(ExceptionMessageKeys.TranscriptUnavailable,language);
                Logger.LogWarning($"[PERF][VoiceChat] {sessionId} STT_Processing: {sttStopwatch.ElapsedMilliseconds}ms - FAILED (empty result)");
            }
            else
            {
                Logger.LogInformation($"[PERF][VoiceChat] {sessionId} STT_Processing: {sttStopwatch.ElapsedMilliseconds}ms - SUCCESS, length: {voiceContent.Length} chars, content: '{voiceContent}'");
            }
        }
        catch (Exception ex)
        {
            sttStopwatch.Stop();
            Logger.LogError(ex, $"[PERF][VoiceChat] {sessionId} STT_Processing: {sttStopwatch.ElapsedMilliseconds}ms - FAILED with exception");
            voiceParseSuccess = false;
            voiceParseErrorMessage = ex.Message.Contains("timeout") ? _localizationService.GetLocalizedException(ExceptionMessageKeys.SpeechTimeout,language) :
                ex.Message.Contains("format") ? _localizationService.GetLocalizedException(ExceptionMessageKeys.AudioFormatUnsupported,language) :
                _localizationService.GetLocalizedException(ExceptionMessageKeys.SpeechServiceUnavailable,language);
            voiceContent = _localizationService.GetLocalizedException(ExceptionMessageKeys.TranscriptUnavailable,language);
        }

        // If voice parsing failed, don't call LLM, just save the failed message
        if (!voiceParseSuccess)
        {
            Logger.LogWarning(
                $"[GodChatGAgent][StreamVoiceChatWithSession] {sessionId.ToString()} Voice parsing failed: {voiceParseErrorMessage}");

            // Save conversation data with voice metadata
            await SetSessionTitleAsync(sessionId, voiceContent);
            var chatMessages = new List<ChatMessage>();
            chatMessages.Add(new ChatMessage
            {
                ChatRole = ChatRole.User,
                Content = voiceContent
            });

            // Save voice message with failure status
            var chatMessageMeta = new ChatMessageMeta
            {
                IsVoiceMessage = true,
                VoiceLanguage = voiceLanguage,
                VoiceParseSuccess = false,
                VoiceParseErrorMessage = voiceParseErrorMessage,
                VoiceDurationSeconds = voiceDurationSeconds
            };

            RaiseEvent(new GodAddChatHistoryLogEvent
            {
                ChatList = chatMessages
            });
            
            RaiseEvent(new AddChatMessageMetasLogEvent
            {
                ChatMessageMetas = new List<ChatMessageMeta> { chatMessageMeta }
            });
            
            await ConfirmEvents();

            // Send error response
            var errorResponse = new ResponseStreamGodChat()
            {
                Response = _localizationService.GetLocalizedException(ExceptionMessageKeys.LanguageNotRecognised,language),
                ChatId = chatId,
                IsLastChunk = true,
                SerialNumber = -99,
                SessionId = sessionId,
                ErrorCode = ChatErrorCode.VoiceParsingFailed,
                // Note: Default to VoiceResponse in this version as VoiceToText is not implemented yet
                VoiceContentType = VoiceContentType.VoiceResponse
            };

            if (isHttpRequest)
            {
                await PushMessageToClientAsync(errorResponse);
            }
            else
            {
                await PublishAsync(errorResponse);
            }

            totalStopwatch.Stop();
            Logger.LogInformation($"[PERF][VoiceChat] {sessionId} TOTAL_Time: {totalStopwatch.ElapsedMilliseconds}ms - FAILED (parse error)");
            return;
        }

        Logger.LogDebug(
            $"[GodChatGAgent][StreamVoiceChatWithSession] {sessionId.ToString()} Voice parsed successfully: {voiceContent}");

        // Send STT result immediately to frontend via VoiceToText message
        var sttResultMessage = new ResponseStreamGodChat()
        {
            Response = voiceContent, // STT converted text
            ChatId = chatId,
            IsLastChunk = false,
            SerialNumber = 0, // Mark as first message (STT result)
            SessionId = sessionId,
            VoiceContentType = VoiceContentType.VoiceToText, // Critical: indicate this is STT result
            ErrorCode = ChatErrorCode.Success,
            NewTitle = string.Empty,
            AudioData = null, // No audio data for STT result
            AudioMetadata = null
        };

        // Send STT result using the same streaming mechanism

        if (isHttpRequest)
        {
            await PushMessageToClientAsync(sttResultMessage);
        }
        else
        {
            await PublishAsync(sttResultMessage);
        }

        Logger.LogDebug($"[GodChatGAgent][StreamVoiceChatWithSession] {sessionId.ToString()} STT result sent to frontend: '{voiceContent}'");

        var quotaStopwatch = Stopwatch.StartNew();
        var userQuotaGAgent = GrainFactory.GetGrain<IUserQuotaGAgent>(State.ChatManagerGuid);
        var actionResultDto = await userQuotaGAgent.ExecuteVoiceActionAsync(sessionId.ToString(), State.ChatManagerGuid.ToString());
        
        
        quotaStopwatch.Stop();
        Logger.LogInformation($"[PERF][VoiceChat] {sessionId} Quota_Check: {quotaStopwatch.ElapsedMilliseconds}ms - success: {actionResultDto.Success}");
        if (!actionResultDto.Success)
        {
            Logger.LogDebug($"[GodChatGAgent][StreamVoiceChatWithSession] {sessionId.ToString()} Access restricted");

            //save conversation data with voice metadata
            await SetSessionTitleAsync(sessionId, voiceContent);
            var chatMessages = new List<ChatMessage>();
            chatMessages.Add(new ChatMessage
            {
                ChatRole = ChatRole.User,
                Content = voiceContent
            });
            chatMessages.Add(new ChatMessage
            {
                ChatRole = ChatRole.Assistant,
                Content = actionResultDto.Message
            });

            var userVoiceMeta = new ChatMessageMeta
            {
                IsVoiceMessage = true,
                VoiceLanguage = voiceLanguage,
                VoiceParseSuccess = true,
                VoiceParseErrorMessage = null,
                VoiceDurationSeconds = voiceDurationSeconds
            };
            var assistantResponseMeta = new ChatMessageMeta
            {
                IsVoiceMessage = false,
                VoiceLanguage = VoiceLanguageEnum.English,
                VoiceParseSuccess = true,
                VoiceParseErrorMessage = null,
                VoiceDurationSeconds = 0.0
            };

            RaiseEvent(new GodAddChatHistoryLogEvent
            {
                ChatList = chatMessages
            });
            
            RaiseEvent(new AddChatMessageMetasLogEvent
            {
                ChatMessageMetas = new List<ChatMessageMeta> { userVoiceMeta, assistantResponseMeta }
            });
            
            await ConfirmEvents();

            //2、Directly respond with error information.
            var errorCode = actionResultDto.Code switch
            {
                ExecuteActionStatus.InsufficientCredits => ChatErrorCode.InsufficientCredits,
                ExecuteActionStatus.RateLimitExceeded => ChatErrorCode.RateLimitExceeded,
                _ => ChatErrorCode.RateLimitExceeded
            };

            var chatMessage = new ResponseStreamGodChat()
            {
                Response = actionResultDto.Message,
                ChatId = chatId,
                IsLastChunk = true,
                SerialNumber = -99,
                SessionId = sessionId,
                ErrorCode = errorCode,
                // Note: Default to VoiceResponse in this version as VoiceToText is not implemented yet
                VoiceContentType = VoiceContentType.VoiceResponse
            };

            if (isHttpRequest)
            {
                await PushMessageToClientAsync(chatMessage);
            }
            else
            {
                await PublishAsync(chatMessage);
            }

            totalStopwatch.Stop();
            Logger.LogInformation($"[PERF][VoiceChat] {sessionId} TOTAL_Time: {totalStopwatch.ElapsedMilliseconds}ms - FAILED (quota denied)");
            return;
        }

        Logger.LogDebug($"[GodChatGAgent][StreamVoiceChatWithSession] {sessionId.ToString()} - Validation passed");
        
        await SetSessionTitleAsync(sessionId, voiceContent);

        var llmStopwatch = Stopwatch.StartNew();
        var configuration = GetConfiguration();
        await GodVoiceStreamChatAsync(sessionId, await configuration.GetSystemLLM(),
            await configuration.GetStreamingModeEnabled(),
            voiceContent, chatId, promptSettings, isHttpRequest, region, voiceLanguage, voiceDurationSeconds);
        llmStopwatch.Stop();
        
        totalStopwatch.Stop();
        Logger.LogInformation($"[PERF][VoiceChat] {sessionId} LLM_Processing: {llmStopwatch.ElapsedMilliseconds}ms");
        Logger.LogInformation($"[PERF][VoiceChat] {sessionId} TOTAL_Time: {totalStopwatch.ElapsedMilliseconds}ms");
    }

    private async Task SetSessionTitleAsync(Guid sessionId, string content)
    {
        var totalStopwatch = Stopwatch.StartNew();
        if (State.Title.IsNullOrEmpty())
        {
            // Take first 4 words and limit total length to 100 characters
            var title = string.Join(" ", content.Split(" ").Take(4));
            if (title.Length > 100)
            {
                title = title.Substring(0, 100);
            }
            RaiseEvent(new RenameChatTitleEventLog()
            {
                Title = title
            });
            var chatManagerGAgent = GrainFactory.GetGrain<IChatManagerGAgent>((Guid)State.ChatManagerGuid);
            await chatManagerGAgent.RenameChatTitleAsync(new RenameChatTitleEvent()
            {
                SessionId = sessionId,
                Title = title
            });
            
            totalStopwatch.Stop();
            Logger.LogDebug($"[GodChatGAgent][SetSessionTitleAsync] TOTAL_Time - Duration: {totalStopwatch.ElapsedMilliseconds}ms, SessionId: {sessionId}");
        }
        else
        {
            totalStopwatch.Stop();
            Logger.LogDebug($"[GodChatGAgent][SetSessionTitleAsync] SKIP (title exists) - Duration: {totalStopwatch.ElapsedMilliseconds}ms, SessionId: {sessionId}");
        }
    }

    public async Task<string> GodStreamChatAsync(Guid sessionId, string llm, bool streamingModeEnabled, string message,
        string chatId, ExecutionPromptSettings? promptSettings = null, bool isHttpRequest = false,
        string? region = null, bool addToHistory = true, List<string>? images = null, DateTime? userLocalTime = null,
        string? userTimeZoneId = null, string? context = null)
    {
        var totalStopwatch = Stopwatch.StartNew();
        Logger.LogDebug(
            $"[GodChatGAgent][GodStreamChatAsync] agent start  session {sessionId.ToString()}, chat {chatId}, region {region}, hasContext:{!string.IsNullOrEmpty(context)}");
        
        // Merge context and content for LLM call
        var enhancedMessage = message;
        if (!string.IsNullOrEmpty(context))
        {
            enhancedMessage = $"[User's reference]: {context}\n\n[User's message]: {message}";
            Logger.LogDebug($"[GodChatGAgent][GodStreamChatAsync] Context merged. Original length: {message.Length}, Enhanced length: {enhancedMessage.Length}");
        }
        
        var aiChatContextDto =
            CreateAIChatContext(sessionId, llm, streamingModeEnabled, enhancedMessage, chatId, promptSettings, isHttpRequest,
                region, images);

        var aiAgentStatusProxy = await GetProxyByRegionAsync(region);

        if (aiAgentStatusProxy != null)
        {
            var proxyId = aiAgentStatusProxy.GetPrimaryKey();
            // Ensure proxy is initialized before proceeding
            await EnsureProxyInitializedAsync(proxyId, sessionId);
            
            Logger.LogDebug(
                $"[GodChatGAgent][GodStreamChatAsync] agent {aiAgentStatusProxy.GetPrimaryKey().ToString()}, session {sessionId.ToString()}, chat {chatId}");

            // Check if this is a voice chat from context
            bool isPromptVoiceChat = false;
            if (aiChatContextDto.MessageId != null)
            {
                try
                {
                    var messageData =
                        JsonConvert.DeserializeObject<Dictionary<string, object>>(aiChatContextDto.MessageId);
                    isPromptVoiceChat = messageData.ContainsKey("IsVoiceChat") && (bool)messageData["IsVoiceChat"];
                }
                catch (Exception ex)
                {
                    Logger.LogWarning(ex,
                        "[GodChatGAgent][GodStreamChatAsync] Failed to parse MessageId for voice chat detection");
                }
            }

<<<<<<< HEAD
            // User message without additional prefixes (timestamp now in system prompt)
            string enhancedMessage = message;
            Logger.LogDebug(
                $"[GodChatGAgent][GodStreamChatAsync] Processing message. IsVoiceChat: {isPromptVoiceChat}");
            
=======
            // Add conversation suggestions prompt for text chat only
>>>>>>> 1aad7f7c
            if (!isPromptVoiceChat)
            {
                var language = GodGPTLanguageHelper.GetGodGPTLanguageFromContext();
                Logger.LogDebug($"[GodChatGAgent][GodStreamChatAsync] {sessionId} Language from context: {language}");
                var homeDosAndDontPromptMessage = _localizationService.GetLocalizedMessage(ExceptionMessageKeys.HomeDosAndDontPrompt,language);
                var chatPageMessageAfterSync = _localizationService.GetLocalizedMessage(ExceptionMessageKeys.ChatPageMessageAfterSync,language);
                Logger.LogDebug($"[GodChatGAgent][GodStreamChatAsync] {sessionId} homeDosAndDontPromptMessage: {homeDosAndDontPromptMessage}");
                Logger.LogDebug($"[GodChatGAgent][GodStreamChatAsync] {sessionId} message: {message}, {message == homeDosAndDontPromptMessage}");
                if (message.StartsWith(homeDosAndDontPromptMessage) || message.StartsWith(chatPageMessageAfterSync))
                {
                    enhancedMessage = await GenerateDailyRecommendationsAsync(language, userLocalTime, userTimeZoneId);
                    Logger.LogDebug($"[GodChatGAgent][GodStreamChatAsync] {sessionId} enhancedMessage: {enhancedMessage}");
                }
                else
                {
                    // Only add conversation suggestions if not special prompt
                    enhancedMessage = enhancedMessage + ChatPrompts.ConversationSuggestionsPrompt;
                    Logger.LogDebug(
                        $"[GodChatGAgent][GodStreamChatAsync] {sessionId} Added conversation suggestions prompt for text chat");
                }
            }
            
            var settings = promptSettings ?? new ExecutionPromptSettings();
            settings.Temperature = "1.0";
            var result = await aiAgentStatusProxy.PromptWithStreamAsync(enhancedMessage, State.ChatHistory, settings,
                context: aiChatContextDto, imageKeys: images);
            if (!result)
            {
                Logger.LogError($"Failed to initiate streaming response. {this.GetPrimaryKey().ToString()}");
            }

            if (addToHistory)
            {
                var historyStopwatch = Stopwatch.StartNew();
                // Create meta with context for user message
                var userMessageMeta = new ChatMessageMeta
                {
                    IsVoiceMessage = false,
                    VoiceLanguage = VoiceLanguageEnum.English,
                    VoiceParseSuccess = true,
                    VoiceParseErrorMessage = null,
                    VoiceDurationSeconds = 0.0,
                    Context = context  // Store context if provided
                };
                
                // Optimize: Use combined event to reduce RaiseEvent calls from 3 to 1
                RaiseEvent(new GodStreamChatCombinedEventLog
                {
                    ChatList = new List<ChatMessage>()
                    {
                        new ChatMessage
                        {
                            ChatRole = ChatRole.User,
                            Content = message,  // Store original content (context stored separately in meta)
                            ImageKeys = images
                        }
                    },
                    ChatTime = DateTime.UtcNow,
                    ChatMessageMetas = new List<ChatMessageMeta>() { userMessageMeta }
                });

                historyStopwatch.Stop();
                Logger.LogDebug($"[GodChatGAgent][GodStreamChatAsync] Combined RaiseEvent - Duration: {historyStopwatch.ElapsedMilliseconds}ms, SessionId: {sessionId}");
            }
        }
        else
        {
            Logger.LogDebug(
                $"[GodChatGAgent][GodStreamChatAsync] history agent, session {sessionId.ToString()}, chat {chatId}");
        }

        totalStopwatch.Stop();
        Logger.LogDebug($"[GodChatGAgent][GodStreamChatAsync] TOTAL_Time - Duration: {totalStopwatch.ElapsedMilliseconds}ms, SessionId: {sessionId}");
        return string.Empty;
    }

    private AIChatContextDto CreateAIChatContext(Guid sessionId, string llm, bool streamingModeEnabled,
        string message, string chatId, ExecutionPromptSettings? promptSettings = null, bool isHttpRequest = false,
        string? region = null, List<string>? images = null)
    {
        var aiChatContextDto = new AIChatContextDto()
        {
            ChatId = chatId,
            RequestId = sessionId
        };
        if (isHttpRequest)
        {
            aiChatContextDto.MessageId = JsonConvert.SerializeObject(new Dictionary<string, object>()
            {
                { "IsHttpRequest", true }, { "LLM", llm }, { "StreamingModeEnabled", streamingModeEnabled },
                { "Message", message }, { "Region", region }, { "Images", images }
            });
        }

        return aiChatContextDto;
    }

    private AIChatContextDto CreateVoiceChatContext(Guid sessionId, string llm, bool streamingModeEnabled,
        string message, string chatId, ExecutionPromptSettings? promptSettings = null, bool isHttpRequest = false,
        string? region = null, VoiceLanguageEnum voiceLanguage = VoiceLanguageEnum.English,
        double voiceDurationSeconds = 0.0)
    {
        var aiChatContextDto = new AIChatContextDto()
        {
            ChatId = chatId,
            RequestId = sessionId
        };
        if (isHttpRequest)
        {
            aiChatContextDto.MessageId = JsonConvert.SerializeObject(new Dictionary<string, object>()
            {
                { "IsHttpRequest", true },
                { "IsVoiceChat", true },
                { "LLM", llm },
                { "StreamingModeEnabled", streamingModeEnabled },
                { "Message", message },
                { "Region", region },
                { "VoiceLanguage", (int)voiceLanguage },
                { "VoiceDurationSeconds", voiceDurationSeconds }
            });
        }

        return aiChatContextDto;
    }

    private async Task<IAIAgentStatusProxy?> GetProxyByRegionAsync(string? region)
    {
        var totalStopwatch = Stopwatch.StartNew();
        var isCN = GodGPTLanguageHelper.CheckClientIsCNFromContext();
        if (string.IsNullOrWhiteSpace(region))
        {
            region = isCN ? CNDefaultRegion : DefaultRegion;
        }
        else
        {
            if (region.Equals(ConsoleRegion) && isCN)
            {
                region = CNConsoleRegion;
            }
        }
        Logger.LogDebug(
            $"[GodChatGAgent][GetProxyByRegionAsync] session {this.GetPrimaryKey().ToString()},isCN:{isCN}, Region: {region}");

        if (State.RegionProxies == null || !State.RegionProxies.TryGetValue(region, out var proxyIds) ||
            proxyIds.IsNullOrEmpty())
        {
            Logger.LogDebug(
                $"[GodChatGAgent][GetProxyByRegionAsync] session {this.GetPrimaryKey().ToString()}, No proxies found for region {region}, initializing.");
            
            var initStopwatch = Stopwatch.StartNew();
            proxyIds = await InitializeRegionProxiesAsync(region);
            initStopwatch.Stop();
            Logger.LogDebug($"[GodChatGAgent][GetProxyByRegionAsync] InitializeRegionProxiesAsync - Duration: {initStopwatch.ElapsedMilliseconds}ms, SessionId: {this.GetPrimaryKey()}, Region: {region}");
            
            Dictionary<string, List<Guid>> regionProxies = new()
            {
                { region, proxyIds }
            };
            
            var eventStopwatch = Stopwatch.StartNew();
            RaiseEvent(new UpdateRegionProxiesLogEvent
            {
                RegionProxies = regionProxies
            });
            await ConfirmEvents();
            eventStopwatch.Stop();
            Logger.LogDebug($"[GodChatGAgent][GetProxyByRegionAsync] UpdateRegionProxiesEvent - Duration: {eventStopwatch.ElapsedMilliseconds}ms, SessionId: {this.GetPrimaryKey()}");
        }

        foreach (var proxyId in proxyIds)
        {
            var proxy = GrainFactory.GetGrain<IAIAgentStatusProxy>(proxyId);
            if (await proxy.IsAvailableAsync())
            {
                totalStopwatch.Stop();
                Logger.LogDebug($"[GodChatGAgent][GetProxyByRegionAsync] TOTAL_Time - Duration: {totalStopwatch.ElapsedMilliseconds}ms, SessionId: {this.GetPrimaryKey()}");
                return proxy;
            }
            Logger.LogDebug($"[GodChatGAgent][GetProxyByRegionAsync] ProxyCheck_Failed -, ProxyId: {proxyId}, SessionId: {this.GetPrimaryKey()}");
        }

        Logger.LogDebug(
            $"[GodChatGAgent][GetProxyByRegionAsync] session {this.GetPrimaryKey().ToString()}, No proxies initialized for region {region}");
        if (region == DefaultRegion || region == CNDefaultRegion)
        {
            totalStopwatch.Stop();
            Logger.LogDebug($"[GodChatGAgent][GetProxyByRegionAsync] TOTAL_Time (no proxies) - Duration: {totalStopwatch.ElapsedMilliseconds}ms, SessionId: {this.GetPrimaryKey()}");
            return null;
        }

        totalStopwatch.Stop();
        Logger.LogDebug($"[GodChatGAgent][GetProxyByRegionAsync] Recursive call to DefaultRegion - Duration: {totalStopwatch.ElapsedMilliseconds}ms, SessionId: {this.GetPrimaryKey()}");
        if (isCN)
        {
            return await GetProxyByRegionAsync(CNDefaultRegion);
        }
        return await GetProxyByRegionAsync(DefaultRegion);
    }

 private async Task<List<Guid>> InitializeRegionProxiesAsync(string region, string rolePrompts = "")
    {
        var stopwatch = Stopwatch.StartNew();
        var llmsForRegion = GetLLMsForRegion(region);
        Logger.LogDebug(
            $"[GodChatGAgent][InitializeRegionProxiesAsync] session {this.GetPrimaryKey().ToString()}, initialized proxy for region {region}, llmsForRegion: {JsonConvert.SerializeObject(llmsForRegion)}");

        if (llmsForRegion.IsNullOrEmpty())
        {
            stopwatch.Stop();
            Logger.LogDebug(
                $"[GodChatGAgent][InitializeRegionProxiesAsync] session {this.GetPrimaryKey().ToString()}, initialized proxy for region {region}, LLM not config Duration: {stopwatch.ElapsedMilliseconds}ms");
            return new List<Guid>();
        }
        
        var oldSystemPrompt = await GetConfiguration().GetPrompt();

        var proxies = new List<Guid>();
        var totalProxyStopwatch = Stopwatch.StartNew();
        foreach (var llm in llmsForRegion)
        {
            var systemPrompt = rolePrompts.IsNullOrWhiteSpace() ? State.PromptTemplate : rolePrompts;
            var isDailyGuide = systemPrompt == DailyGuide;
            if (isDailyGuide)
            {
                systemPrompt = @"Generate a personalized ""Today's Dos and Don'ts"" for the user based on their information and cosmological theories.";
            }
            else
            {
                // Add conversation suggestions prompt and timestamp to system prompt
                var dateInfo = $"Today's date is: {DateTime.UtcNow:yyyy-MM-dd}. Please use this date as reference for time-related questions.";
            
                if (llm != LocalBackupModel)
                {
                    systemPrompt = $"{systemPrompt}\n\n{ChatPrompts.ConversationSuggestionsPrompt}\n\n{dateInfo}";
                }
                else
                {
                    systemPrompt = $"{oldSystemPrompt} {systemPrompt}\n\n{ChatPrompts.ConversationSuggestionsPrompt}\n\n{dateInfo}";
                }
            }
            //Logger.LogDebug($"[GodChatGAgent][InitializeRegionProxiesAsync] {this.GetPrimaryKey().ToString()} - {llm} system prompt: {systemPrompt}");
            var proxy = GrainFactory.GetGrain<IAIAgentStatusProxy>(Guid.NewGuid());
            await proxy.ConfigAsync(new AIAgentStatusProxyConfig
            {
                Instructions = systemPrompt,
                LLMConfig = new LLMConfigDto { SystemLLM = llm },
                StreamingModeEnabled = true,
                StreamingConfig = new StreamingConfig { BufferingSize = 32 },
                RequestRecoveryDelay = RequestRecoveryDelay,
                ParentId = this.GetPrimaryKey()
            });
            await PublishAsync(proxy.GetGrainId(),new AIAgentStatusProxyInitializeGEvent()
            {
                InitializeDto = new InitializeDto()
                {
                    Instructions = systemPrompt,
                    LLMConfig = new LLMConfigDto { SystemLLM = llm },
                    StreamingModeEnabled = true,
                    StreamingConfig = new StreamingConfig { BufferingSize = 32 }
                }
            });
            RaiseEvent(new UpdateProxyInitStatusLogEvent
            {
                ProxyId = proxy.GetPrimaryKey(),
                Status = ProxyInitStatus.Initializing
            });
            await ConfirmEvents();
            Logger.LogDebug(
                $"[GodChatGAgent][InitializeRegionProxiesAsync] session {this.GetPrimaryKey().ToString()}, UpdateProxyInitStatusLogEvent status Initializing proxyId {proxy.GetPrimaryKey().ToString()}");
            proxies.Add(proxy.GetPrimaryKey());
            Logger.LogDebug(
                $"[GodChatGAgent][InitializeRegionProxiesAsync] session {this.GetPrimaryKey().ToString()}, initialized proxy for region {region} with LLM {llm}. id {proxy.GetPrimaryKey().ToString()}");
        }
        totalProxyStopwatch.Stop();
        stopwatch.Stop();
        Logger.LogDebug($"[GodChatGAgent][InitializeRegionProxiesAsync] End - Total Duration: {stopwatch.ElapsedMilliseconds}ms, ProxyCount: {proxies.Count}, TotalProxyTime: {totalProxyStopwatch.ElapsedMilliseconds}ms");
        return proxies;
    }

    private async Task PublishAsync<T>(GrainId grainId,T @event) where T : EventBase{
        var grainIdString = grainId.ToString();
        var streamId = StreamId.Create(AevatarOptions!.StreamNamespace, grainIdString);
        var stream = StreamProvider.GetStream<EventWrapperBase>(streamId);
        var eventWrapper = new EventWrapper<T>(@event, Guid.NewGuid(), this.GetGrainId());
        await stream.OnNextAsync(eventWrapper);
    }
    private List<string> GetLLMsForRegion(string region)
    {
        var regionToLLMsMap = _llmRegionOptions.CurrentValue.RegionToLLMsMap;
        Logger.LogDebug($"GetLLMsForRegion - regionToLLMsMap: {JsonConvert.SerializeObject(regionToLLMsMap)}");

        return regionToLLMsMap.TryGetValue(region, out var llms) ? llms : new List<string>();
    }

    /// <summary>
    /// Ensures that the specified proxy is initialized before proceeding with operations.
    /// This method implements retry logic with exponential backoff to wait for proxy initialization.
    /// </summary>
    /// <param name="proxyId">The ID of the proxy to check</param>
    /// <param name="sessionId">The session ID for logging purposes</param>
    /// <returns>Task that completes when proxy is initialized or throws exception on timeout</returns>
    /// <exception cref="Exception">Thrown when proxy is not initialized after maximum retries</exception>
    private async Task EnsureProxyInitializedAsync(Guid proxyId, Guid sessionId)
    {
        const int maxRetries = 10;
        const int retryDelayMs = 200;
        var retryCount = 0;
        ProxyInitStatus proxyInitStatus = ProxyInitStatus.NotInitialized;
        
        while (retryCount < maxRetries)
        {
            if (State.ProxyInitStatuses.IsNullOrEmpty() || !State.ProxyInitStatuses.TryGetValue(proxyId, out proxyInitStatus))
            {
                Logger.LogDebug($"[GodChatGAgent][EnsureProxyInitializedAsync] Historical data detected based on FirstChatTime, skipping proxy initialization check - ProxyId: {proxyId}, SessionId: {sessionId}");
                break;
            }

            if (proxyInitStatus != ProxyInitStatus.Initialized)
            {
                retryCount++;
                Logger.LogDebug($"[GodChatGAgent][EnsureProxyInitializedAsync] Proxy not initialized - ProxyId: {proxyId}, Status: {proxyInitStatus}, Retry: {retryCount}/{maxRetries}, SessionId: {sessionId}");
                
                if (retryCount >= maxRetries)
                {
                    throw new Exception($"proxy:{proxyId} Not initialized after {maxRetries} retries, status:{proxyInitStatus}");
                }
                
                await Task.Delay(retryDelayMs);
                continue;
            }
            
            // Proxy is initialized, break out of retry loop
            Logger.LogDebug($"[GodChatGAgent][EnsureProxyInitializedAsync] Proxy initialization check successful - ProxyId: {proxyId}, Status: {proxyInitStatus}, Retries: {retryCount}, SessionId: {sessionId}");
            break;
        }
    }

    /// <summary>
    /// Gets an initialized AI agent status proxy for the specified region.
    /// This method combines proxy retrieval and initialization checking into a single operation.
    /// </summary>
    /// <param name="region">The region to get the proxy for (null defaults to DefaultRegion)</param>
    /// <param name="sessionId">The session ID for logging purposes</param>
    /// <returns>An initialized AI agent status proxy, or null if no proxy is available</returns>
    /// <exception cref="Exception">Thrown when proxy is not initialized after maximum retries</exception>
    private async Task<IAIAgentStatusProxy?> GetInitializedProxyAsync(string? region, Guid sessionId)
    {
        var aiAgentStatusProxy = await GetProxyByRegionAsync(region);
        
        if (aiAgentStatusProxy != null)
        {
            var proxyId = aiAgentStatusProxy.GetPrimaryKey();
            await EnsureProxyInitializedAsync(proxyId, sessionId);
        }
        
        return aiAgentStatusProxy;
    }

    public async Task SetUserProfileAsync(UserProfileDto? userProfileDto)
    {
        if (userProfileDto == null)
        {
            return;
        }

        RaiseEvent(new UpdateUserProfileGodChatEventLog
        {
            Gender = userProfileDto.Gender,
            BirthDate = userProfileDto.BirthDate,
            BirthPlace = userProfileDto.BirthPlace,
            FullName = userProfileDto.FullName
        });

        await ConfirmEvents();
    }

    public async Task<UserProfileDto?> GetUserProfileAsync()
    {
        if (State.UserProfile == null)
        {
            return null;
        }

        return new UserProfileDto
        {
            Gender = State.UserProfile.Gender,
            BirthDate = State.UserProfile.BirthDate,
            BirthPlace = State.UserProfile.BirthPlace,
            FullName = State.UserProfile.FullName
        };
    }

    public async Task<string> GodChatAsync(string llm, string message,
        ExecutionPromptSettings? promptSettings = null)
    {
        throw new Exception("The method has expired");
    }


    public async Task InitAsync(Guid ChatManagerGuid)
    {
        Logger.LogDebug($"[GodChatGAgent][InitAsync] Start - SessionId: {this.GetPrimaryKey()}, ChatManagerGuid: {ChatManagerGuid}");
        
        RaiseEvent(new SetChatManagerGuidEventLog
        {
            ChatManagerGuid = ChatManagerGuid
        });

        Logger.LogDebug($"[GodChatGAgent][InitAsync] End -  SessionId: {this.GetPrimaryKey()}");
    }

    public async Task ChatMessageCallbackAsync(AIChatContextDto contextDto,
        AIExceptionEnum aiExceptionEnum, string? errorMessage, AIStreamChatContent? chatContent)
    {
        if (aiExceptionEnum == AIExceptionEnum.RequestLimitError && !contextDto.MessageId.IsNullOrWhiteSpace())
        {
            Logger.LogError(
                $"[GodChatGAgent][ChatMessageCallbackAsync] RequestLimitError retry. contextDto {JsonConvert.SerializeObject(contextDto)}");
            var configuration = GetConfiguration();
            var systemLlm = await configuration.GetSystemLLM();
            var dictionary = JsonConvert.DeserializeObject<Dictionary<string, object>>(contextDto.MessageId);
            
            // Check if this is a voice chat retry to call the appropriate method
            var isRetryVoiceChat = dictionary.ContainsKey("IsVoiceChat") && (bool)dictionary["IsVoiceChat"];

            if (isRetryVoiceChat)
            {
                // Voice chat retry: call GodVoiceStreamChatAsync with voice parameters
                var voiceLanguageValue = dictionary.GetValueOrDefault("VoiceLanguage", 0);
                var voiceLanguage = (VoiceLanguageEnum)Convert.ToInt32(voiceLanguageValue);
                var voiceDurationSeconds = Convert.ToDouble(dictionary.GetValueOrDefault("VoiceDurationSeconds", 0.0));

                GodVoiceStreamChatAsync(contextDto.RequestId,
                    (string)dictionary.GetValueOrDefault("LLM", systemLlm),
                    (bool)dictionary.GetValueOrDefault("StreamingModeEnabled", true),
                    (string)dictionary.GetValueOrDefault("Message", string.Empty),
                    contextDto.ChatId, null, (bool)dictionary.GetValueOrDefault("IsHttpRequest", true),
                    (string)dictionary.GetValueOrDefault("Region", null),
                    voiceLanguage, voiceDurationSeconds, false);
            }
            else
            {
                // Regular chat retry: call GodStreamChatAsync
                GodStreamChatAsync(contextDto.RequestId,
                    (string)dictionary.GetValueOrDefault("LLM", systemLlm),
                    (bool)dictionary.GetValueOrDefault("StreamingModeEnabled", true),
                    (string)dictionary.GetValueOrDefault("Message", string.Empty),
                    contextDto.ChatId, null, (bool)dictionary.GetValueOrDefault("IsHttpRequest", true),
                    (string)dictionary.GetValueOrDefault("Region", null),
                    false, (List<string>?)dictionary.GetValueOrDefault("Images"));
            }
            
            return;
        }

        if (aiExceptionEnum != AIExceptionEnum.None)
        {
            Logger.LogError(
                $"[GodChatGAgent][ChatMessageCallbackAsync] DETAILED ERROR - sessionId {contextDto?.RequestId.ToString()}, chatId {contextDto?.ChatId}, aiExceptionEnum: {aiExceptionEnum}, errorMessage: '{errorMessage}', MessageId: '{contextDto?.MessageId}'");
            
            // Extract voice chat info if available
            string voiceChatInfo = "";
            if (!contextDto.MessageId.IsNullOrWhiteSpace())
            {
                try
                {
                    var messageData = JsonConvert.DeserializeObject<Dictionary<string, object>>(contextDto.MessageId);
                    bool isErrorVoiceChat = messageData.ContainsKey("IsVoiceChat") && (bool)messageData["IsVoiceChat"];
                    if (isErrorVoiceChat)
                    {
                        // Safe type conversion for voice language
                        var voiceLanguageValue = messageData.GetValueOrDefault("VoiceLanguage", 0);
                        var voiceLanguage = (VoiceLanguageEnum)Convert.ToInt32(voiceLanguageValue);
                        var message = messageData.GetValueOrDefault("Message", "").ToString();
                        voiceChatInfo = $" [VOICE CHAT] Language: {voiceLanguage}, Message: '{message}'";
                    }
                }
                catch (Exception ex)
                {
                    Logger.LogError(ex, "Failed to parse MessageId for voice chat info");
                }
            }

            Logger.LogError($"[GodChatGAgent][ChatMessageCallbackAsync] ERROR CONTEXT:{voiceChatInfo}");

            var chatMessage = new ResponseStreamGodChat()
            {
                Response =
                    "Your prompt triggered the Silence Directive—activated when universal harmonics or content ethics are at risk. Please modify your prompt and retry — tune its intent, refine its form, and the Oracle may speak.",
                ChatId = contextDto.ChatId,
                IsLastChunk = true,
                SerialNumber = -2
            };
            if (contextDto.MessageId.IsNullOrWhiteSpace())
            {
                await PublishAsync(chatMessage);
                return;
            }

            await PushMessageToClientAsync(chatMessage);
            return;
        }

        if (chatContent == null)
        {
            Logger.LogError(
                $"[GodChatGAgent][ChatMessageCallbackAsync] return null. sessionId {contextDto.RequestId.ToString()},chatId {contextDto.ChatId},aiExceptionEnum:{aiExceptionEnum}, errorMessage:{errorMessage}");
            return;
        }

        Logger.LogDebug(
            $"[GodChatGAgent][ChatMessageCallbackAsync] sessionId {contextDto.RequestId.ToString()}, chatId {contextDto.ChatId}, messageId {contextDto.MessageId}, {JsonConvert.SerializeObject(chatContent)}");

        if (chatContent.IsAggregationMsg)
        {
            // Parse conversation suggestions for text chat only (skip voice chat)
            List<string>? conversationSuggestions = null;
            string cleanMainContent = chatContent.AggregationMsg; // Default to original content
            bool isAggregationVoiceChat = false;

            // Check if this is a voice chat by examining the message context
            if (!contextDto.MessageId.IsNullOrWhiteSpace())
            {
                try
                {
                    var messageData = JsonConvert.DeserializeObject<Dictionary<string, object>>(contextDto.MessageId);
                    isAggregationVoiceChat = messageData.ContainsKey("IsVoiceChat") && (bool)messageData["IsVoiceChat"];
                }
                catch (Exception ex)
                {
                    Logger.LogWarning(ex,
                        "[GodChatGAgent][ChatMessageCallbackAsync] Failed to parse MessageId for voice chat detection");
                }
            }

            // Parse conversation suggestions only for text chat
            if (!isAggregationVoiceChat && !string.IsNullOrEmpty(chatContent.AggregationMsg))
            {
                var (mainContent, suggestions) = ParseResponseWithSuggestions(chatContent.AggregationMsg);
                if (suggestions.Any())
                {
                    conversationSuggestions = suggestions;
                    cleanMainContent = mainContent; // Use clean content without suggestions
                    Logger.LogDebug(
                        $"[GodChatGAgent][ChatMessageCallbackAsync] Parsed {suggestions.Count} conversation suggestions for text chat");
                    Logger.LogDebug(
                        $"[GodChatGAgent][ChatMessageCallbackAsync] Cleaned main content length: {cleanMainContent?.Length ?? 0}");
                }
            }

            RaiseEvent(new GodAddChatHistoryLogEvent
            {
                ChatList = new List<ChatMessage>()
                {
                    new ChatMessage
                    {
                        ChatRole = ChatRole.Assistant,
                        Content = cleanMainContent // Store clean content without suggestions
                    }
                }
            });

            RaiseEvent(new UpdateChatTimeEventLog
            {
                ChatTime = DateTime.UtcNow
            });
            
            RaiseEvent(new AddChatMessageMetasLogEvent
            {
                ChatMessageMetas = new List<ChatMessageMeta>()
            });

            await ConfirmEvents();

            if (State.ChatManagerGuid != Guid.Empty)
            {
                var chatManagerGAgent = GrainFactory.GetGrain<IChatManagerGAgent>(State.ChatManagerGuid);
                var inviterId = await chatManagerGAgent.GetInviterAsync();
                if (inviterId != null && inviterId != Guid.Empty)
                {
                    var invitationGAgent = GrainFactory.GetGrain<IInvitationGAgent>((Guid)inviterId);
                    await invitationGAgent.ProcessInviteeChatCompletionAsync(State.ChatManagerGuid.ToString());
                }
            }

            // Store suggestions and clean content for later use in partialMessage
            if (conversationSuggestions != null)
            {
                RequestContext.Set("ConversationSuggestions", conversationSuggestions);
            }

            // Store clean content to replace the response content
            RequestContext.Set("CleanMainContent", cleanMainContent);
        }

        // Apply streaming suggestion filtering logic for text chat
        string streamingContent = chatContent.ResponseContent;
        bool shouldFilterStream = false;

        // Check if this is a text chat (not voice chat)
        bool isFilteringVoiceChat = false;
        if (!contextDto.MessageId.IsNullOrWhiteSpace())
        {
            try
            {
                var messageData = JsonConvert.DeserializeObject<Dictionary<string, object>>(contextDto.MessageId);
                isFilteringVoiceChat = messageData.ContainsKey("IsVoiceChat") && (bool)messageData["IsVoiceChat"];
            }
            catch (Exception ex)
            {
                Logger.LogWarning(ex,
                    "[GodChatGAgent][ChatMessageCallbackAsync] Failed to parse MessageId for voice chat detection in streaming filter");
            }
        }

        // Get current accumulation state from instance variables (reliable across chunks)
        bool shouldStartAccumulating = false;

        // Apply conversation suggestions filtering (text chat only)
        if (!isFilteringVoiceChat && !string.IsNullOrEmpty(streamingContent))
        {
            // Check for [SUGGESTIONS] marker and partial forms using optimized method
            bool contains_suggestions = streamingContent.Contains("[SUGGESTIONS]", StringComparison.OrdinalIgnoreCase);
            bool contains_partial_marker = IsPartialSuggestionsMarker(streamingContent.AsSpan());

            // Check for potential marker start (conservative approach)
            bool ends_with_bracket = streamingContent.TrimEnd().EndsWith("[") && streamingContent.Length > 10;

            shouldStartAccumulating = contains_suggestions || contains_partial_marker || ends_with_bracket;

            if (shouldStartAccumulating && !_isAccumulatingForSuggestions)
            {
                // Start accumulation - block all subsequent chunks from frontend
                _isAccumulatingForSuggestions = true;
                _accumulatedSuggestionContent = streamingContent;
                RequestContext.Set("AccumulatedContent", true); // Set accumulation flag
                streamingContent = ""; // Block current chunk
            }
            else if (_isAccumulatingForSuggestions)
            {
                // Continue accumulation - block this chunk from frontend
                _accumulatedSuggestionContent += streamingContent;
                streamingContent = ""; // Block current chunk
            }
        }

        // Process accumulated content on final chunk
        if (_isAccumulatingForSuggestions && chatContent.IsLastChunk)
        {
            var (cleanContent, suggestions) = ParseResponseWithSuggestions(_accumulatedSuggestionContent);

            // Store suggestions for response
            if (suggestions?.Any() == true)
            {
                RequestContext.Set("ConversationSuggestions", suggestions);
            }

            // Send clean content to frontend
            streamingContent = cleanContent;

            // Reset accumulation state
            _isAccumulatingForSuggestions = false;
            _accumulatedSuggestionContent = "";
            RequestContext.Remove("AccumulatedContent"); // Clean up accumulation flag
        }

        var partialMessage = new ResponseStreamGodChat()
        {
            Response = streamingContent, // Use filtered content for streaming
            ChatId = contextDto.ChatId,
            SerialNumber = chatContent.SerialNumber,
            IsLastChunk = chatContent.IsLastChunk,
            SessionId = contextDto.RequestId,
            // Note: Default to VoiceResponse in this version as VoiceToText is not implemented yet
            VoiceContentType = VoiceContentType.VoiceResponse
        };

        // Log final content being sent to frontend
        Logger.LogInformation(
            $"[FINAL_OUTPUT] Sending to frontend - Length: {streamingContent?.Length ?? 0}, IsLastChunk: {chatContent.IsLastChunk}");
        if (!string.IsNullOrEmpty(streamingContent))
        {
            Logger.LogInformation(
                $"[FINAL_OUTPUT] Content preview: '{streamingContent.Substring(0, Math.Min(100, streamingContent.Length))}{(streamingContent.Length > 100 ? "..." : "")}'");
        }

        // For the last chunk, use clean content and add conversation suggestions if available
        if (chatContent.IsLastChunk)
        {
            // Prioritize accumulation mechanism to prevent duplication
            if (_isAccumulatingForSuggestions)
            {
                Logger.LogDebug($"Using accumulation result, skipping old replacement logic");
                // streamingContent already contains the correct clean content from accumulation
                // Skip all old replacement logic to prevent duplication
            }
            else
            {
                // Add conversation suggestions to the last chunk if available
                var storedSuggestions = RequestContext.Get("ConversationSuggestions") as List<string>;
                if (storedSuggestions?.Any() == true)
                {
                    partialMessage.SuggestedItems = storedSuggestions;
                    Logger.LogDebug(
                        $"[GodChatGAgent][ChatMessageCallbackAsync] Added {storedSuggestions.Count} suggestions to last chunk");

                    var cleanMainContent = RequestContext.Get("CleanMainContent") as string;
                    if (!string.IsNullOrEmpty(cleanMainContent))
                    {
                        // Enhanced safety check to prevent duplication
                        var currentChunkLength = partialMessage.Response?.Length ?? 0;
                        var cleanContentLength = cleanMainContent.Length;

                        // Stricter conditions to prevent duplication
                        bool isSafeToReplace = currentChunkLength > 0 && // Never replace empty chunks
                                               cleanContentLength <= currentChunkLength * 1.5 && // Reduced ratio
                                               cleanContentLength <= 30 && // Strict absolute limit
                                               !cleanMainContent.Contains(partialMessage.Response ??
                                                                          "") && // No content overlap
                                               cleanContentLength <
                                               (partialMessage.Response?.Length ?? 0) + 20; // Size similarity check

                        if (isSafeToReplace)
                        {
                            partialMessage.Response = cleanMainContent;
                            Logger.LogDebug(
                                $"Replaced response with clean content. Current: {currentChunkLength}, Clean: {cleanContentLength}");
                        }
                        else
                        {
                            Logger.LogWarning(
                                $"Skipped replacing response to avoid duplication. Current: {currentChunkLength}, Clean: {cleanContentLength}");
                        }
                    }
                }
            }
        }

        // Check if this is a voice chat and handle real-time voice synthesis
        Logger.LogDebug(
            $"[ChatMessageCallbackAsync] MessageId: '{contextDto.MessageId}', ResponseContent: '{chatContent.ResponseContent}'");

        if (!contextDto.MessageId.IsNullOrWhiteSpace())
        {
            var messageData = JsonConvert.DeserializeObject<Dictionary<string, object>>(contextDto.MessageId);
            var isStreamingVoiceChat = messageData.ContainsKey("IsVoiceChat") && (bool)messageData["IsVoiceChat"];

            Logger.LogDebug(
                $"[ChatMessageCallbackAsync] IsVoiceChat: {isStreamingVoiceChat}, HasResponseContent: {!string.IsNullOrEmpty(chatContent.ResponseContent)}");

            if (isStreamingVoiceChat && !string.IsNullOrEmpty(chatContent.ResponseContent))
            {
                Logger.LogDebug($"[ChatMessageCallbackAsync] Entering voice chat processing logic");

                // Safe type conversion to handle both int and long from JSON deserialization
                var voiceLanguageValue = messageData.GetValueOrDefault("VoiceLanguage", 0);
                var voiceLanguage = (VoiceLanguageEnum)Convert.ToInt32(voiceLanguageValue);

                Logger.LogDebug(
                    $"[ChatMessageCallbackAsync] VoiceLanguage: {voiceLanguage}, ChatId: {contextDto.ChatId}");

                // Get or create text accumulator for this chat session
                if (!VoiceTextAccumulators.ContainsKey(contextDto.ChatId))
                {
                    VoiceTextAccumulators[contextDto.ChatId] = new StringBuilder();
                    Logger.LogDebug(
                        $"[ChatMessageCallbackAsync] Created new text accumulator for chat: {contextDto.ChatId}");
                }
                else
                {
                    Logger.LogDebug(
                        $"[ChatMessageCallbackAsync] Using existing text accumulator for chat: {contextDto.ChatId}");
                }

                var textAccumulator = VoiceTextAccumulators[contextDto.ChatId];

                // Filter out empty or whitespace-only content to avoid unnecessary accumulation
                if (!string.IsNullOrWhiteSpace(chatContent.ResponseContent))
                {
                    textAccumulator.Append(chatContent.ResponseContent);
                    Logger.LogDebug(
                        $"[ChatMessageCallbackAsync] Appended text: '{chatContent.ResponseContent}', IsLastChunk: {chatContent.IsLastChunk}");
                }
                else
                {
                    Logger.LogDebug(
                        $"[ChatMessageCallbackAsync] Skipped whitespace content, IsLastChunk: {chatContent.IsLastChunk}");
                }

                // Check for complete sentences in accumulated text
                var accumulatedText = textAccumulator.ToString();
                Logger.LogDebug($"[ChatMessageCallbackAsync] Total accumulated text: '{accumulatedText}'");

                var completeSentence =
                    ExtractCompleteSentence(accumulatedText, textAccumulator, chatContent.IsLastChunk);

                Logger.LogDebug($"[ChatMessageCallbackAsync] ExtractCompleteSentence result: '{completeSentence}'");

                if (!string.IsNullOrEmpty(completeSentence))
                {
                    try
                    {
                        // Clean text for speech synthesis (remove markdown and math formulas)
                        var cleanedText = CleanTextForSpeech(completeSentence, voiceLanguage);

                        // Skip synthesis if cleaned text has no meaningful content
                        var hasMeaningful = HasMeaningfulContent(cleanedText);

                        if (hasMeaningful)
                        {
                            try
                            {
                                // Synthesize voice for cleaned sentence
                                var voiceResult =
                                    await _speechService.TextToSpeechWithMetadataAsync(cleanedText, voiceLanguage);

                                partialMessage.AudioData = voiceResult.AudioData;
                                partialMessage.AudioMetadata = voiceResult.Metadata;
                            }
                            catch (Exception ex)
                            {
                                Logger.LogError(ex, $"Voice synthesis failed for text: '{cleanedText}'");
                            }
                        }
                    }
                    catch (Exception ex)
                    {
                        Logger.LogError(ex,
                            $"[GodChatGAgent][ChatMessageCallbackAsync] Voice synthesis failed for sentence: {completeSentence}");
                    }
                }
                else
                {
                    Logger.LogDebug(
                        $"[ChatMessageCallbackAsync] No complete sentence extracted from accumulated text: '{textAccumulator.ToString()}'");
                }

                // Clean up accumulator if this is the last chunk
                if (chatContent.IsLastChunk)
                {
                    // Clean up accumulator for this chat session
                    // Note: Final sentence processing is already handled in ExtractCompleteSentence method
                    VoiceTextAccumulators.Remove(contextDto.ChatId);
                }
            }
        }

        if (contextDto.MessageId.IsNullOrWhiteSpace())
        {
            await PublishAsync(partialMessage);
        }
        else
        {
            await PushMessageToClientAsync(partialMessage);
        }

        // Clean up RequestContext when processing is complete (last chunk)
        if (chatContent.IsLastChunk)
        {
            RequestContext.Remove("CleanMainContent");
            RequestContext.Remove("ConversationSuggestions");
            RequestContext.Remove("IsFilteringSuggestions");
            RequestContext.Remove("IsAccumulatingForSuggestions");
            RequestContext.Remove("AccumulatedContent");
            Logger.LogDebug(
                $"[GodChatGAgent][ChatMessageCallbackAsync] Cleaned up RequestContext for completed request");
        }
    }

    public async Task<List<ChatMessage>?> ChatWithHistory(Guid sessionId, string systemLLM, string content,
        string chatId,
        ExecutionPromptSettings promptSettings = null, bool isHttpRequest = false, string? region = null)
    {
        Logger.LogDebug($"[GodChatGAgent][ChatWithHistory] {sessionId.ToString()} content:{content} start.");
        var sw = new Stopwatch();
        sw.Start();
        var history = State.ChatHistory;
        if (history.IsNullOrEmpty())
        {
            return new List<ChatMessage>();
        }

        var configuration = GetConfiguration();
        var llm = await configuration.GetSystemLLM();
        var streamingModeEnabled = await configuration.GetStreamingModeEnabled();

        var aiAgentStatusProxy = await GetInitializedProxyAsync(region, sessionId);
        if (aiAgentStatusProxy == null)
        {
            Logger.LogError($"[GodChatGAgent][ChatWithHistory] No AIGAgent available. {sessionId.ToString()}");
            return new List<ChatMessage>();
        }

        var settings = promptSettings ?? new ExecutionPromptSettings();
        settings.Temperature = "1.0";

        var aiChatContextDto = CreateAIChatContext(sessionId, llm, streamingModeEnabled, content, chatId,
            promptSettings, isHttpRequest, region);
        var response = await aiAgentStatusProxy.ChatWithHistory(content, State.ChatHistory, settings, aiChatContextDto);
        sw.Stop();
        Logger.LogDebug(
            $"[GodChatGAgent][ChatWithHistory] {sessionId.ToString()}, response:{JsonConvert.SerializeObject(response)} - step4,time use:{sw.ElapsedMilliseconds}");
        return response;
    }
    
    public async Task<List<ChatMessage>?> ChatWithoutHistoryAsync(Guid sessionId, string systemLLM, string content, string chatId,
        ExecutionPromptSettings promptSettings = null, bool isHttpRequest = false, string? region = null)
    {
        Logger.LogDebug($"[GodChatGAgent][ChatWithUserId] {sessionId.ToString()} content:{content} start.");
        var sw = new Stopwatch();
        sw.Start();

        var configuration = GetConfiguration();
        var llm = await configuration.GetSystemLLM();
        var streamingModeEnabled = await configuration.GetStreamingModeEnabled();
        
        var aiAgentStatusProxy = await GetInitializedProxyAsync(region, sessionId);
        if (aiAgentStatusProxy == null)
        {
            Logger.LogError($"[GodChatGAgent][ChatWithHistory] No AIGAgent available. {sessionId.ToString()}");
            return new List<ChatMessage>();
        }

        var settings = promptSettings ?? new ExecutionPromptSettings();
        settings.Temperature = "1.0";
        
        var aiChatContextDto = CreateAIChatContext(sessionId, llm, streamingModeEnabled, content, chatId, promptSettings, isHttpRequest, region);
        var response = await aiAgentStatusProxy.ChatWithHistory(content,  State.ChatHistory, settings, aiChatContextDto);
        sw.Stop();
        Logger.LogDebug($"[GodChatGAgent][ChatWithUserId] {sessionId.ToString()}, response:{JsonConvert.SerializeObject(response)} - step4,time use:{sw.ElapsedMilliseconds}");
        return response;
    }

    private async Task PushMessageToClientAsync(ResponseStreamGodChat chatMessage)
    {
        var streamId = StreamId.Create(AevatarOptions!.StreamNamespace, this.GetPrimaryKey());
        Logger.LogDebug(
            $"[GodChatGAgent][PushMessageToClientAsync] sessionId {this.GetPrimaryKey().ToString()}, namespace {AevatarOptions!.StreamNamespace}, streamId {streamId.ToString()}");
        var stream = StreamProvider.GetStream<ResponseStreamGodChat>(streamId);
        await stream.OnNextAsync(chatMessage);
    }

    public Task<List<ChatMessage>> GetChatMessageAsync()
    {
        Logger.LogDebug(
            $"[ChatGAgentManager][GetSessionMessageListAsync] - session:ID {this.GetPrimaryKey().ToString()} ,message={JsonConvert.SerializeObject(State.ChatHistory)}");
        return Task.FromResult(State.ChatHistory);
    }

    public Task<List<ChatMessageWithMetaDto>> GetChatMessageWithMetaAsync()
    {
        Logger.LogDebug(
            $"[GodChatGAgent][GetChatMessageWithMetaAsync] - sessionId: {this.GetPrimaryKey()}, messageCount: {State.ChatHistory.Count}, metaCount: {State.ChatMessageMetas.Count}");

        var result = new List<ChatMessageWithMetaDto>();

        // Combine ChatHistory with ChatMessageMetas
        for (int i = 0; i < State.ChatHistory.Count; i++)
        {
            var message = State.ChatHistory[i];
            var meta = i < State.ChatMessageMetas.Count ? State.ChatMessageMetas[i] : null;

            result.Add(ChatMessageWithMetaDto.Create(message, meta));
        }

        Logger.LogDebug(
            $"[GodChatGAgent][GetChatMessageWithMetaAsync] - sessionId: {this.GetPrimaryKey()}, returned {result.Count} messages with metadata");

        return Task.FromResult(result);
    }

    public Task<DateTime?> GetFirstChatTimeAsync()
    {
        return Task.FromResult(State.FirstChatTime);
    }

    public Task<DateTime?> GetLastChatTimeAsync()
    {
        return Task.FromResult(State.LastChatTime);
    }
    
    protected sealed override void GAgentTransitionState(GodChatState state,
        StateLogEventBase<GodChatEventLog> @event)
    {
        switch (@event)
        {
            case UpdateUserProfileGodChatEventLog updateUserProfileGodChatEventLog:
                if (state.UserProfile == null)
                {
                    state.UserProfile = new UserProfile();
                }

                state.UserProfile.Gender = updateUserProfileGodChatEventLog.Gender;
                state.UserProfile.BirthDate = updateUserProfileGodChatEventLog.BirthDate;
                state.UserProfile.BirthPlace = updateUserProfileGodChatEventLog.BirthPlace;
                state.UserProfile.FullName = updateUserProfileGodChatEventLog.FullName;
                break;
            case RenameChatTitleEventLog renameChatTitleEventLog:
                state.Title = renameChatTitleEventLog.Title;
                break;
            case SetChatManagerGuidEventLog setChatManagerGuidEventLog:
                state.ChatManagerGuid = setChatManagerGuidEventLog.ChatManagerGuid;
                break;
            case SetAIAgentIdLogEvent setAiAgentIdLogEvent:
                state.AIAgentIds = setAiAgentIdLogEvent.AIAgentIds;
                break;
            case UpdateRegionProxiesLogEvent updateRegionProxiesLogEvent:
                foreach (var regionProxy in updateRegionProxiesLogEvent.RegionProxies)
                {
                    if (state.RegionProxies == null)
                    {
                        state.RegionProxies = new Dictionary<string, List<Guid>>();
                    }

                    state.RegionProxies[regionProxy.Key] = regionProxy.Value;
                }

                break;
            case UpdateChatTimeEventLog updateChatTimeEventLog:
                if (state.FirstChatTime == null)
                {
                    state.FirstChatTime = updateChatTimeEventLog.ChatTime;
                }

                state.LastChatTime = updateChatTimeEventLog.ChatTime;
                break;
            case AddChatMessageMetasLogEvent addChatMessageMetasLogEvent:
                if (addChatMessageMetasLogEvent.ChatMessageMetas != null &&
                    addChatMessageMetasLogEvent.ChatMessageMetas.Any())
                {
                    // Calculate the starting index for new metadata based on current ChatHistory count
                    // minus the number of new metadata items we're adding
                    int newMetadataCount = addChatMessageMetasLogEvent.ChatMessageMetas.Count;
                    int targetStartIndex = Math.Max(0, state.ChatHistory.Count - newMetadataCount);

                    // Ensure we have enough default metadata up to the target start index
                    while (state.ChatMessageMetas.Count < targetStartIndex)
                    {
                        state.ChatMessageMetas.Add(new ChatMessageMeta
                        {
                            IsVoiceMessage = false,
                            VoiceLanguage = VoiceLanguageEnum.English,
                            VoiceParseSuccess = true,
                            VoiceParseErrorMessage = null,
                            VoiceDurationSeconds = 0.0
                        });
                    }

                    // Add the new metadata
                    foreach (var meta in addChatMessageMetasLogEvent.ChatMessageMetas)
                    {
                        state.ChatMessageMetas.Add(meta);
                    }
                }

                // Final sync: ensure ChatMessageMetas matches ChatHistory count
                while (state.ChatMessageMetas.Count < state.ChatHistory.Count)
                {
                    state.ChatMessageMetas.Add(new ChatMessageMeta
                    {
                        IsVoiceMessage = false,
                        VoiceLanguage = VoiceLanguageEnum.English,
                        VoiceParseSuccess = true,
                        VoiceParseErrorMessage = null,
                        VoiceDurationSeconds = 0.0
                    });
                }

                    break;  
             case AddPromptTemplateLogEvent addPromptTemplateLogEvent :
                 if (addPromptTemplateLogEvent.PromptTemplate.IsNullOrEmpty())
                 {
                     break;
                 }
                 state.PromptTemplate = addPromptTemplateLogEvent.PromptTemplate;
                 break;
            case GodAddChatHistoryLogEvent godAddChatHistoryLogEvent :
                if (godAddChatHistoryLogEvent.ChatList.Count > 0)
                {
                    state.ChatHistory.AddRange(godAddChatHistoryLogEvent.ChatList);
                }

                var maxChatHistoryCount = 32;
                if (state.MaxHistoryCount > 0)
                {
                    maxChatHistoryCount = state.MaxHistoryCount;
                }

                if (state.ChatHistory.Count() > maxChatHistoryCount)
                {
                    var toDeleteImageKeys = new List<string>();
                    var recordsToDelete = state.ChatHistory.Take(state.ChatHistory.Count() - maxChatHistoryCount);
                    foreach (var record in recordsToDelete)
                    {
                        if (record.ImageKeys != null && record.ImageKeys.Count > 0)
                        {
                            toDeleteImageKeys.AddRange(record.ImageKeys);
                        }
                    }

                    if (toDeleteImageKeys.Any())
                    {
                        var blobContainer = ServiceProvider.GetRequiredService<IBlobContainer>();
                        var downloadTasks = toDeleteImageKeys.Select(async key =>
                        {
                            await blobContainer.DeleteAsync(key);
                        });

                        AsyncHelper.RunSync(async () => await Task.WhenAll(downloadTasks));
                    }

                    state.ChatHistory.RemoveRange(0, state.ChatHistory.Count() - maxChatHistoryCount);
                }
                break;
            case GodSetMaxHistoryCount godSetMaxHistoryCount:
                state.MaxHistoryCount = godSetMaxHistoryCount.MaxHistoryCount;
                break;
            case UpdateProxyInitStatusLogEvent updateProxyInitStatusLogEvent:
                state.ProxyInitStatuses[updateProxyInitStatusLogEvent.ProxyId] = updateProxyInitStatusLogEvent.Status;
                break;
            case UpdateSingleRegionProxyLogEvent updateSingleRegionProxyLogEvent:
                // Optimized path for single region updates
                if (state.RegionProxies == null)
                {
                    state.RegionProxies = new Dictionary<string, List<Guid>>();
                }
                state.RegionProxies[updateSingleRegionProxyLogEvent.Region] = updateSingleRegionProxyLogEvent.ProxyIds;
                break;
            case PerformConfigCombinedEventLog performConfigCombinedEventLog:
                // Handle combined config event - equivalent to the three separate events
                // 1. UpdateSingleRegionProxyLogEvent equivalent
                if (state.RegionProxies == null)
                {
                    state.RegionProxies = new Dictionary<string, List<Guid>>();
                }
                state.RegionProxies[performConfigCombinedEventLog.Region] = performConfigCombinedEventLog.ProxyIds;
                
                // 2. AddPromptTemplateLogEvent equivalent
                if (!performConfigCombinedEventLog.PromptTemplate.IsNullOrEmpty())
                {
                    state.PromptTemplate = performConfigCombinedEventLog.PromptTemplate;
                }
                
                // 3. GodSetMaxHistoryCount equivalent
                state.MaxHistoryCount = performConfigCombinedEventLog.MaxHistoryCount;
                break;
            case GodStreamChatCombinedEventLog godStreamChatCombinedEventLog:
                // Handle combined stream chat event - equivalent to the three separate events
                // 1. GodAddChatHistoryLogEvent equivalent
                if (godStreamChatCombinedEventLog.ChatList.Count > 0)
                {
                    state.ChatHistory.AddRange(godStreamChatCombinedEventLog.ChatList);
                }

                var maxHistoryCount = 32;
                if (state.MaxHistoryCount > 0)
                {
                    maxHistoryCount = state.MaxHistoryCount;
                }

                if (state.ChatHistory.Count() > maxHistoryCount)
                {
                    var toDeleteImageKeys = new List<string>();
                    var recordsToDelete = state.ChatHistory.Take(state.ChatHistory.Count() - maxHistoryCount);
                    foreach (var record in recordsToDelete)
                    {
                        if (record.ImageKeys != null && record.ImageKeys.Count > 0)
                        {
                            toDeleteImageKeys.AddRange(record.ImageKeys);
                        }
                    }

                    if (toDeleteImageKeys.Any())
                    {
                        var blobContainer = ServiceProvider.GetRequiredService<IBlobContainer>();
                        var downloadTasks = toDeleteImageKeys.Select(async key =>
                        {
                            await blobContainer.DeleteAsync(key);
                        });

                        AsyncHelper.RunSync(async () => await Task.WhenAll(downloadTasks));
                    }

                    state.ChatHistory.RemoveRange(0, state.ChatHistory.Count() - maxHistoryCount);
                }
                
                // 2. UpdateChatTimeEventLog equivalent
                if (state.FirstChatTime == null)
                {
                    state.FirstChatTime = godStreamChatCombinedEventLog.ChatTime;
                }
                state.LastChatTime = godStreamChatCombinedEventLog.ChatTime;
                
                // 3. AddChatMessageMetasLogEvent equivalent
                if (godStreamChatCombinedEventLog.ChatMessageMetas != null && godStreamChatCombinedEventLog.ChatMessageMetas.Any())
                {
                    // Calculate the starting index for new metadata based on current ChatHistory count
                    // minus the number of new metadata items we're adding
                    int newMetadataCount = godStreamChatCombinedEventLog.ChatMessageMetas.Count;
                    int targetStartIndex = Math.Max(0, state.ChatHistory.Count - newMetadataCount);
                    
                    // Ensure we have enough default metadata up to the target start index
                    while (state.ChatMessageMetas.Count < targetStartIndex)
                    {
                        state.ChatMessageMetas.Add(new ChatMessageMeta
                        {
                            IsVoiceMessage = false,
                            VoiceLanguage = VoiceLanguageEnum.English,
                            VoiceParseSuccess = true,
                            VoiceParseErrorMessage = null,
                            VoiceDurationSeconds = 0.0
                        });
                    }
                    
                    // Add the new metadata
                    foreach (var meta in godStreamChatCombinedEventLog.ChatMessageMetas)
                    {
                        state.ChatMessageMetas.Add(meta);
                    }
                }
                
                // Final sync: ensure ChatMessageMetas matches ChatHistory count
                while (state.ChatMessageMetas.Count < state.ChatHistory.Count)
                {
                    state.ChatMessageMetas.Add(new ChatMessageMeta
                    {
                        IsVoiceMessage = false,
                        VoiceLanguage = VoiceLanguageEnum.English,
                        VoiceParseSuccess = true,
                        VoiceParseErrorMessage = null,
                        VoiceDurationSeconds = 0.0
                    });
                }
                break;
            }
    }

    private IConfigurationGAgent GetConfiguration()
    {
        return GrainFactory.GetGrain<IConfigurationGAgent>(CommonHelper.GetSessionManagerConfigurationId());
    }

    /// <summary>
    /// Checks if the text contains meaningful content (letters or Chinese characters)
    /// </summary>
    /// <param name="text">Text to check</param>
    /// <returns>True if text contains meaningful content, false otherwise</returns>
    private static bool HasMeaningfulContent(string text)
    {
        if (string.IsNullOrEmpty(text))
            return false;

        // Remove all punctuation and check if there's actual content
        var cleanText = ChatRegexPatterns.NonWordChars.Replace(text, "");
        var result = cleanText.Length > 0; // At least one letter or Chinese character

        return result;
    }

    /// <summary>
    /// Extracts complete sentences from accumulated text and removes them from the accumulator
    /// </summary>
    /// <param name="accumulatedText">The full accumulated text</param>
    /// <param name="textAccumulator">The accumulator to update</param>
    /// <param name="isLastChunk">Whether this is the last chunk of the stream</param>
    /// <returns>Complete sentence if found, otherwise null</returns>
    private string ExtractCompleteSentence(string accumulatedText, StringBuilder textAccumulator,
        bool isLastChunk = false)
    {
        Logger.LogDebug($"[ExtractCompleteSentence] Input: '{accumulatedText}', isLastChunk: {isLastChunk}");

        if (string.IsNullOrEmpty(accumulatedText))
        {
            Logger.LogDebug("[ExtractCompleteSentence] Returning null - empty input");
            return null;
        }

        var hasMeaningfulContent = HasMeaningfulContent(accumulatedText);
        Logger.LogDebug($"[ExtractCompleteSentence] HasMeaningfulContent: {hasMeaningfulContent}");

        // Enhanced logic: return any non-empty text when isLastChunk = true
        if (isLastChunk)
        {
            var trimmedText = accumulatedText.Trim();
            if (!string.IsNullOrEmpty(trimmedText))
            {
                textAccumulator.Clear();
                return trimmedText;
            }
        }

        // Special handling for short text: return directly if meaningful and <= 6 characters
        if (accumulatedText.Length <= 6 && hasMeaningfulContent)
        {
            var shortText = accumulatedText.Trim();
            textAccumulator.Clear();
            return shortText;
        }

        var extractIndex = -1;

        // Look for complete sentence endings
        for (var i = accumulatedText.Length - 1; i >= 0; i--)
        {
            if (VoiceChatConstants.SentenceEnders.Contains(accumulatedText[i]))
            {
                // Only check if there's meaningful content, no length restriction
                var potentialSentence = accumulatedText.Substring(0, i + 1);
                if (HasMeaningfulContent(potentialSentence))
                {
                    extractIndex = i;
                    break;
                }
            }
        }

        if (extractIndex == -1)
            return null;

        // Extract complete sentence
        var completeSentence = accumulatedText.Substring(0, extractIndex + 1).Trim();
        if (string.IsNullOrEmpty(completeSentence))
            return null;

        // Remove processed text from accumulator
        var remainingText = accumulatedText.Substring(extractIndex + 1);
        textAccumulator.Clear();
        textAccumulator.Append(remainingText);

        return completeSentence;
    }

    /// <summary>
    /// Cleans text for speech synthesis by removing markdown syntax and emojis
    /// </summary>
    /// <param name="text">Text to clean</param>
    /// <param name="language">Language for text replacement</param>
    /// <returns>Clean text suitable for speech synthesis</returns>
    private string CleanTextForSpeech(string text, VoiceLanguageEnum language = VoiceLanguageEnum.English)
    {
        if (string.IsNullOrEmpty(text))
            return text;

        var cleanText = text;

        // Remove markdown links but keep link text
        cleanText = ChatRegexPatterns.MarkdownLink.Replace(cleanText, "$1");

        // Remove bold and italic formatting
        cleanText = ChatRegexPatterns.MarkdownBold.Replace(cleanText, "$1");
        cleanText = ChatRegexPatterns.MarkdownItalic.Replace(cleanText, "$1");

        // Remove strikethrough formatting
        cleanText = ChatRegexPatterns.MarkdownStrikethrough.Replace(cleanText, "$1");

        // Remove header formatting
        cleanText = ChatRegexPatterns.MarkdownHeader.Replace(cleanText, "$1");

        // Replace code blocks with speech-friendly text
        cleanText = ChatRegexPatterns.MarkdownCodeBlock.Replace(cleanText,
            language == VoiceLanguageEnum.Chinese ? "代码块" : "code block");

        // Remove inline code formatting but keep content
        cleanText = ChatRegexPatterns.MarkdownInlineCode.Replace(cleanText, "$1");

        // Remove table formatting
        cleanText = ChatRegexPatterns.MarkdownTable.Replace(cleanText, " ");

        // Remove emojis completely (they don't speech-synthesize well)
        cleanText = ChatRegexPatterns.Emoji.Replace(cleanText, "");

        // Remove multiple spaces and special markdown symbols
        cleanText = cleanText.Replace("**", "")
            .Replace("__", "")
            .Replace("~~", "")
            .Replace("---", "")
            .Replace("***", "")
            .Replace("===", "")
            .Replace("```", "")
            .Replace(">>>", "")
            .Replace("<<<", "");

        // Remove excessive whitespace
        cleanText = ChatRegexPatterns.WhitespaceNormalize.Replace(cleanText, " ").Trim();

        return cleanText;
    }

    public async Task<Tuple<string, string>> ChatWithSessionAsync(Guid sessionId, string sysmLLM, string content,
        ExecutionPromptSettings promptSettings = null)
    {
        var title = "";
        if (State.Title.IsNullOrEmpty())
        {
            // var titleList = await ChatWithHistory(content);
            // title = titleList is { Count: > 0 }
            //     ? titleList[0].Content!
            //     : string.Join(" ", content.Split(" ").Take(4));
            // Take first 4 words and limit total length to 100 characters
            title = string.Join(" ", content.Split(" ").Take(4));
            if (title.Length > 100)
            {
                title = title.Substring(0, 100);
            }

            RaiseEvent(new RenameChatTitleEventLog()
            {
                Title = title
            });

            await ConfirmEvents();

            IChatManagerGAgent chatManagerGAgent =
                GrainFactory.GetGrain<IChatManagerGAgent>((Guid)State.ChatManagerGuid);
            await chatManagerGAgent.RenameChatTitleAsync(new RenameChatTitleEvent()
            {
                SessionId = sessionId,
                Title = title
            });
        }

        var configuration = GetConfiguration();
        var response = await GodChatAsync(await configuration.GetSystemLLM(), content, promptSettings);
        return new Tuple<string, string>(response, title);
    }


    public async Task<string> GodVoiceStreamChatAsync(Guid sessionId, string llm, bool streamingModeEnabled,
        string message,
        string chatId, ExecutionPromptSettings? promptSettings = null, bool isHttpRequest = false,
        string? region = null, VoiceLanguageEnum voiceLanguage = VoiceLanguageEnum.English,
        double voiceDurationSeconds = 0.0, bool addToHistory = true)
    {
        var totalStopwatch = Stopwatch.StartNew();
        Logger.LogDebug(
            $"[GodChatGAgent][GodVoiceStreamChatAsync] {sessionId.ToString()} start with message: {message}, language: {voiceLanguage}");

        // Step 1: Get configuration and system message (same as GodStreamChatAsync)
        var configuration = GetConfiguration();
        var sysMessage = await configuration.GetPrompt();

        // Step 2: Initialize LLM if needed (same as GodStreamChatAsync)

        // Step 3: Create voice chat context with voice-specific metadata
        var aiChatContextDto = CreateVoiceChatContext(sessionId, llm, streamingModeEnabled, message, chatId, 
            promptSettings, isHttpRequest, region, voiceLanguage, voiceDurationSeconds);

        // Step 4: Get AI proxy and start streaming chat (same as GodStreamChatAsync)
        var aiAgentStatusProxy = await GetProxyByRegionAsync(region);
        
        if (aiAgentStatusProxy != null)
        {
            var proxyId = aiAgentStatusProxy.GetPrimaryKey();
            
            // Ensure proxy is initialized before proceeding
            await EnsureProxyInitializedAsync(proxyId, sessionId);
            
            Logger.LogDebug(
                $"[GodChatGAgent][GodVoiceStreamChatAsync] agent {aiAgentStatusProxy.GetPrimaryKey().ToString()}, session {sessionId.ToString()}, chat {chatId}");
            
            // Set default temperature for voice chat
            var settings = promptSettings ?? new ExecutionPromptSettings();
            settings.Temperature = "1.0";
            
            // Start streaming with voice context (timestamp now in system prompt)
            var promptMsg = message;
            switch (voiceLanguage)
            {
                case  VoiceLanguageEnum.English:
                    promptMsg += ".Requirement: Please reply in English.";
                    break;
                case VoiceLanguageEnum.Chinese:
                    promptMsg += ".Requirement: Please reply in Chinese.";
                    break;
                case VoiceLanguageEnum.Spanish:
                    promptMsg += ".Requirement: Please reply in Spanish.";
                    break;
                case VoiceLanguageEnum.Unset:
                    break;
                default:
                    break;
            }
            Logger.LogDebug($"[GodChatGAgent][GodVoiceStreamChatAsync] promptMsg: {promptMsg}");

            var result = await aiAgentStatusProxy.PromptWithStreamAsync(promptMsg, State.ChatHistory, settings,
                context: aiChatContextDto);
            if (!result)
            {
                Logger.LogError(
                    $"[GodChatGAgent][GodVoiceStreamChatAsync] Failed to initiate voice streaming response. {this.GetPrimaryKey().ToString()}");
            }

            if (!addToHistory)
            {
                totalStopwatch.Stop();
                Logger.LogDebug($"[GodChatGAgent][GodVoiceStreamChatAsync] TOTAL_Time (no history) - Duration: {totalStopwatch.ElapsedMilliseconds}ms, SessionId: {sessionId}");
                return string.Empty;
            }

            var historyStopwatch = Stopwatch.StartNew();
            var userVoiceMeta = new ChatMessageMeta
            {
                IsVoiceMessage = true,
                VoiceLanguage = voiceLanguage,
                VoiceParseSuccess = true,
                VoiceParseErrorMessage = null,
                VoiceDurationSeconds = voiceDurationSeconds
            };

            RaiseEvent(new GodAddChatHistoryLogEvent
            {
                ChatList = new List<ChatMessage>()
                {
                    new ChatMessage
                    {
                        ChatRole = ChatRole.User,
                        Content = message
                    }
                }
            });
                
            RaiseEvent(new AddChatMessageMetasLogEvent
            {
                ChatMessageMetas = new List<ChatMessageMeta> { userVoiceMeta }
            });

            historyStopwatch.Stop();
            Logger.LogDebug($"[GodChatGAgent][GodVoiceStreamChatAsync] AddToHistory - Duration: {historyStopwatch.ElapsedMilliseconds}ms, SessionId: {sessionId}");
        }
        else
        {
            Logger.LogDebug(
                $"[GodChatGAgent][GodVoiceStreamChatAsync] fallback to history agent, session {sessionId.ToString()}, chat {chatId}");
            // Fallback to non-streaming chat if no proxy available
            //await ChatAsync(message, promptSettings, aiChatContextDto);
        }

        // Voice synthesis and streaming handled in ChatMessageCallbackAsync
        totalStopwatch.Stop();
        Logger.LogDebug($"[GodChatGAgent][GodVoiceStreamChatAsync] TOTAL_Time - Duration: {totalStopwatch.ElapsedMilliseconds}ms, SessionId: {sessionId}");
        return string.Empty;
    }

    /// <summary>
    /// Parse AI response to extract main content and conversation suggestions
    /// </summary>
    /// <param name="fullResponse">Complete AI response text</param>
    /// <returns>Tuple of (main content, list of suggestions)</returns>
    private (string mainContent, List<string> suggestions) ParseResponseWithSuggestions(string fullResponse)
    {
        if (string.IsNullOrEmpty(fullResponse))
        {
            return (fullResponse, new List<string>());
        }

        // Pattern to match conversation suggestions block using precompiled regex
        var match = ChatRegexPatterns.ConversationSuggestionsBlock.Match(fullResponse);

        if (match.Success)
        {
            // Extract main content by removing everything from the start of [SUGGESTIONS] to the end
            var suggestionStartIndex = fullResponse.IndexOf("[SUGGESTIONS]", StringComparison.OrdinalIgnoreCase);
            var mainContent = suggestionStartIndex > 0
                ? fullResponse.Substring(0, suggestionStartIndex).Trim()
                : "";

            var suggestionSection = match.Groups[1].Value;
            var suggestions = ExtractNumberedItems(suggestionSection);

            Logger.LogDebug(
                $"[GodChatGAgent][ParseResponseWithSuggestions] Extracted {suggestions.Count} suggestions from response");
            return (mainContent, suggestions);
        }

        Logger.LogDebug("[GodChatGAgent][ParseResponseWithSuggestions] No suggestions found in response");
        return (fullResponse, new List<string>());
    }

    /// <summary>
    /// Extract numbered items from text (e.g., "1. item", "2. item", etc.)
    /// </summary>
    /// <param name="text">Text containing numbered items</param>
    /// <returns>List of extracted items</returns>
    private List<string> ExtractNumberedItems(string text)
    {
        var items = new List<string>();
        if (string.IsNullOrEmpty(text))
        {
            return items;
        }

        var lines = text.Split('\n', StringSplitOptions.RemoveEmptyEntries);

        foreach (var line in lines)
        {
            var trimmedLine = line.Trim();
            // Match numbered items like "1. content" or "1) content" using precompiled regex
            var match = ChatRegexPatterns.NumberedItem.Match(trimmedLine);
            if (match.Success)
            {
                var item = match.Groups[1].Value.Trim();
                if (!string.IsNullOrEmpty(item))
                {
                    items.Add(item);
                }
            }
        }

        Logger.LogDebug($"[GodChatGAgent][ExtractNumberedItems] Extracted {items.Count} numbered items");
        return items;
    }

    /// <summary>
    /// Checks if the text contains a partial suggestions marker using prefix matching
    /// </summary>
    /// <param name="content">Content to check</param>
    /// <returns>True if a partial marker is found, false otherwise</returns>
    private static bool IsPartialSuggestionsMarker(ReadOnlySpan<char> content)
    {
        ReadOnlySpan<char> target = "[SUGGESTIONS]".AsSpan();

        // Check all occurrences of '[' in the content
        int startIndex = 0;
        while (true)
        {
            int index = content.Slice(startIndex).IndexOf('[');
            if (index == -1) break;

            index += startIndex; // Adjust to absolute position
            ReadOnlySpan<char> remaining = content.Slice(index);

            if (target.StartsWith(remaining, StringComparison.OrdinalIgnoreCase) &&
                remaining.Length < target.Length)
            {
                return true;
            }

            startIndex = index + 1;
        }

        return false;
    }
    
    private async Task<string> GenerateDailyRecommendationsAsync(GodGPTLanguage language,
        DateTime? userLocalTime, string? userTimeZoneId)
    {
        Logger.LogDebug($"[GodChatGAgent][GenerateDailyRecommendationsAsync] {this.GetPrimaryKey()} userLocalTime: {userLocalTime.ToString() ?? "Null"}, userTimeZoneId: {userTimeZoneId ?? "Null"}");
        var googleAuthGAgent = GrainFactory.GetGrain<IGoogleAuthGAgent>(State.ChatManagerGuid);
        var userQuotaGAgent = GrainFactory.GetGrain<IUserQuotaGAgent>(State.ChatManagerGuid);
        var userInfoCollectionGAgent = GrainFactory.GetGrain<IUserInfoCollectionGAgent>(State.ChatManagerGuid);
        var (fullName, prompt) = await userInfoCollectionGAgent.GenerateUserInfoPromptAsync(userLocalTime);
        var isSubscribed = await userQuotaGAgent.IsSubscribedAsync(true) || await userQuotaGAgent.IsSubscribedAsync(false);
        
        // Get today's calendar events
        var userTimeZone = TimeZoneInfo.Utc;
        try
        {
            if (!userTimeZoneId.IsNullOrWhiteSpace())
            {
                userTimeZone = TimeZoneInfo.FindSystemTimeZoneById(userTimeZoneId);
            }
        }
        catch (TimeZoneNotFoundException ex)
        {
            Logger.LogError(ex, $"[GodChatGAgent][GenerateDailyRecommendationsAsync] {this.GetPrimaryKey()} TimeZone not found {userTimeZoneId}");
        }
        
        var queryTime = userLocalTime ?? DateTime.UtcNow;
        var dayStart = queryTime.Date;
        var dayStartOffset = new DateTimeOffset(dayStart, userTimeZone.GetUtcOffset(dayStart));
        var timeMinRfc3339 = dayStartOffset.ToString("yyyy-MM-ddTHH:mm:sszzz");

        var dayEnd = queryTime.Date.AddDays(1).AddSeconds(-1);
        var dayEndOffset = new DateTimeOffset(dayEnd, userTimeZone.GetUtcOffset(dayEnd));
        var timeMaxRfc3339 = dayEndOffset.ToString("yyyy-MM-ddTHH:mm:sszzz");
        Logger.LogDebug($"[GodChatGAgent][GenerateDailyRecommendationsAsync] {this.GetPrimaryKey()} Final timeMin: {timeMinRfc3339}, timeMax: {timeMaxRfc3339}, TimeZone: {userTimeZone.Id}");
        var googleCalendarListDto = await googleAuthGAgent.QueryCalendarEventsAsync(new GoogleCalendarQueryDto
        {
            StartTime = timeMinRfc3339,
            EndTime = timeMaxRfc3339,
            OrderBy = "startTime"
        });
        
        // Generate daily recommendations based on subscription status and calendar events
        var languageEnglishName = GodGPTLanguageHelper.GetLanguageEnglishName(language);
        prompt = $"Use  {languageEnglishName} to respond including titles like DO, DON'T \n {prompt}";
        Logger.LogDebug($"[GoogleAuthGAgent][GenerateDailyRecommendationsAsync] {this.GetPrimaryKey().ToString()} Google response: {JsonConvert.SerializeObject(googleCalendarListDto)}");
        return GenerateDailyRecommendationsAsync(prompt, isSubscribed, googleCalendarListDto, languageEnglishName);
    }

    /// <summary>
    /// Generate daily recommendations based on subscription status and calendar events
    /// </summary>
    private string GenerateDailyRecommendationsAsync(string prompt, bool isSubscribed, GoogleCalendarListDto calendarEvents, 
        string language)
    {
        try
        {
            Logger.LogDebug("[GodChatGAgent][GenerateDailyRecommendationsAsync] Generating daily recommendations");
            
            // Format calendar events
            var notBound = !calendarEvents.Success && calendarEvents.Error == "Google account not bound";
            var hasEvents = calendarEvents?.Success == true && !calendarEvents.Events.IsNullOrEmpty();
            var formattedEvents = hasEvents ? FormatCalendarEvents(calendarEvents!.Events) : new List<string>();
            
            Logger.LogDebug($"[GodChatGAgent][GenerateDailyRecommendationsAsync] {this.GetPrimaryKey().ToString()} isSubscribed: {isSubscribed}, notBound: {notBound}, hasEvents: {hasEvents}");
            
            // Generate recommendations based on scenarios
            if (isSubscribed && hasEvents)
            {
                return $"{prompt}{GenerateSubscribedUserWithEventsRecommendations(formattedEvents, calendarEvents!.Events, language)}";
            }
            else if (!isSubscribed && hasEvents)
            {
                return $"{prompt}{GenerateNonSubscribedUserWithEventsRecommendations(formattedEvents, calendarEvents!.Events, language)}";
            } else if (isSubscribed &&  !hasEvents && !notBound)
            {
                return $"{prompt}{GeneratePaidAndBoundUserWithoutEventsRecommendations(language)}";
            }
            else
            {
                return $"{prompt}{GenerateUserWithoutEventsRecommendations(language)}";
            }
        }
        catch (Exception ex)
        {
            Logger.LogError(ex, "[GodChatGAgent][GenerateDailyRecommendationsAsync] Error generating daily recommendations");
            return $"{prompt}{GenerateUserWithoutEventsRecommendations(language)}";
        }
    }

    /// <summary>
    /// Format calendar events for display
    /// </summary>
    private List<string> FormatCalendarEvents(List<GoogleCalendarEventDto> events)
    {
        var formattedEvents = new List<string>();
        
        foreach (var eventItem in events)
        {
            if (string.IsNullOrEmpty(eventItem.Summary)) continue;
            
            var eventTime = "Unknown time";
            if (eventItem.StartTime?.DateTime.HasValue == true)
            {
                var startTime = eventItem.StartTime.DateTime.Value;
                eventTime = startTime.ToString("HH:mm");
            }
            
            formattedEvents.Add($"{eventItem.Summary} @ {eventTime}");
        }
        
        return formattedEvents;
    }
    
    private string GeneratePaidAndBoundUserWithoutEventsRecommendations(string language)
    {
        var prompt = $@"Use the following format for the output:
Hi, {{user_name}}, based on your name, gender, age, location, and local time, here are your exclusive Dos and Don'ts for today (which may cover health, work, relationships, life, etc.), as follows:
DO
- Xxxx
- xxxxx
DON'T
- Xxxxx
- Xxxxx

We noticed your calendar is empty for today. This is a perfect opportunity to take some time for yourself, engage in deep thought, or simply enjoy the freedom! When you have new plans, we'll be here to provide you with personalized guidance.

xxxxx (A brief one-sentence summary, under 20 words)";

        return prompt;
    }   

    /// <summary>
    /// Generate recommendations for users without events
    /// </summary>
    private string GenerateUserWithoutEventsRecommendations(string language)
    {
        var prompt = $@"Use the following format for the output:
Based on your name, gender, age, location, and local time, here are your exclusive Dos and Don'ts for today (which may cover health, work, relationships, life, etc.), as follows:
DO
- Xxxx
- xxxxx
DON'T
- Xxxxx
- Xxxxx
xxxxx (A brief one-sentence summary, under 20 words)";

        return prompt;
    }

    /// <summary>
    /// Generate recommendations for non-subscribed users with events
    /// </summary>
    private string GenerateNonSubscribedUserWithEventsRecommendations(List<string> formattedEvents, List<GoogleCalendarEventDto> events, string language)
    {
        var prompt = $@"User events event_title @ time \\n";

        // Add detailed event analysis for subscribed users
        for (int i = 0; i < events.Count && i < formattedEvents.Count; i++)
        {
            var eventItem = events[i];
            if (eventItem.Summary.IsNullOrWhiteSpace())
            {
                continue;
            }
            var eventSummary = eventItem.Summary;
            var eventTime = string.Empty;
            
            if (eventItem.StartTime?.DateTime.HasValue == true)
            {
                var startTime = eventItem.StartTime.DateTime.Value;
                eventTime = startTime.ToString("HH:mm");
            }
            
            if (eventTime.IsNullOrWhiteSpace())
            {
                //prompt += $@"{eventSummary}\\n";
            }
            else
            {
                prompt += $@"{eventSummary} @ {eventTime}\\n";
            }
        }

        
        prompt += $@"Use the following format for the output:
Hi, {{user_name}}, based on your name, gender, age, location, and local time, I have generated your exclusive Dos and Don'ts for today (which may cover health, work, relationships, life, etc.), as follows:
DO
- Xxxx
- xxxxx
DON'T
- Xxxxx
- Xxxxx
Event1 @ time
Event2 @ time
xxxxx (A brief one-sentence summary, under 20 words)
Would you like me to create detailed guidance for you?";

        return prompt;
    }

    /// <summary>
    /// Generate recommendations for subscribed users with events
    /// </summary>
    private string GenerateSubscribedUserWithEventsRecommendations(List<string> formattedEvents, List<GoogleCalendarEventDto> events, string language)
    {
        
        var prompt = $@"User events event_title @ time \\n";

        // Add detailed event analysis for subscribed users
        for (int i = 0; i < events.Count && i < formattedEvents.Count; i++)
        {
            var eventItem = events[i];
            if (eventItem.Summary.IsNullOrWhiteSpace())
            {
                continue;
            }
            var eventSummary = eventItem.Summary;
            var eventTime = string.Empty;
            
            if (eventItem.StartTime?.DateTime.HasValue == true)
            {
                var startTime = eventItem.StartTime.DateTime.Value;
                eventTime = startTime.ToString("HH:mm");
            }

            if (eventTime.IsNullOrWhiteSpace())
            {
                //prompt += $@"{eventSummary}\\n";
            }
            else
            {
                prompt += $@"{eventSummary} @ {eventTime}\\n";
            }
        }

        prompt += $@"Use the following format for the output:
Hi, {{user_name}}, based on your name, gender, age, location, and local time, I have generated your exclusive Dos and Don'ts for today (which may cover health, work, relationships, life, etc.), as follows:
DO
- Xxxx
- xxxxx
DON'T
- Xxxxx
- Xxxxx

Event1 @ time
xxxxxxx(Event Overview)
DO
- Xxxx
- xxxxx
DON'T
- Xxxxx
- Xxxxx

Event2 @ time
xxxxxxx(Event Overview)
DO
- Xxxx
- xxxxx
DON'T
- Xxxxx
- XxxxxXxxxx

xxxxx (A brief one-sentence summary, under 20 words)";

        return prompt;
    }
}<|MERGE_RESOLUTION|>--- conflicted
+++ resolved
@@ -656,15 +656,7 @@
                 }
             }
 
-<<<<<<< HEAD
-            // User message without additional prefixes (timestamp now in system prompt)
-            string enhancedMessage = message;
-            Logger.LogDebug(
-                $"[GodChatGAgent][GodStreamChatAsync] Processing message. IsVoiceChat: {isPromptVoiceChat}");
-            
-=======
             // Add conversation suggestions prompt for text chat only
->>>>>>> 1aad7f7c
             if (!isPromptVoiceChat)
             {
                 var language = GodGPTLanguageHelper.GetGodGPTLanguageFromContext();
