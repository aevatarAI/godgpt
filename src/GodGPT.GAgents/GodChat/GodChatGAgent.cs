using System.Diagnostics;
using System.Text;
using Aevatar.AI.Exceptions;
using Aevatar.AI.Feature.StreamSyncWoker;
using Aevatar.Application.Grains.Agents.ChatManager.Common;
using Aevatar.Application.Grains.Agents.ChatManager.ConfigAgent;
using Aevatar.Application.Grains.Agents.ChatManager.Dtos;
using Aevatar.Application.Grains.Agents.ChatManager.ProxyAgent;
using Aevatar.Application.Grains.Agents.ChatManager.ProxyAgent.Dtos;
using Aevatar.Application.Grains.ChatManager.UserQuota;
using Aevatar.Application.Grains.Common.Constants;
using Aevatar.Application.Grains.Common.Options;
using Aevatar.Application.Grains.Invitation;
using Aevatar.Application.Grains.UserQuota;
using Aevatar.Core.Abstractions;
using Aevatar.GAgents.AI.Common;
using Aevatar.GAgents.AI.Options;
using Aevatar.GAgents.AIGAgent.Dtos;
using Aevatar.GAgents.ChatAgent.Dtos;
using Aevatar.GAgents.ChatAgent.GAgent;
using GodGPT.GAgents.Common.Constants;
using GodGPT.GAgents.SpeechChat;
using Json.Schema.Generation;
using Microsoft.Extensions.Logging;
using Microsoft.Extensions.Options;
using Newtonsoft.Json;
using Orleans.Concurrency;
<<<<<<< HEAD
=======
using Aevatar.Application.Grains.Common.Options;
using Aevatar.Application.Grains.Common.Service;
>>>>>>> 3bda8805

namespace Aevatar.Application.Grains.Agents.ChatManager.Chat;

[Description("god chat agent")]
[GAgent]
[Reentrant]
public class GodChatGAgent : ChatGAgentBase<GodChatState, GodChatEventLog, EventBase, ChatConfigDto>, IGodChat
{
    private static readonly TimeSpan RequestRecoveryDelay = TimeSpan.FromSeconds(600);
    private const string DefaultRegion = "DEFAULT";
    private const string ProxyGPTModelName = "HyperEcho";
    private readonly ISpeechService _speechService;
    private readonly IOptionsMonitor<LLMRegionOptions> _llmRegionOptions;
    private readonly ILocalizationService _localizationService;

    // Dictionary to maintain text accumulator for voice chat sessions
    // Key: chatId, Value: accumulated text buffer for sentence detection
    private static readonly Dictionary<string, StringBuilder> VoiceTextAccumulators = new();
    
<<<<<<< HEAD
    // Instance variables for suggestion filtering state management
    // These persist across chunk processing within the same grain instance
    private bool _isAccumulatingForSuggestions = false;
    private string _accumulatedSuggestionContent = "";
=======
    // Regular expressions for cleaning text before speech synthesis
    private static readonly Regex MarkdownLinkRegex = new Regex(@"\[([^\]]+)\]\([^\)]+\)", RegexOptions.Compiled);
    private static readonly Regex MarkdownBoldRegex = new Regex(@"\*\*([^*]+)\*\*", RegexOptions.Compiled);
    private static readonly Regex MarkdownItalicRegex = new Regex(@"\*([^*]+)\*", RegexOptions.Compiled);
    private static readonly Regex MarkdownHeaderRegex = new Regex(@"^#+\s*(.+)$", RegexOptions.Compiled | RegexOptions.Multiline);
    private static readonly Regex MarkdownCodeBlockRegex = new Regex(@"```[\s\S]*?```", RegexOptions.Compiled);
    private static readonly Regex MarkdownInlineCodeRegex = new Regex(@"`([^`]+)`", RegexOptions.Compiled);
    private static readonly Regex MarkdownTableRegex = new Regex(@"\|.*?\|", RegexOptions.Compiled);
    private static readonly Regex MarkdownStrikethroughRegex = new Regex(@"~~([^~]+)~~", RegexOptions.Compiled);
    private static readonly Regex EmojiRegex = new Regex(@"[\u2600-\u26FF]|[\u2700-\u27BF]", RegexOptions.Compiled);
    public GodChatGAgent(ILocalizationService localizationService)
    {
        _localizationService = localizationService;
>>>>>>> 3bda8805

    }
    public GodChatGAgent(ISpeechService speechService, IOptionsMonitor<LLMRegionOptions> llmRegionOptions)
    {
        _speechService = speechService;
        _llmRegionOptions = llmRegionOptions;
    }

    protected override async Task ChatPerformConfigAsync(ChatConfigDto configuration)
    {
        var regionToLLMsMap = _llmRegionOptions.CurrentValue.RegionToLLMsMap;
        if (regionToLLMsMap.IsNullOrEmpty())
        {
            Logger.LogDebug($"[GodChatGAgent][ChatPerformConfigAsync] LLMConfigs is null or empty.");
            return;
        }

        var proxyIds = await InitializeRegionProxiesAsync(DefaultRegion);
        Dictionary<string, List<Guid>> regionProxies = new();
        regionProxies[DefaultRegion] = proxyIds;
        RaiseEvent(new UpdateRegionProxiesLogEvent
        {
            RegionProxies = regionProxies
        });
        await ConfirmEvents();
    }

    [EventHandler]
    public async Task HandleEventAsync(RequestStreamChatEvent @event)
    {
        var chatId = Guid.NewGuid().ToString();
        //Decommission the SignalR conversation interface
        var chatMessage = new ResponseStreamGodChat()
        {
            Response =
                "A better experience awaits! Please update to the latest version.",
            ChatId = chatId,
            NewTitle = "A better experience awaits",
            IsLastChunk = true,
            SerialNumber = -2,
            SessionId = @event.SessionId
        };
        Logger.LogDebug(
            $"[GodChatGAgent][RequestStreamChatEvent] decommission :{JsonConvert.SerializeObject(@event)} chatID:{chatId}");
        await PublishAsync(chatMessage);

        // string chatId = Guid.NewGuid().ToString();
        // Logger.LogDebug(
        //     $"[GodChatGAgent][RequestStreamGodChatEvent] start:{JsonConvert.SerializeObject(@event)} chatID:{chatId}");
        // var title = "";
        // var content = "";
        // var isLastChunk = false;
        //
        // try
        // {
        //     if (State.StreamingModeEnabled)
        //     {
        //         Logger.LogDebug("State.StreamingModeEnabled is on");
        //         await StreamChatWithSessionAsync(@event.SessionId, @event.SystemLLM, @event.Content, chatId);
        //     }
        //     else
        //     {
        //         var response = await ChatWithSessionAsync(@event.SessionId, @event.SystemLLM, @event.Content);
        //         content = response.Item1;
        //         title = response.Item2;
        //         isLastChunk = true;
        //     }
        // }
        // catch (Exception e)
        // {
        //     Logger.LogError(e, $"[GodChatGAgent][RequestStreamGodChatEvent] handle error:{e.ToString()}");
        // }
        //
        // await PublishAsync(new ResponseStreamGodChat()
        // {
        //     ChatId = chatId,
        //     Response = content,
        //     NewTitle = title,
        //     IsLastChunk = isLastChunk,
        //     SerialNumber = -1,
        //     SessionId = @event.SessionId
        // });
        //
        // Logger.LogDebug($"[GodChatGAgent][RequestStreamGodChatEvent] end:{JsonConvert.SerializeObject(@event)}");
    }

    public async Task StreamChatWithSessionAsync(Guid sessionId, string sysmLLM, string content, string chatId,
        ExecutionPromptSettings promptSettings = null, bool isHttpRequest = false, string? region = null, 
        List<string>? images = null)
    {
        Logger.LogDebug($"[GodChatGAgent][StreamChatWithSession] {sessionId.ToString()} start.");
        
        // Get language from RequestContext with error handling
        var language = GodGPTLanguageHelper.GetGodGPTLanguageFromContext();
        Logger.LogDebug($"[GodChatGAgent][StreamChatWithSession] Language from context: {language}");
        
        var actionType = images == null || images.IsNullOrEmpty()
            ? ActionType.Conversation
            : ActionType.ImageConversation;
        var userQuotaGAgent = GrainFactory.GetGrain<IUserQuotaGAgent>(State.ChatManagerGuid);
        var actionResultDto =
            await userQuotaGAgent.ExecuteActionAsync(sessionId.ToString(), State.ChatManagerGuid.ToString(), actionType);
        if (!actionResultDto.Success)
        {
            Logger.LogDebug($"[GodChatGAgent][StreamChatWithSession] {sessionId.ToString()} Access restricted");
            //1、throw Exception
            // var invalidOperationException = new InvalidOperationException(actionResultDto.Message);
            // invalidOperationException.Data["Code"] = actionResultDto.Code.ToString();
            // throw invalidOperationException;

            //save conversation data
            await SetSessionTitleAsync(sessionId, content);
            var chatMessages = new List<ChatMessage>();
            chatMessages.Add(new ChatMessage
            {
                ChatRole = ChatRole.User,
                Content = content,
                ImageKeys = images
            });
            chatMessages.Add(new ChatMessage
            {
                ChatRole = ChatRole.Assistant,
                Content = actionResultDto.Message
            });
            RaiseEvent(new AddChatHistoryLogEvent
            {
                ChatList = chatMessages
            });
            
            RaiseEvent(new AddChatMessageMetasLogEvent
            {
                ChatMessageMetas = new List<ChatMessageMeta>()
            });
            
            await ConfirmEvents();

            //2、Directly respond with error information.
            var chatMessage = new ResponseStreamGodChat()
            {
                Response = actionResultDto.Message,
                ChatId = chatId,
                IsLastChunk = true,
                SerialNumber = -99,
                SessionId = sessionId,
                // Note: Default to VoiceResponse in this version as VoiceToText is not implemented yet
                VoiceContentType = VoiceContentType.VoiceResponse
            };

            if (isHttpRequest)
            {
                await PushMessageToClientAsync(chatMessage);
            }
            else
            {
                await PublishAsync(chatMessage);
            }

            return;
        }

        Logger.LogDebug($"[GodChatGAgent][StreamChatWithSession] {sessionId.ToString()} - Validation passed");
        await SetSessionTitleAsync(sessionId, content);

        var sw = new Stopwatch();
        sw.Start();
        var configuration = GetConfiguration();
        await GodStreamChatAsync(sessionId, await configuration.GetSystemLLM(),
            await configuration.GetStreamingModeEnabled(),
            content, chatId, promptSettings, isHttpRequest, region, images: images);
        sw.Stop();
        Logger.LogDebug($"StreamChatWithSessionAsync {sessionId.ToString()} - step4,time use:{sw.ElapsedMilliseconds}");
    }

    public async Task StreamVoiceChatWithSessionAsync(Guid sessionId, string sysmLLM, string? voiceData,
        string fileName, string chatId,
        ExecutionPromptSettings promptSettings = null, bool isHttpRequest = false, string? region = null,
        VoiceLanguageEnum voiceLanguage = VoiceLanguageEnum.English, double voiceDurationSeconds = 0.0)
    {
        var totalStopwatch = Stopwatch.StartNew();
        Logger.LogInformation($"[PERF][VoiceChat] {sessionId} START - file: {fileName}, size: {voiceData?.Length ?? 0} chars, language: {voiceLanguage}, duration: {voiceDurationSeconds}s");
        var language = GodGPTLanguageHelper.GetGodGPTLanguageFromContext();

        // Validate voiceData
        if (string.IsNullOrEmpty(voiceData) || voiceLanguage == VoiceLanguageEnum.Unset)
        {

            Logger.LogError($"[GodChatGAgent][StreamVoiceChatWithSession] {sessionId.ToString()} Invalid voice data");
            var errMsg = _localizationService.GetLocalizedException(ExceptionMessageKeys.InvalidVoiceMessage,language);
            if (voiceLanguage == VoiceLanguageEnum.Unset)
            {
                errMsg = _localizationService.GetLocalizedException(ExceptionMessageKeys.UnSetVoiceLanguage,language);
            }

            var errorMessage = new ResponseStreamGodChat()
            {
                Response = errMsg,
                ChatId = chatId,
                IsLastChunk = true,
                SerialNumber = -99,
                SessionId = sessionId,
                ErrorCode = ChatErrorCode.ParamInvalid,
                // Note: Default to VoiceResponse in this version as VoiceToText is not implemented yet
                VoiceContentType = VoiceContentType.VoiceResponse
            };

            if (isHttpRequest)
            {
                await PushMessageToClientAsync(errorMessage);
            }
            else
            {
                await PublishAsync(errorMessage);
            }

            return;
        }

        // Convert MP3 data to byte array - track processing time
        var conversionStopwatch = Stopwatch.StartNew();
        var voiceDataBytes = Convert.FromBase64String(voiceData);
        conversionStopwatch.Stop();
        Logger.LogInformation($"[PERF][VoiceChat] {sessionId} Base64_Conversion: {conversionStopwatch.ElapsedMilliseconds}ms, bytes: {voiceDataBytes.Length}");

        string voiceContent;
        var voiceParseSuccess = true;
        string? voiceParseErrorMessage = null;

        // STT Processing - track time and performance
        var sttStopwatch = Stopwatch.StartNew();
        try
        {
            voiceContent = await _speechService.SpeechToTextAsync(voiceDataBytes, voiceLanguage);
            sttStopwatch.Stop();
            
            if (string.IsNullOrWhiteSpace(voiceContent))
            {
                voiceParseSuccess = false;
                voiceParseErrorMessage = _localizationService.GetLocalizedException(ExceptionMessageKeys.SpeechTimeout,language);
                voiceContent = _localizationService.GetLocalizedException(ExceptionMessageKeys.TranscriptUnavailable,language);
                Logger.LogWarning($"[PERF][VoiceChat] {sessionId} STT_Processing: {sttStopwatch.ElapsedMilliseconds}ms - FAILED (empty result)");
            }
            else
            {
                Logger.LogInformation($"[PERF][VoiceChat] {sessionId} STT_Processing: {sttStopwatch.ElapsedMilliseconds}ms - SUCCESS, length: {voiceContent.Length} chars, content: '{voiceContent}'");
            }
        }
        catch (Exception ex)
        {
            sttStopwatch.Stop();
            Logger.LogError(ex, $"[PERF][VoiceChat] {sessionId} STT_Processing: {sttStopwatch.ElapsedMilliseconds}ms - FAILED with exception");
            voiceParseSuccess = false;
            voiceParseErrorMessage = ex.Message.Contains("timeout") ? _localizationService.GetLocalizedException(ExceptionMessageKeys.SpeechTimeout,language) :
                ex.Message.Contains("format") ? _localizationService.GetLocalizedException(ExceptionMessageKeys.AudioFormatUnsupported,language) :
                _localizationService.GetLocalizedException(ExceptionMessageKeys.SpeechServiceUnavailable,language);
            voiceContent = _localizationService.GetLocalizedException(ExceptionMessageKeys.TranscriptUnavailable,language);
        }

        // If voice parsing failed, don't call LLM, just save the failed message
        if (!voiceParseSuccess)
        {
            Logger.LogWarning(
                $"[GodChatGAgent][StreamVoiceChatWithSession] {sessionId.ToString()} Voice parsing failed: {voiceParseErrorMessage}");

            // Save conversation data with voice metadata
            await SetSessionTitleAsync(sessionId, voiceContent);
            var chatMessages = new List<ChatMessage>();
            chatMessages.Add(new ChatMessage
            {
                ChatRole = ChatRole.User,
                Content = voiceContent
            });

            // Save voice message with failure status
            var chatMessageMeta = new ChatMessageMeta
            {
                IsVoiceMessage = true,
                VoiceLanguage = voiceLanguage,
                VoiceParseSuccess = false,
                VoiceParseErrorMessage = voiceParseErrorMessage,
                VoiceDurationSeconds = voiceDurationSeconds
            };

            RaiseEvent(new AddChatHistoryLogEvent
            {
                ChatList = chatMessages
            });
            
            RaiseEvent(new AddChatMessageMetasLogEvent
            {
                ChatMessageMetas = new List<ChatMessageMeta> { chatMessageMeta }
            });
            
            await ConfirmEvents();

            // Send error response
            var errorResponse = new ResponseStreamGodChat()
            {
                Response = _localizationService.GetLocalizedException(ExceptionMessageKeys.LanguageNotRecognised,language),
                ChatId = chatId,
                IsLastChunk = true,
                SerialNumber = -99,
                SessionId = sessionId,
                ErrorCode = ChatErrorCode.VoiceParsingFailed,
                // Note: Default to VoiceResponse in this version as VoiceToText is not implemented yet
                VoiceContentType = VoiceContentType.VoiceResponse
            };

            if (isHttpRequest)
            {
                await PushMessageToClientAsync(errorResponse);
            }
            else
            {
                await PublishAsync(errorResponse);
            }

            totalStopwatch.Stop();
            Logger.LogInformation($"[PERF][VoiceChat] {sessionId} TOTAL_Time: {totalStopwatch.ElapsedMilliseconds}ms - FAILED (parse error)");
            return;
        }

        Logger.LogDebug(
            $"[GodChatGAgent][StreamVoiceChatWithSession] {sessionId.ToString()} Voice parsed successfully: {voiceContent}");

        // Send STT result immediately to frontend via VoiceToText message
        var sttResultMessage = new ResponseStreamGodChat()
        {
            Response = voiceContent,  // STT converted text
            ChatId = chatId,
            IsLastChunk = false,
            SerialNumber = 0,  // Mark as first message (STT result)
            SessionId = sessionId,
            VoiceContentType = VoiceContentType.VoiceToText,  // Critical: indicate this is STT result
            ErrorCode = ChatErrorCode.Success,
            NewTitle = string.Empty,
            AudioData = null,  // No audio data for STT result
            AudioMetadata = null
        };

        // Send STT result using the same streaming mechanism
        if (isHttpRequest)
        {
            await PushMessageToClientAsync(sttResultMessage);
        }
        else
        {
            await PublishAsync(sttResultMessage);
        }

        Logger.LogDebug($"[GodChatGAgent][StreamVoiceChatWithSession] {sessionId.ToString()} STT result sent to frontend: '{voiceContent}'");

        var quotaStopwatch = Stopwatch.StartNew();
        var userQuotaGAgent = GrainFactory.GetGrain<IUserQuotaGAgent>(State.ChatManagerGuid);
        var actionResultDto = await userQuotaGAgent.ExecuteVoiceActionAsync(sessionId.ToString(), State.ChatManagerGuid.ToString());
        
        
        quotaStopwatch.Stop();
        Logger.LogInformation($"[PERF][VoiceChat] {sessionId} Quota_Check: {quotaStopwatch.ElapsedMilliseconds}ms - success: {actionResultDto.Success}");
        if (!actionResultDto.Success)
        {
            Logger.LogDebug($"[GodChatGAgent][StreamVoiceChatWithSession] {sessionId.ToString()} Access restricted");

            //save conversation data with voice metadata
            await SetSessionTitleAsync(sessionId, voiceContent);
            var chatMessages = new List<ChatMessage>();
            chatMessages.Add(new ChatMessage
            {
                ChatRole = ChatRole.User,
                Content = voiceContent
            });
            chatMessages.Add(new ChatMessage
            {
                ChatRole = ChatRole.Assistant,
                Content = actionResultDto.Message
            });

            var userVoiceMeta = new ChatMessageMeta
            {
                IsVoiceMessage = true,
                VoiceLanguage = voiceLanguage,
                VoiceParseSuccess = true,
                VoiceParseErrorMessage = null,
                VoiceDurationSeconds = voiceDurationSeconds
            };
            var assistantResponseMeta = new ChatMessageMeta
            {
                IsVoiceMessage = false,
                VoiceLanguage = VoiceLanguageEnum.English,
                VoiceParseSuccess = true,
                VoiceParseErrorMessage = null,
                VoiceDurationSeconds = 0.0
            };

            RaiseEvent(new AddChatHistoryLogEvent
            {
                ChatList = chatMessages
            });
            
            RaiseEvent(new AddChatMessageMetasLogEvent
            {
                ChatMessageMetas = new List<ChatMessageMeta> { userVoiceMeta, assistantResponseMeta }
            });
            
            await ConfirmEvents();

            //2、Directly respond with error information.
            var errorCode = actionResultDto.Code switch
            {
                ExecuteActionStatus.InsufficientCredits => ChatErrorCode.InsufficientCredits,
                ExecuteActionStatus.RateLimitExceeded => ChatErrorCode.RateLimitExceeded,
                _ => ChatErrorCode.RateLimitExceeded
            };

            var chatMessage = new ResponseStreamGodChat()
            {
                Response = actionResultDto.Message,
                ChatId = chatId,
                IsLastChunk = true,
                SerialNumber = -99,
                SessionId = sessionId,
                ErrorCode = errorCode,
                // Note: Default to VoiceResponse in this version as VoiceToText is not implemented yet
                VoiceContentType = VoiceContentType.VoiceResponse
            };

            if (isHttpRequest)
            {
                await PushMessageToClientAsync(chatMessage);
            }
            else
            {
                await PublishAsync(chatMessage);
            }

            totalStopwatch.Stop();
            Logger.LogInformation($"[PERF][VoiceChat] {sessionId} TOTAL_Time: {totalStopwatch.ElapsedMilliseconds}ms - FAILED (quota denied)");
            return;
        }

        Logger.LogDebug($"[GodChatGAgent][StreamVoiceChatWithSession] {sessionId.ToString()} - Validation passed");
        await SetSessionTitleAsync(sessionId, voiceContent);

        var llmStopwatch = Stopwatch.StartNew();
        var configuration = GetConfiguration();
        await GodVoiceStreamChatAsync(sessionId, await configuration.GetSystemLLM(),
            await configuration.GetStreamingModeEnabled(),
            voiceContent, chatId, promptSettings, isHttpRequest, region, voiceLanguage, voiceDurationSeconds);
        llmStopwatch.Stop();
        
        totalStopwatch.Stop();
        Logger.LogInformation($"[PERF][VoiceChat] {sessionId} LLM_Processing: {llmStopwatch.ElapsedMilliseconds}ms");
        Logger.LogInformation($"[PERF][VoiceChat] {sessionId} TOTAL_Time: {totalStopwatch.ElapsedMilliseconds}ms");
    }

    private async Task SetSessionTitleAsync(Guid sessionId, string content)
    {
        if (State.Title.IsNullOrEmpty())
        {
            var sw = Stopwatch.StartNew();
            // Take first 4 words and limit total length to 100 characters
            var title = string.Join(" ", content.Split(" ").Take(4));
            if (title.Length > 100)
            {
                title = title.Substring(0, 100);
            }

            RaiseEvent(new RenameChatTitleEventLog()
            {
                Title = title
            });

            await ConfirmEvents();

            sw.Stop();
            var chatManagerGAgent = GrainFactory.GetGrain<IChatManagerGAgent>((Guid)State.ChatManagerGuid);
            await chatManagerGAgent.RenameChatTitleAsync(new RenameChatTitleEvent()
            {
                SessionId = sessionId,
                Title = title
            });
            Logger.LogDebug(
                $"StreamChatWithSessionAsync {sessionId.ToString()} - step3,time use:{sw.ElapsedMilliseconds}");
        }
    }

    public async Task<string> GodStreamChatAsync(Guid sessionId, string llm, bool streamingModeEnabled, string message,
        string chatId, ExecutionPromptSettings? promptSettings = null, bool isHttpRequest = false,
        string? region = null, bool addToHistory = true, List<string>? images = null)
    {
        var configuration = GetConfiguration();
        var sysMessage = await configuration.GetPrompt();

        await LLMInitializedAsync(llm, streamingModeEnabled, sysMessage);

        var aiChatContextDto =
            CreateAIChatContext(sessionId, llm, streamingModeEnabled, message, chatId, promptSettings, isHttpRequest,
                region, images);

        var aiAgentStatusProxy = await GetProxyByRegionAsync(region);
        if (aiAgentStatusProxy != null)
        {
            Logger.LogDebug(
                $"[GodChatGAgent][GodStreamChatAsync] agent {aiAgentStatusProxy.GetPrimaryKey().ToString()}, session {sessionId.ToString()}, chat {chatId}");
            
            // Check if this is a voice chat from context
            bool isPromptVoiceChat = false;
            if (aiChatContextDto.MessageId != null)
            {
                try
                {
                    var messageData = JsonConvert.DeserializeObject<Dictionary<string, object>>(aiChatContextDto.MessageId);
                    isPromptVoiceChat = messageData.ContainsKey("IsVoiceChat") && (bool)messageData["IsVoiceChat"];
                }
                catch (Exception ex)
                {
                    Logger.LogWarning(ex, "[GodChatGAgent][GodStreamChatAsync] Failed to parse MessageId for voice chat detection");
                }
            }
            
            // Add conversation suggestions prompt for text chat only
            string enhancedMessage = message;
            if (!isPromptVoiceChat)
            {
                enhancedMessage = message + ChatPrompts.ConversationSuggestionsPrompt;
                Logger.LogDebug($"[GodChatGAgent][GodStreamChatAsync] Added conversation suggestions prompt for text chat");
            }
            
            var settings = promptSettings ?? new ExecutionPromptSettings();
            settings.Temperature = "0.9";
            var result = await aiAgentStatusProxy.PromptWithStreamAsync(enhancedMessage, State.ChatHistory, settings,
                context: aiChatContextDto, imageKeys: images);
            if (!result)
            {
                Logger.LogError($"Failed to initiate streaming response. {this.GetPrimaryKey().ToString()}");
            }

            if (addToHistory)
            {
                RaiseEvent(new AddChatHistoryLogEvent
                {
                    ChatList = new List<ChatMessage>()
                    {
                        new ChatMessage
                        {
                            ChatRole = ChatRole.User,
                            Content = message,
                            ImageKeys = images
                        }
                    }
                });

                RaiseEvent(new UpdateChatTimeEventLog
                {
                    ChatTime = DateTime.UtcNow
                });
                
                RaiseEvent(new AddChatMessageMetasLogEvent
                {
                    ChatMessageMetas = new List<ChatMessageMeta>()
                });

                await ConfirmEvents();
            }
        }
        else
        {
            Logger.LogDebug(
                $"[GodChatGAgent][GodStreamChatAsync] history agent, session {sessionId.ToString()}, chat {chatId}");
            await ChatAsync(message, promptSettings, aiChatContextDto);
        }

        return string.Empty;
    }

    private async Task LLMInitializedAsync(string llm, bool streamingModeEnabled, string sysMessage)
    {
        if (State.SystemLLM != llm || State.StreamingModeEnabled != streamingModeEnabled)
        {
            var initializeDto = new InitializeDto()
            {
                Instructions = sysMessage, LLMConfig = new LLMConfigDto() { SystemLLM = llm },
                StreamingModeEnabled = true, StreamingConfig = new StreamingConfig()
                {
                    BufferingSize = 32
                }
            };
            Logger.LogDebug(
                $"[GodChatGAgent][GodStreamChatAsync] Detail : {JsonConvert.SerializeObject(initializeDto)}");

            await InitializeAsync(initializeDto);
        }
    }

    private AIChatContextDto CreateAIChatContext(Guid sessionId, string llm, bool streamingModeEnabled,
        string message, string chatId, ExecutionPromptSettings? promptSettings = null, bool isHttpRequest = false,
        string? region = null, List<string>? images = null)
    {
        var aiChatContextDto = new AIChatContextDto()
        {
            ChatId = chatId,
            RequestId = sessionId
        };
        if (isHttpRequest)
        {
            aiChatContextDto.MessageId = JsonConvert.SerializeObject(new Dictionary<string, object>()
            {
                { "IsHttpRequest", true }, { "LLM", llm }, { "StreamingModeEnabled", streamingModeEnabled },
                { "Message", message }, {"Region", region }, {"Images", images}
            });
        }

        return aiChatContextDto;
    }

    private AIChatContextDto CreateVoiceChatContext(Guid sessionId, string llm, bool streamingModeEnabled,
        string message, string chatId, ExecutionPromptSettings? promptSettings = null, bool isHttpRequest = false,
        string? region = null, VoiceLanguageEnum voiceLanguage = VoiceLanguageEnum.English,
        double voiceDurationSeconds = 0.0)
    {
        var aiChatContextDto = new AIChatContextDto()
        {
            ChatId = chatId,
            RequestId = sessionId
        };
        if (isHttpRequest)
        {
            aiChatContextDto.MessageId = JsonConvert.SerializeObject(new Dictionary<string, object>()
            {
                { "IsHttpRequest", true },
                { "IsVoiceChat", true },
                { "LLM", llm },
                { "StreamingModeEnabled", streamingModeEnabled },
                { "Message", message },
                { "Region", region },
                { "VoiceLanguage", (int)voiceLanguage },
                { "VoiceDurationSeconds", voiceDurationSeconds }
            });
        }

        return aiChatContextDto;
    }

    private async Task<IAIAgentStatusProxy?> GetProxyByRegionAsync(string? region)
    {
        Logger.LogDebug(
            $"[GodChatGAgent][GetProxyByRegionAsync] session {this.GetPrimaryKey().ToString()}, Region: {region}");
        if (string.IsNullOrWhiteSpace(region))
        {
            return await GetProxyByRegionAsync(DefaultRegion);
        }

        if (State.RegionProxies == null || !State.RegionProxies.TryGetValue(region, out var proxyIds) ||
            proxyIds.IsNullOrEmpty())
        {
            Logger.LogDebug(
                $"[GodChatGAgent][GetProxyByRegionAsync] session {this.GetPrimaryKey().ToString()}, No proxies found for region {region}, initializing.");
            proxyIds = await InitializeRegionProxiesAsync(region);
            Dictionary<string, List<Guid>> regionProxies = new()
            {
                { region, proxyIds }
            };
            RaiseEvent(new UpdateRegionProxiesLogEvent
            {
                RegionProxies = regionProxies
            });
            await ConfirmEvents();
        }

        foreach (var proxyId in proxyIds)
        {
            var proxy = GrainFactory.GetGrain<IAIAgentStatusProxy>(proxyId);
            if (await proxy.IsAvailableAsync())
            {
                return proxy;
            }
        }

        Logger.LogDebug(
            $"[GodChatGAgent][GetProxyByRegionAsync] session {this.GetPrimaryKey().ToString()}, No proxies initialized for region {region}");
        if (region == DefaultRegion)
        {
            Logger.LogWarning($"[GodChatGAgent][GetProxyByRegionAsync] No available proxies for region {region}.");
            return null;
        }

        return await GetProxyByRegionAsync(DefaultRegion);
    }

    private async Task<List<Guid>> InitializeRegionProxiesAsync(string region)
    {
        var llmsForRegion = GetLLMsForRegion(region);
        if (llmsForRegion.IsNullOrEmpty())
        {
            Logger.LogDebug(
                $"[GodChatGAgent][InitializeRegionProxiesAsync] session {this.GetPrimaryKey().ToString()}, initialized proxy for region {region}, LLM not config");
            return new List<Guid>();
        }
        
        var oldSystemPrompt = await GetConfiguration().GetPrompt();
        //Logger.LogDebug($"[GodChatGAgent][InitializeRegionProxiesAsync] {this.GetPrimaryKey().ToString()} old system prompt: {oldSystemPrompt}");

        var proxies = new List<Guid>();
        foreach (var llm in llmsForRegion)
        {
            var systemPrompt = State.PromptTemplate;
            if (llm != ProxyGPTModelName)
            {
                systemPrompt = $"{oldSystemPrompt} {systemPrompt} {GetCustomPrompt()}";
            }
            else
            {
                systemPrompt = $"{systemPrompt} {GetCustomPrompt()}";
            }
            //Logger.LogDebug($"[GodChatGAgent][InitializeRegionProxiesAsync] {this.GetPrimaryKey().ToString()} - {llm} system prompt: {systemPrompt}");
            var proxy = GrainFactory.GetGrain<IAIAgentStatusProxy>(Guid.NewGuid());
            await proxy.ConfigAsync(new AIAgentStatusProxyConfig
            {
                Instructions = systemPrompt,
                LLMConfig = new LLMConfigDto { SystemLLM = llm },
                StreamingModeEnabled = true,
                StreamingConfig = new StreamingConfig { BufferingSize = 32 },
                RequestRecoveryDelay = RequestRecoveryDelay,
                ParentId = this.GetPrimaryKey()
            });

            proxies.Add(proxy.GetPrimaryKey());
            Logger.LogDebug(
                $"[GodChatGAgent][InitializeRegionProxiesAsync] session {this.GetPrimaryKey().ToString()}, initialized proxy for region {region} with LLM {llm}. id {proxy.GetPrimaryKey().ToString()}");
        }

        return proxies;
    }

    private List<string> GetLLMsForRegion(string region)
    {
        var regionToLLMsMap = _llmRegionOptions.CurrentValue.RegionToLLMsMap;
        return regionToLLMsMap.TryGetValue(region, out var llms) ? llms : new List<string>();
    }

    public async Task SetUserProfileAsync(UserProfileDto? userProfileDto)
    {
        if (userProfileDto == null)
        {
            return;
        }

        RaiseEvent(new UpdateUserProfileGodChatEventLog
        {
            Gender = userProfileDto.Gender,
            BirthDate = userProfileDto.BirthDate,
            BirthPlace = userProfileDto.BirthPlace,
            FullName = userProfileDto.FullName
        });

        await ConfirmEvents();
    }

    public async Task<UserProfileDto?> GetUserProfileAsync()
    {
        if (State.UserProfile == null)
        {
            return null;
        }

        return new UserProfileDto
        {
            Gender = State.UserProfile.Gender,
            BirthDate = State.UserProfile.BirthDate,
            BirthPlace = State.UserProfile.BirthPlace,
            FullName = State.UserProfile.FullName
        };
    }

    public async Task<string> GodChatAsync(string llm, string message,
        ExecutionPromptSettings? promptSettings = null)
    {
        if (State.SystemLLM != llm)
        {
            await InitializeAsync(new InitializeDto()
                { Instructions = State.PromptTemplate, LLMConfig = new LLMConfigDto() { SystemLLM = llm } });
        }

        var response = await ChatAsync(message, promptSettings);
        if (response is { Count: > 0 })
        {
            return response[0].Content!;
        }

        return string.Empty;
    }


    public async Task InitAsync(Guid ChatManagerGuid)
    {
        RaiseEvent(new SetChatManagerGuidEventLog
        {
            ChatManagerGuid = ChatManagerGuid
        });

        await ConfirmEvents();
    }

        public async Task ChatMessageCallbackAsync(AIChatContextDto contextDto,
        AIExceptionEnum aiExceptionEnum, string? errorMessage, AIStreamChatContent? chatContent)
    {
        if (aiExceptionEnum == AIExceptionEnum.RequestLimitError && !contextDto.MessageId.IsNullOrWhiteSpace())
        {
            Logger.LogError(
                $"[GodChatGAgent][ChatMessageCallbackAsync] RequestLimitError retry. contextDto {JsonConvert.SerializeObject(contextDto)}");
            var configuration = GetConfiguration();
            var systemLlm = await configuration.GetSystemLLM();
            var dictionary = JsonConvert.DeserializeObject<Dictionary<string, object>>(contextDto.MessageId);
            
            // Check if this is a voice chat retry to call the appropriate method
            var isRetryVoiceChat = dictionary.ContainsKey("IsVoiceChat") && (bool)dictionary["IsVoiceChat"];
            
            if (isRetryVoiceChat)
            {
                // Voice chat retry: call GodVoiceStreamChatAsync with voice parameters
                var voiceLanguageValue = dictionary.GetValueOrDefault("VoiceLanguage", 0);
                var voiceLanguage = (VoiceLanguageEnum)Convert.ToInt32(voiceLanguageValue);
                var voiceDurationSeconds = Convert.ToDouble(dictionary.GetValueOrDefault("VoiceDurationSeconds", 0.0));
                
                GodVoiceStreamChatAsync(contextDto.RequestId,
                    (string)dictionary.GetValueOrDefault("LLM", systemLlm),
                    (bool)dictionary.GetValueOrDefault("StreamingModeEnabled", true),
                    (string)dictionary.GetValueOrDefault("Message", string.Empty),
                    contextDto.ChatId, null, (bool)dictionary.GetValueOrDefault("IsHttpRequest", true),
                    (string)dictionary.GetValueOrDefault("Region", null),
                    voiceLanguage, voiceDurationSeconds, false);
            }
            else
            {
                // Regular chat retry: call GodStreamChatAsync
                GodStreamChatAsync(contextDto.RequestId,
                    (string)dictionary.GetValueOrDefault("LLM", systemLlm),
                    (bool)dictionary.GetValueOrDefault("StreamingModeEnabled", true),
                    (string)dictionary.GetValueOrDefault("Message", string.Empty),
                    contextDto.ChatId, null, (bool)dictionary.GetValueOrDefault("IsHttpRequest", true),
                    (string)dictionary.GetValueOrDefault("Region", null),
                    false, (List<string>?)dictionary.GetValueOrDefault("Images"));
            }
            
            return;
        }

        if (aiExceptionEnum != AIExceptionEnum.None)
        {
            Logger.LogError(
                $"[GodChatGAgent][ChatMessageCallbackAsync] DETAILED ERROR - sessionId {contextDto?.RequestId.ToString()}, chatId {contextDto?.ChatId}, aiExceptionEnum: {aiExceptionEnum}, errorMessage: '{errorMessage}', MessageId: '{contextDto?.MessageId}'");
            
            // Extract voice chat info if available
            string voiceChatInfo = "";
            if (!contextDto.MessageId.IsNullOrWhiteSpace())
            {
                try
                {
                    var messageData = JsonConvert.DeserializeObject<Dictionary<string, object>>(contextDto.MessageId);
                    bool isErrorVoiceChat = messageData.ContainsKey("IsVoiceChat") && (bool)messageData["IsVoiceChat"];
                    if (isErrorVoiceChat)
                    {
                        // Safe type conversion for voice language
                        var voiceLanguageValue = messageData.GetValueOrDefault("VoiceLanguage", 0);
                        var voiceLanguage = (VoiceLanguageEnum)Convert.ToInt32(voiceLanguageValue);
                        var message = messageData.GetValueOrDefault("Message", "").ToString();
                        voiceChatInfo = $" [VOICE CHAT] Language: {voiceLanguage}, Message: '{message}'";
                    }
                }
                catch (Exception ex)
                {
                    Logger.LogError(ex, "Failed to parse MessageId for voice chat info");
                }
            }
            
            Logger.LogError($"[GodChatGAgent][ChatMessageCallbackAsync] ERROR CONTEXT:{voiceChatInfo}");
            
            var chatMessage = new ResponseStreamGodChat()
            {
                Response =
                    "Your prompt triggered the Silence Directive—activated when universal harmonics or content ethics are at risk. Please modify your prompt and retry — tune its intent, refine its form, and the Oracle may speak.",
                ChatId = contextDto.ChatId,
                IsLastChunk = true,
                SerialNumber = -2
            };
            if (contextDto.MessageId.IsNullOrWhiteSpace())
            {
                await PublishAsync(chatMessage);
                return;
            }

            await PushMessageToClientAsync(chatMessage);
            return;
        }

        if (chatContent == null)
        {
            Logger.LogError(
                $"[GodChatGAgent][ChatMessageCallbackAsync] return null. sessionId {contextDto.RequestId.ToString()},chatId {contextDto.ChatId},aiExceptionEnum:{aiExceptionEnum}, errorMessage:{errorMessage}");
            return;
        }

        Logger.LogDebug(
            $"[GodChatGAgent][ChatMessageCallbackAsync] sessionId {contextDto.RequestId.ToString()}, chatId {contextDto.ChatId}, messageId {contextDto.MessageId}, {JsonConvert.SerializeObject(chatContent)}");
        
        if (chatContent.IsAggregationMsg)
        {
            // Parse conversation suggestions for text chat only (skip voice chat)
            List<string>? conversationSuggestions = null;
            string cleanMainContent = chatContent.AggregationMsg; // Default to original content
            bool isAggregationVoiceChat = false;
            
            // Check if this is a voice chat by examining the message context
            if (!contextDto.MessageId.IsNullOrWhiteSpace())
            {
                try
                {
                    var messageData = JsonConvert.DeserializeObject<Dictionary<string, object>>(contextDto.MessageId);
                    isAggregationVoiceChat = messageData.ContainsKey("IsVoiceChat") && (bool)messageData["IsVoiceChat"];
                }
                catch (Exception ex)
                {
                    Logger.LogWarning(ex, "[GodChatGAgent][ChatMessageCallbackAsync] Failed to parse MessageId for voice chat detection");
                }
            }
            
            // Parse conversation suggestions only for text chat
            if (!isAggregationVoiceChat && !string.IsNullOrEmpty(chatContent.AggregationMsg))
            {
                var (mainContent, suggestions) = ParseResponseWithSuggestions(chatContent.AggregationMsg);
                if (suggestions.Any())
                {
                    conversationSuggestions = suggestions;
                    cleanMainContent = mainContent; // Use clean content without suggestions
                    Logger.LogDebug($"[GodChatGAgent][ChatMessageCallbackAsync] Parsed {suggestions.Count} conversation suggestions for text chat");
                    Logger.LogDebug($"[GodChatGAgent][ChatMessageCallbackAsync] Cleaned main content length: {cleanMainContent?.Length ?? 0}");
                }
            }
            
            RaiseEvent(new AddChatHistoryLogEvent
            {
                ChatList = new List<ChatMessage>()
                {
                    new ChatMessage
                    {
                        ChatRole = ChatRole.Assistant,
                        Content = cleanMainContent // Store clean content without suggestions
                    }
                }
            });

            RaiseEvent(new UpdateChatTimeEventLog
            {
                ChatTime = DateTime.UtcNow
            });
            
            RaiseEvent(new AddChatMessageMetasLogEvent
            {
                ChatMessageMetas = new List<ChatMessageMeta>()
            });

            await ConfirmEvents();

            var chatManagerGAgent = GrainFactory.GetGrain<IChatManagerGAgent>(State.ChatManagerGuid);
            var inviterId = await chatManagerGAgent.GetInviterAsync();
            
            if (inviterId != null && inviterId != Guid.Empty)
            {
                var invitationGAgent = GrainFactory.GetGrain<IInvitationGAgent>((Guid)inviterId);
                await invitationGAgent.ProcessInviteeChatCompletionAsync(State.ChatManagerGuid.ToString());
            }
            
            // Store suggestions and clean content for later use in partialMessage
            if (conversationSuggestions != null)
            {
                RequestContext.Set("ConversationSuggestions", conversationSuggestions);
            }
            // Store clean content to replace the response content
            RequestContext.Set("CleanMainContent", cleanMainContent);
        }

        // Apply streaming suggestion filtering logic for text chat
        string streamingContent = chatContent.ResponseContent;
        bool shouldFilterStream = false;
        
        // Check if this is a text chat (not voice chat)
        bool isFilteringVoiceChat = false;
        if (!contextDto.MessageId.IsNullOrWhiteSpace())
        {
            try
            {
                var messageData = JsonConvert.DeserializeObject<Dictionary<string, object>>(contextDto.MessageId);
                isFilteringVoiceChat = messageData.ContainsKey("IsVoiceChat") && (bool)messageData["IsVoiceChat"];
            }
            catch (Exception ex)
            {
                Logger.LogWarning(ex, "[GodChatGAgent][ChatMessageCallbackAsync] Failed to parse MessageId for voice chat detection in streaming filter");
            }
        }
        
        // Get current accumulation state from instance variables (reliable across chunks)
        bool shouldStartAccumulating = false;
        
        // Apply conversation suggestions filtering (text chat only)
        if (!isFilteringVoiceChat && !string.IsNullOrEmpty(streamingContent))
        {
            // Check for [SUGGESTIONS] marker and partial forms using optimized method
            bool contains_suggestions = streamingContent.Contains("[SUGGESTIONS]", StringComparison.OrdinalIgnoreCase);
            bool contains_partial_marker = IsPartialSuggestionsMarker(streamingContent.AsSpan());
            
            // Check for potential marker start (conservative approach)
            bool ends_with_bracket = streamingContent.TrimEnd().EndsWith("[") && streamingContent.Length > 10;
            
            shouldStartAccumulating = contains_suggestions || contains_partial_marker || ends_with_bracket;
            
            if (shouldStartAccumulating && !_isAccumulatingForSuggestions)
            {
                // Start accumulation - block all subsequent chunks from frontend
                _isAccumulatingForSuggestions = true;
                _accumulatedSuggestionContent = streamingContent;
                streamingContent = ""; // Block current chunk
            }
            else if (_isAccumulatingForSuggestions)
            {
                // Continue accumulation - block this chunk from frontend
                _accumulatedSuggestionContent += streamingContent;
                streamingContent = ""; // Block current chunk
            }
        }

        // Process accumulated content on final chunk
        if (_isAccumulatingForSuggestions && chatContent.IsLastChunk)
        {
            var (cleanContent, suggestions) = ParseResponseWithSuggestions(_accumulatedSuggestionContent);
            
            // Store suggestions for response
            if (suggestions?.Any() == true)
            {
                RequestContext.Set("ConversationSuggestions", suggestions);
            }
            
            // Send clean content to frontend
            streamingContent = cleanContent;
            
            // Reset accumulation state
            _isAccumulatingForSuggestions = false;
            _accumulatedSuggestionContent = "";
        }

        var partialMessage = new ResponseStreamGodChat()
        {
            Response = streamingContent, // Use filtered content for streaming
            ChatId = contextDto.ChatId,
            SerialNumber = chatContent.SerialNumber,
            IsLastChunk = chatContent.IsLastChunk,
            SessionId = contextDto.RequestId,
            // Note: Default to VoiceResponse in this version as VoiceToText is not implemented yet
            VoiceContentType = VoiceContentType.VoiceResponse
        };
        
        // Log final content being sent to frontend
        Logger.LogInformation($"[FINAL_OUTPUT] Sending to frontend - Length: {streamingContent?.Length ?? 0}, IsLastChunk: {chatContent.IsLastChunk}");
        if (!string.IsNullOrEmpty(streamingContent))
        {
            Logger.LogInformation($"[FINAL_OUTPUT] Content preview: '{streamingContent.Substring(0, Math.Min(100, streamingContent.Length))}{(streamingContent.Length > 100 ? "..." : "")}'");
        }

        // For the last chunk, use clean content and add conversation suggestions if available
        if (chatContent.IsLastChunk)
        {
            // Add conversation suggestions to the last chunk if available
            var storedSuggestions = RequestContext.Get("ConversationSuggestions") as List<string>;
            if (storedSuggestions?.Any() == true)
            {
                partialMessage.SuggestedItems = storedSuggestions;
                Logger.LogDebug($"[GodChatGAgent][ChatMessageCallbackAsync] Added {storedSuggestions.Count} suggestions to last chunk");
                
                // Check if we just completed accumulation - if so, skip old replacement logic
                // because streamingContent already contains the correct clean content
                var wasAccumulating = RequestContext.Get("AccumulatedContent") != null;
                
                if (!wasAccumulating)
                {
                    // Only use old replacement logic if we weren't in accumulation mode
                    // This ensures we don't accidentally replace a small last chunk with full content
                    var cleanMainContent = RequestContext.Get("CleanMainContent") as string;
                    if (!string.IsNullOrEmpty(cleanMainContent))
                    {
                        // Safety check: avoid replacing small chunk with much larger content
                        var currentChunkLength = partialMessage.Response?.Length ?? 0;
                        var cleanContentLength = cleanMainContent.Length;
                        
                        // Only replace if suggestions were actually found (indicated by storedSuggestions)
                        // and clean content is reasonably sized relative to current chunk
                        if (currentChunkLength == 0 || cleanContentLength <= currentChunkLength * 2)
                        {
                            partialMessage.Response = cleanMainContent;
                            Logger.LogDebug($"[GodChatGAgent][ChatMessageCallbackAsync] Replaced response with clean content. Current: {currentChunkLength}, Clean: {cleanContentLength}");
                        }
                        else
                        {
                            Logger.LogWarning($"[GodChatGAgent][ChatMessageCallbackAsync] Skipped replacing response to avoid duplication. Current: {currentChunkLength}, Clean: {cleanContentLength}");
                        }
                    }
                }
                else
                {
                    Logger.LogInformation($"[ACCUMULATION_FILTER] Skipped old replacement logic - using accumulation result");
                }
            }
        }

        // Check if this is a voice chat and handle real-time voice synthesis
        Logger.LogDebug($"[ChatMessageCallbackAsync] MessageId: '{contextDto.MessageId}', ResponseContent: '{chatContent.ResponseContent}'");
        
        if (!contextDto.MessageId.IsNullOrWhiteSpace())
        {
            var messageData = JsonConvert.DeserializeObject<Dictionary<string, object>>(contextDto.MessageId);
            var isStreamingVoiceChat = messageData.ContainsKey("IsVoiceChat") && (bool)messageData["IsVoiceChat"];
            
            Logger.LogDebug($"[ChatMessageCallbackAsync] IsVoiceChat: {isStreamingVoiceChat}, HasResponseContent: {!string.IsNullOrEmpty(chatContent.ResponseContent)}");

            if (isStreamingVoiceChat && !string.IsNullOrEmpty(chatContent.ResponseContent))
            {
                Logger.LogDebug($"[ChatMessageCallbackAsync] Entering voice chat processing logic");
                
                // Safe type conversion to handle both int and long from JSON deserialization
                var voiceLanguageValue = messageData.GetValueOrDefault("VoiceLanguage", 0);
                var voiceLanguage = (VoiceLanguageEnum)Convert.ToInt32(voiceLanguageValue);
                
                Logger.LogDebug($"[ChatMessageCallbackAsync] VoiceLanguage: {voiceLanguage}, ChatId: {contextDto.ChatId}");
                
                // Get or create text accumulator for this chat session
                if (!VoiceTextAccumulators.ContainsKey(contextDto.ChatId))
                {
                    VoiceTextAccumulators[contextDto.ChatId] = new StringBuilder();
                    Logger.LogDebug($"[ChatMessageCallbackAsync] Created new text accumulator for chat: {contextDto.ChatId}");
                }
                else
                {
                    Logger.LogDebug($"[ChatMessageCallbackAsync] Using existing text accumulator for chat: {contextDto.ChatId}");
                }
                
                var textAccumulator = VoiceTextAccumulators[contextDto.ChatId];
                
                // Filter out empty or whitespace-only content to avoid unnecessary accumulation
                if (!string.IsNullOrWhiteSpace(chatContent.ResponseContent))
                {
                    textAccumulator.Append(chatContent.ResponseContent);
                    Logger.LogDebug($"[ChatMessageCallbackAsync] Appended text: '{chatContent.ResponseContent}', IsLastChunk: {chatContent.IsLastChunk}");
                }
                else
                {
                    Logger.LogDebug($"[ChatMessageCallbackAsync] Skipped whitespace content, IsLastChunk: {chatContent.IsLastChunk}");
                }
                
                // Check for complete sentences in accumulated text
                var accumulatedText = textAccumulator.ToString();
                Logger.LogDebug($"[ChatMessageCallbackAsync] Total accumulated text: '{accumulatedText}'");
                
                var completeSentence = ExtractCompleteSentence(accumulatedText, textAccumulator, chatContent.IsLastChunk);
                
                Logger.LogDebug($"[ChatMessageCallbackAsync] ExtractCompleteSentence result: '{completeSentence}'");
                
                if (!string.IsNullOrEmpty(completeSentence))
                {
                    try
                    {
                        // Clean text for speech synthesis (remove markdown and math formulas)
                        var cleanedText = CleanTextForSpeech(completeSentence, voiceLanguage);
                        
                        // Skip synthesis if cleaned text has no meaningful content
                        var hasMeaningful = HasMeaningfulContent(cleanedText);
                        
                        if (hasMeaningful)
                        {
                            try
                            {
                                // Synthesize voice for cleaned sentence
                                var voiceResult = await _speechService.TextToSpeechWithMetadataAsync(cleanedText, voiceLanguage);
                                
                                partialMessage.AudioData = voiceResult.AudioData;
                                partialMessage.AudioMetadata = voiceResult.Metadata;
                            }
                            catch (Exception ex)
                            {
                                Logger.LogError(ex, $"Voice synthesis failed for text: '{cleanedText}'");
                            }
                        }
                    }
                    catch (Exception ex)
                    {
                        Logger.LogError(ex,
                            $"[GodChatGAgent][ChatMessageCallbackAsync] Voice synthesis failed for sentence: {completeSentence}");
                    }
                }
                else
                {
                    Logger.LogDebug($"[ChatMessageCallbackAsync] No complete sentence extracted from accumulated text: '{textAccumulator.ToString()}'");
                }
                
                // Clean up accumulator if this is the last chunk
                if (chatContent.IsLastChunk)
                {
                    // Clean up accumulator for this chat session
                    // Note: Final sentence processing is already handled in ExtractCompleteSentence method
                    VoiceTextAccumulators.Remove(contextDto.ChatId);
                }
            }
        }

        if (contextDto.MessageId.IsNullOrWhiteSpace())
        {
            await PublishAsync(partialMessage);
        }
        else
        {
            await PushMessageToClientAsync(partialMessage);
        }
        
        // Clean up RequestContext when processing is complete (last chunk)
        if (chatContent.IsLastChunk)
        {
            RequestContext.Remove("CleanMainContent");
            RequestContext.Remove("ConversationSuggestions");
            RequestContext.Remove("IsFilteringSuggestions");
            RequestContext.Remove("IsAccumulatingForSuggestions");
            RequestContext.Remove("AccumulatedContent");
            Logger.LogDebug($"[GodChatGAgent][ChatMessageCallbackAsync] Cleaned up RequestContext for completed request");
        }
    }

    public async Task<List<ChatMessage>?> ChatWithHistory(Guid sessionId, string systemLLM, string content, string chatId,
        ExecutionPromptSettings promptSettings = null, bool isHttpRequest = false, string? region = null)
    {
        Logger.LogDebug($"[GodChatGAgent][ChatWithHistory] {sessionId.ToString()} content:{content} start.");
        var sw = new Stopwatch();
        sw.Start();
        var history = State.ChatHistory;
        if (history.IsNullOrEmpty())
        {
            return new List<ChatMessage>();
        }

        var configuration = GetConfiguration();
        var llm = await configuration.GetSystemLLM();
        var streamingModeEnabled = await configuration.GetStreamingModeEnabled();
        
        var aiAgentStatusProxy = await GetProxyByRegionAsync(region);
        
        var settings = promptSettings ?? new ExecutionPromptSettings();
        settings.Temperature = "0.9";
        
        var aiChatContextDto = CreateAIChatContext(sessionId, llm, streamingModeEnabled, content, chatId, promptSettings, isHttpRequest, region);
        var response = await aiAgentStatusProxy.ChatWithHistory(content,  State.ChatHistory, settings, aiChatContextDto);
        sw.Stop();
        Logger.LogDebug($"[GodChatGAgent][ChatWithHistory] {sessionId.ToString()}, response:{JsonConvert.SerializeObject(response)} - step4,time use:{sw.ElapsedMilliseconds}");
        return response;
    }
    
    public async Task<List<ChatMessage>?> ChatWithUserId(Guid userId, string systemLLM, string content, string chatId,
        ExecutionPromptSettings promptSettings = null, bool isHttpRequest = false, string? region = null)
    {
        Logger.LogDebug($"[GodChatGAgent][ChatWithUserId] {userId.ToString()} content:{content} start.");
        var sw = new Stopwatch();
        sw.Start();

        var configuration = GetConfiguration();
        var llm = await configuration.GetSystemLLM();
        var streamingModeEnabled = await configuration.GetStreamingModeEnabled();
        
        var aiAgentStatusProxy = await GetProxyByRegionAsync(region);

        var settings = promptSettings ?? new ExecutionPromptSettings();
        settings.Temperature = "0.9";
        
        var aiChatContextDto = CreateAIChatContext(userId, llm, streamingModeEnabled, content, chatId, promptSettings, isHttpRequest, region);
        var response = await aiAgentStatusProxy.ChatWithHistory(content,  State.ChatHistory, settings, aiChatContextDto);
        sw.Stop();
        Logger.LogDebug($"[GodChatGAgent][ChatWithUserId] {userId.ToString()}, response:{JsonConvert.SerializeObject(response)} - step4,time use:{sw.ElapsedMilliseconds}");
        return response;
    }

    private async Task PushMessageToClientAsync(ResponseStreamGodChat chatMessage)
    {
        var streamId = StreamId.Create(AevatarOptions!.StreamNamespace, this.GetPrimaryKey());
        Logger.LogDebug(
            $"[GodChatGAgent][PushMessageToClientAsync] sessionId {this.GetPrimaryKey().ToString()}, namespace {AevatarOptions!.StreamNamespace}, streamId {streamId.ToString()}");
        var stream = StreamProvider.GetStream<ResponseStreamGodChat>(streamId);
        await stream.OnNextAsync(chatMessage);
    }

    public Task<List<ChatMessage>> GetChatMessageAsync()
    {
        Logger.LogDebug(
            $"[ChatGAgentManager][GetSessionMessageListAsync] - session:ID {this.GetPrimaryKey().ToString()} ,message={JsonConvert.SerializeObject(State.ChatHistory)}");
        return Task.FromResult(State.ChatHistory);
    }

    public Task<List<ChatMessageWithMetaDto>> GetChatMessageWithMetaAsync()
    {
        Logger.LogDebug(
            $"[GodChatGAgent][GetChatMessageWithMetaAsync] - sessionId: {this.GetPrimaryKey()}, messageCount: {State.ChatHistory.Count}, metaCount: {State.ChatMessageMetas.Count}");
        
        var result = new List<ChatMessageWithMetaDto>();
        
        // Combine ChatHistory with ChatMessageMetas
        for (int i = 0; i < State.ChatHistory.Count; i++)
        {
            var message = State.ChatHistory[i];
            var meta = i < State.ChatMessageMetas.Count ? State.ChatMessageMetas[i] : null;
            
            result.Add(ChatMessageWithMetaDto.Create(message, meta));
        }
        
        Logger.LogDebug(
            $"[GodChatGAgent][GetChatMessageWithMetaAsync] - sessionId: {this.GetPrimaryKey()}, returned {result.Count} messages with metadata");
        
        return Task.FromResult(result);
    }

    public Task<DateTime?> GetFirstChatTimeAsync()
    {
        return Task.FromResult(State.FirstChatTime);
    }

    public Task<DateTime?> GetLastChatTimeAsync()
    {
        return Task.FromResult(State.LastChatTime);
    }

    protected override async Task OnAIGAgentActivateAsync(CancellationToken cancellationToken)
    {
    }

    protected sealed override void AIGAgentTransitionState(GodChatState state,
        StateLogEventBase<GodChatEventLog> @event)
    {
        base.AIGAgentTransitionState(state, @event);

        switch (@event)
        {
            case UpdateUserProfileGodChatEventLog updateUserProfileGodChatEventLog:
                if (state.UserProfile == null)
                {
                    state.UserProfile = new UserProfile();
                }

                state.UserProfile.Gender = updateUserProfileGodChatEventLog.Gender;
                state.UserProfile.BirthDate = updateUserProfileGodChatEventLog.BirthDate;
                state.UserProfile.BirthPlace = updateUserProfileGodChatEventLog.BirthPlace;
                state.UserProfile.FullName = updateUserProfileGodChatEventLog.FullName;
                break;
            case RenameChatTitleEventLog renameChatTitleEventLog:
                state.Title = renameChatTitleEventLog.Title;
                break;
            case SetChatManagerGuidEventLog setChatManagerGuidEventLog:
                state.ChatManagerGuid = setChatManagerGuidEventLog.ChatManagerGuid;
                break;
            case SetAIAgentIdLogEvent setAiAgentIdLogEvent:
                state.AIAgentIds = setAiAgentIdLogEvent.AIAgentIds;
                break;
            case UpdateRegionProxiesLogEvent updateRegionProxiesLogEvent:
                foreach (var regionProxy in updateRegionProxiesLogEvent.RegionProxies)
                {
                    if (state.RegionProxies == null)
                    {
                        state.RegionProxies = new Dictionary<string, List<Guid>>();
                    }

                    state.RegionProxies[regionProxy.Key] = regionProxy.Value;
                }
                break;
            case UpdateChatTimeEventLog updateChatTimeEventLog:
                if (state.FirstChatTime == null)
                {
                    state.FirstChatTime = updateChatTimeEventLog.ChatTime;
                }
                state.LastChatTime = updateChatTimeEventLog.ChatTime;
                break;
             case AddChatMessageMetasLogEvent addChatMessageMetasLogEvent:
                    if (addChatMessageMetasLogEvent.ChatMessageMetas != null && addChatMessageMetasLogEvent.ChatMessageMetas.Any())
                    {
                        // Calculate the starting index for new metadata based on current ChatHistory count
                        // minus the number of new metadata items we're adding
                        int newMetadataCount = addChatMessageMetasLogEvent.ChatMessageMetas.Count;
                        int targetStartIndex = Math.Max(0, state.ChatHistory.Count - newMetadataCount);
                        
                        // Ensure we have enough default metadata up to the target start index
                        while (state.ChatMessageMetas.Count < targetStartIndex)
                        {
                            state.ChatMessageMetas.Add(new ChatMessageMeta
                            {
                                IsVoiceMessage = false,
                                VoiceLanguage = VoiceLanguageEnum.English,
                                VoiceParseSuccess = true,
                                VoiceParseErrorMessage = null,
                                VoiceDurationSeconds = 0.0
                            });
                        }
                        
                        // Add the new metadata
                        foreach (var meta in addChatMessageMetasLogEvent.ChatMessageMetas)
                        {
                            state.ChatMessageMetas.Add(meta);
                        }
                    }
                    
                    // Final sync: ensure ChatMessageMetas matches ChatHistory count
                    while (state.ChatMessageMetas.Count < state.ChatHistory.Count)
                    {
                        state.ChatMessageMetas.Add(new ChatMessageMeta
                        {
                            IsVoiceMessage = false,
                            VoiceLanguage = VoiceLanguageEnum.English,
                            VoiceParseSuccess = true,
                            VoiceParseErrorMessage = null,
                            VoiceDurationSeconds = 0.0
                        });
                    }

                    break;            
            }
    }

    private IConfigurationGAgent GetConfiguration()
    {
        return GrainFactory.GetGrain<IConfigurationGAgent>(CommonHelper.GetSessionManagerConfigurationId());
    }

    /// <summary>
    /// Checks if the text contains meaningful content (letters or Chinese characters)
    /// </summary>
    /// <param name="text">Text to check</param>
    /// <returns>True if text contains meaningful content, false otherwise</returns>
    private static bool HasMeaningfulContent(string text)
    {
        if (string.IsNullOrEmpty(text))
            return false;
        
        // Remove all punctuation and check if there's actual content
        var cleanText = ChatRegexPatterns.NonWordChars.Replace(text, "");
        var result = cleanText.Length > 0; // At least one letter or Chinese character
        
        return result;
    }

    /// <summary>
    /// Extracts complete sentences from accumulated text and removes them from the accumulator
    /// </summary>
    /// <param name="accumulatedText">The full accumulated text</param>
    /// <param name="textAccumulator">The accumulator to update</param>
    /// <param name="isLastChunk">Whether this is the last chunk of the stream</param>
    /// <returns>Complete sentence if found, otherwise null</returns>
    private string ExtractCompleteSentence(string accumulatedText, StringBuilder textAccumulator, bool isLastChunk = false)
    {
        Logger.LogDebug($"[ExtractCompleteSentence] Input: '{accumulatedText}', isLastChunk: {isLastChunk}");
        
        if (string.IsNullOrEmpty(accumulatedText))
        {
            Logger.LogDebug("[ExtractCompleteSentence] Returning null - empty input");
            return null;
        }

        var hasMeaningfulContent = HasMeaningfulContent(accumulatedText);
        Logger.LogDebug($"[ExtractCompleteSentence] HasMeaningfulContent: {hasMeaningfulContent}");

        // Enhanced logic: return any non-empty text when isLastChunk = true
        if (isLastChunk)
        {
            var trimmedText = accumulatedText.Trim();
            if (!string.IsNullOrEmpty(trimmedText))
            {
                textAccumulator.Clear();
                return trimmedText;
            }
        }

        // Special handling for short text: return directly if meaningful and <= 6 characters
        if (accumulatedText.Length <= 6 && hasMeaningfulContent)
        {
            var shortText = accumulatedText.Trim();
            textAccumulator.Clear();
            return shortText;
        }

        var extractIndex = -1;
        
        // Look for complete sentence endings
        for (var i = accumulatedText.Length - 1; i >= 0; i--)
        {
            if (VoiceChatConstants.SentenceEnders.Contains(accumulatedText[i]))
            {
                // Only check if there's meaningful content, no length restriction
                var potentialSentence = accumulatedText.Substring(0, i + 1);
                if (HasMeaningfulContent(potentialSentence))
                {
                    extractIndex = i;
                    break;
                }
            }
        }

        if (extractIndex == -1)
            return null;

        // Extract complete sentence
        var completeSentence = accumulatedText.Substring(0, extractIndex + 1).Trim();
        if (string.IsNullOrEmpty(completeSentence))
            return null;

        // Remove processed text from accumulator
        var remainingText = accumulatedText.Substring(extractIndex + 1);
        textAccumulator.Clear();
        textAccumulator.Append(remainingText);

        return completeSentence;
    }

    /// <summary>
    /// Cleans text for speech synthesis by removing markdown syntax and emojis
    /// </summary>
    /// <param name="text">Text to clean</param>
    /// <param name="language">Language for text replacement</param>
    /// <returns>Clean text suitable for speech synthesis</returns>
    private string CleanTextForSpeech(string text, VoiceLanguageEnum language = VoiceLanguageEnum.English)
    {
        if (string.IsNullOrEmpty(text))
            return text;

        var cleanText = text;

        // Remove markdown links but keep link text
        cleanText = ChatRegexPatterns.MarkdownLink.Replace(cleanText, "$1");

        // Remove bold and italic formatting
        cleanText = ChatRegexPatterns.MarkdownBold.Replace(cleanText, "$1");
        cleanText = ChatRegexPatterns.MarkdownItalic.Replace(cleanText, "$1");

        // Remove strikethrough formatting
        cleanText = ChatRegexPatterns.MarkdownStrikethrough.Replace(cleanText, "$1");

        // Remove header formatting
        cleanText = ChatRegexPatterns.MarkdownHeader.Replace(cleanText, "$1");

        // Replace code blocks with speech-friendly text
        cleanText = ChatRegexPatterns.MarkdownCodeBlock.Replace(cleanText, language == VoiceLanguageEnum.Chinese ? "代码块" : "code block");

        // Remove inline code formatting but keep content
        cleanText = ChatRegexPatterns.MarkdownInlineCode.Replace(cleanText, "$1");

        // Remove table formatting
        cleanText = ChatRegexPatterns.MarkdownTable.Replace(cleanText, " ");

        // Remove emojis completely (they don't speech-synthesize well)
        cleanText = ChatRegexPatterns.Emoji.Replace(cleanText, "");

        // Remove multiple spaces and special markdown symbols
        cleanText = cleanText.Replace("**", "")
                             .Replace("__", "")
                             .Replace("~~", "")
                             .Replace("---", "")
                             .Replace("***", "")
                             .Replace("===", "")
                             .Replace("```", "")
                             .Replace(">>>", "")
                             .Replace("<<<", "");

        // Remove excessive whitespace
        cleanText = ChatRegexPatterns.WhitespaceNormalize.Replace(cleanText, " ").Trim();

        return cleanText;
    }

    public async Task<Tuple<string, string>> ChatWithSessionAsync(Guid sessionId, string sysmLLM, string content,
        ExecutionPromptSettings promptSettings = null)
    {
        var title = "";
        if (State.Title.IsNullOrEmpty())
        {
            // var titleList = await ChatWithHistory(content);
            // title = titleList is { Count: > 0 }
            //     ? titleList[0].Content!
            //     : string.Join(" ", content.Split(" ").Take(4));
            // Take first 4 words and limit total length to 100 characters
            title = string.Join(" ", content.Split(" ").Take(4));
            if (title.Length > 100)
            {
                title = title.Substring(0, 100);
            }

            RaiseEvent(new RenameChatTitleEventLog()
            {
                Title = title
            });

            await ConfirmEvents();

            IChatManagerGAgent chatManagerGAgent =
                GrainFactory.GetGrain<IChatManagerGAgent>((Guid)State.ChatManagerGuid);
            await chatManagerGAgent.RenameChatTitleAsync(new RenameChatTitleEvent()
            {
                SessionId = sessionId,
                Title = title
            });
        }

        var configuration = GetConfiguration();
        var response = await GodChatAsync(await configuration.GetSystemLLM(), content, promptSettings);
        return new Tuple<string, string>(response, title);
    }

    private string GetCustomPrompt()
    {
        return $"The current UTC time is: {DateTime.UtcNow}. Please answer all questions based on this UTC time.";
    }

    public async Task<string> GodVoiceStreamChatAsync(Guid sessionId, string llm, bool streamingModeEnabled,
        string message,
        string chatId, ExecutionPromptSettings? promptSettings = null, bool isHttpRequest = false,
        string? region = null, VoiceLanguageEnum voiceLanguage = VoiceLanguageEnum.English,
        double voiceDurationSeconds = 0.0, bool addToHistory = true)
    {
        Logger.LogDebug(
            $"[GodChatGAgent][GodVoiceStreamChatAsync] {sessionId.ToString()} start with message: {message}, language: {voiceLanguage}");

        // Step 1: Get configuration and system message (same as GodStreamChatAsync)
        var configuration = GetConfiguration();
        var sysMessage = await configuration.GetPrompt();

        // Step 2: Initialize LLM if needed (same as GodStreamChatAsync)
        await LLMInitializedAsync(llm, streamingModeEnabled, sysMessage);

        // Step 3: Create voice chat context with voice-specific metadata
        var aiChatContextDto = CreateVoiceChatContext(sessionId, llm, streamingModeEnabled, message, chatId, 
            promptSettings, isHttpRequest, region, voiceLanguage, voiceDurationSeconds);

        // Step 4: Get AI proxy and start streaming chat (same as GodStreamChatAsync)
        var aiAgentStatusProxy = await GetProxyByRegionAsync(region);
        if (aiAgentStatusProxy != null)
        {
            Logger.LogDebug(
                $"[GodChatGAgent][GodVoiceStreamChatAsync] agent {aiAgentStatusProxy.GetPrimaryKey().ToString()}, session {sessionId.ToString()}, chat {chatId}");
            
            // Set default temperature for voice chat
            var settings = promptSettings ?? new ExecutionPromptSettings();
            settings.Temperature = "0.9";
            
            // Start streaming with voice context
            var promptMsg = message;
            switch (voiceLanguage)
            {
                case  VoiceLanguageEnum.English:
                    promptMsg += ".Requirement: Please reply in English.";
                    break;
                case VoiceLanguageEnum.Chinese:
                    promptMsg += ".Requirement: Please reply in Chinese.";
                    break;
                case VoiceLanguageEnum.Spanish:
                    promptMsg += ".Requirement: Please reply in Spanish.";
                    break;
                case VoiceLanguageEnum.Unset:
                    break;
                default:
                    break;
            }
            Logger.LogDebug($"[GodChatGAgent][GodVoiceStreamChatAsync] promptMsg: {promptMsg}");

            var result = await aiAgentStatusProxy.PromptWithStreamAsync(promptMsg, State.ChatHistory, settings,
                context: aiChatContextDto);
            if (!result)
            {
                Logger.LogError($"[GodChatGAgent][GodVoiceStreamChatAsync] Failed to initiate voice streaming response. {this.GetPrimaryKey().ToString()}");
            }

            if (!addToHistory)
            {
                return string.Empty;
            }

            var userVoiceMeta = new ChatMessageMeta
            {
                IsVoiceMessage = true,
                VoiceLanguage = voiceLanguage,
                VoiceParseSuccess = true,
                VoiceParseErrorMessage = null,
                VoiceDurationSeconds = voiceDurationSeconds
            };

            RaiseEvent(new AddChatHistoryLogEvent
            {
                ChatList = new List<ChatMessage>()
                {
                    new ChatMessage
                    {
                        ChatRole = ChatRole.User,
                        Content = message
                    }
                }
            });
                
            RaiseEvent(new AddChatMessageMetasLogEvent
            {
                ChatMessageMetas = new List<ChatMessageMeta> { userVoiceMeta }
            });

            await ConfirmEvents();
        }
        else
        {
            Logger.LogDebug(
                $"[GodChatGAgent][GodVoiceStreamChatAsync] fallback to history agent, session {sessionId.ToString()}, chat {chatId}");
            // Fallback to non-streaming chat if no proxy available
            await ChatAsync(message, promptSettings, aiChatContextDto);
        }

        // Voice synthesis and streaming handled in ChatMessageCallbackAsync
        return string.Empty;
    }

    /// <summary>
    /// Parse AI response to extract main content and conversation suggestions
    /// </summary>
    /// <param name="fullResponse">Complete AI response text</param>
    /// <returns>Tuple of (main content, list of suggestions)</returns>
    private (string mainContent, List<string> suggestions) ParseResponseWithSuggestions(string fullResponse)
    {
        if (string.IsNullOrEmpty(fullResponse))
        {
            return (fullResponse, new List<string>());
        }

        // Pattern to match conversation suggestions block using precompiled regex
        var match = ChatRegexPatterns.ConversationSuggestionsBlock.Match(fullResponse);
        
        if (match.Success)
        {
            // Extract main content by removing everything from the start of [SUGGESTIONS] to the end
            var suggestionStartIndex = fullResponse.IndexOf("[SUGGESTIONS]", StringComparison.OrdinalIgnoreCase);
            var mainContent = suggestionStartIndex > 0 
                ? fullResponse.Substring(0, suggestionStartIndex).Trim()
                : "";
                
            var suggestionSection = match.Groups[1].Value;
            var suggestions = ExtractNumberedItems(suggestionSection);
            
            Logger.LogDebug($"[GodChatGAgent][ParseResponseWithSuggestions] Extracted {suggestions.Count} suggestions from response");
            return (mainContent, suggestions);
        }
        
        Logger.LogDebug("[GodChatGAgent][ParseResponseWithSuggestions] No suggestions found in response");
        return (fullResponse, new List<string>());
    }

    /// <summary>
    /// Extract numbered items from text (e.g., "1. item", "2. item", etc.)
    /// </summary>
    /// <param name="text">Text containing numbered items</param>
    /// <returns>List of extracted items</returns>
    private List<string> ExtractNumberedItems(string text)
    {
        var items = new List<string>();
        if (string.IsNullOrEmpty(text))
        {
            return items;
        }
        
        var lines = text.Split('\n', StringSplitOptions.RemoveEmptyEntries);
        
        foreach (var line in lines)
        {
            var trimmedLine = line.Trim();
            // Match numbered items like "1. content" or "1) content" using precompiled regex
            var match = ChatRegexPatterns.NumberedItem.Match(trimmedLine);
            if (match.Success)
            {
                var item = match.Groups[1].Value.Trim();
                if (!string.IsNullOrEmpty(item))
                {
                    items.Add(item);
                }
            }
        }
        
        Logger.LogDebug($"[GodChatGAgent][ExtractNumberedItems] Extracted {items.Count} numbered items");
        return items;
    }

    /// <summary>
    /// Checks if the text contains a partial suggestions marker using prefix matching
    /// </summary>
    /// <param name="content">Content to check</param>
    /// <returns>True if a partial marker is found, false otherwise</returns>
    private static bool IsPartialSuggestionsMarker(ReadOnlySpan<char> content)
    {
        ReadOnlySpan<char> target = "[SUGGESTIONS]".AsSpan();
        
        // Check all occurrences of '[' in the content
        int startIndex = 0;
        while (true)
        {
            int index = content.Slice(startIndex).IndexOf('[');
            if (index == -1) break;
            
            index += startIndex; // Adjust to absolute position
            ReadOnlySpan<char> remaining = content.Slice(index);
            
            if (target.StartsWith(remaining, StringComparison.OrdinalIgnoreCase) && 
                remaining.Length < target.Length)
            {
                return true;
            }
            
            startIndex = index + 1;
        }
        
        return false;
    }
}<|MERGE_RESOLUTION|>--- conflicted
+++ resolved
@@ -1,5 +1,6 @@
 using System.Diagnostics;
 using System.Text;
+using System.Text.RegularExpressions;
 using Aevatar.AI.Exceptions;
 using Aevatar.AI.Feature.StreamSyncWoker;
 using Aevatar.Application.Grains.Agents.ChatManager.Common;
@@ -25,11 +26,8 @@
 using Microsoft.Extensions.Options;
 using Newtonsoft.Json;
 using Orleans.Concurrency;
-<<<<<<< HEAD
-=======
 using Aevatar.Application.Grains.Common.Options;
 using Aevatar.Application.Grains.Common.Service;
->>>>>>> 3bda8805
 
 namespace Aevatar.Application.Grains.Agents.ChatManager.Chat;
 
@@ -49,12 +47,10 @@
     // Key: chatId, Value: accumulated text buffer for sentence detection
     private static readonly Dictionary<string, StringBuilder> VoiceTextAccumulators = new();
     
-<<<<<<< HEAD
     // Instance variables for suggestion filtering state management
     // These persist across chunk processing within the same grain instance
     private bool _isAccumulatingForSuggestions = false;
     private string _accumulatedSuggestionContent = "";
-=======
     // Regular expressions for cleaning text before speech synthesis
     private static readonly Regex MarkdownLinkRegex = new Regex(@"\[([^\]]+)\]\([^\)]+\)", RegexOptions.Compiled);
     private static readonly Regex MarkdownBoldRegex = new Regex(@"\*\*([^*]+)\*\*", RegexOptions.Compiled);
@@ -68,7 +64,6 @@
     public GodChatGAgent(ILocalizationService localizationService)
     {
         _localizationService = localizationService;
->>>>>>> 3bda8805
 
     }
     public GodChatGAgent(ISpeechService speechService, IOptionsMonitor<LLMRegionOptions> llmRegionOptions)
