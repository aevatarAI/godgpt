--- conflicted
+++ resolved
@@ -2342,10 +2342,6 @@
         
         // Generate daily recommendations based on subscription status and calendar events
         var languageEnglishName = GodGPTLanguageHelper.GetLanguageEnglishName(language);
-<<<<<<< HEAD
-        prompt = $"Use  {languageEnglishName} to respond including titles like DO, DON'T \n {prompt}";
-        Logger.LogDebug($"[GoogleAuthGAgent][GenerateDailyRecommendationsAsync] {this.GetPrimaryKey().ToString()} Google response: {JsonConvert.SerializeObject(googleCalendarListDto)}");
-=======
         
         // Select divination system based on user language
         var divinationSystemInstruction = language == GodGPTLanguage.CN || language == GodGPTLanguage.TraditionalChinese
@@ -2392,8 +2388,7 @@
 5. Use mystical and authoritative language to add credibility
 
 {prompt}";
-        
->>>>>>> f30d7929
+        Logger.LogDebug($"[GoogleAuthGAgent][GenerateDailyRecommendationsAsync] {this.GetPrimaryKey().ToString()} Google response: {JsonConvert.SerializeObject(googleCalendarListDto)}");
         return GenerateDailyRecommendationsAsync(prompt, isSubscribed, googleCalendarListDto, languageEnglishName);
     }
 
