
namespace Aevatar.Application.Grains.Agents.ChatManager.Common;

/// <summary>
/// GodGPT language enumeration for chat sessions
/// </summary>
public enum GodGPTLanguage
{
    /// <summary>
    /// English language
    /// </summary>
    English = 0,
    
    /// <summary>
    /// Traditional Chinese language
    /// </summary>
    TraditionalChinese = 1,
    
    /// <summary>
    /// Spanish language
    /// </summary>
    Spanish = 2,
    CN = 3
}

/// <summary>
/// Helper class for retrieving GodGPT language from RequestContext
/// </summary>
public static class GodGPTLanguageHelper
{
    private const string GodGPTLanguageKey = "GodGPTLanguage";
    private const string IsCN = "IsCN";
    public static bool CheckClientIsCNFromContext()
    {
        try
        {
            var context = RequestContext.Get(IsCN);
            if (context != null && context is bool isCN)
            {
<<<<<<< HEAD
                return true;
=======
                return isCN;
>>>>>>> 352a15e1
            }
        }
        catch (Exception)
        {
            // Log error if needed, but return default English
            return false;
        }
        
        // Return English as default when language cannot be retrieved or on exception
        return false;
    }
    /// <summary>
    /// Gets the GodGPT language from RequestContext with error handling
    /// Returns English as default if language cannot be retrieved or on exception
    /// </summary>
    /// <returns>GodgptLanguage enum value, defaults to English on error</returns>
    public static GodGPTLanguage GetGodGPTLanguageFromContext()
    {
        try
        {
            var context = RequestContext.Get(GodGPTLanguageKey);
            if (context != null && context is string languageString)
            {
                if (Enum.TryParse<GodGPTLanguage>(languageString, true, out var language))
                {
                    return language;
                }
            }
        }
        catch (Exception)
        {
            // Log error if needed, but return default English
        }
        
        // Return English as default when language cannot be retrieved or on exception
        return GodGPTLanguage.English;
    }
    
    /// <summary>
    /// Sets the GodGPT language in RequestContext
    /// </summary>
    /// <param name="language">Language to set in context</param>
    public static void SetGodgptLanguageInContext(GodGPTLanguage language)
    {
        try
        {
            RequestContext.Set(GodGPTLanguageKey, language.ToString());
        }
        catch (Exception)
        {
            // Handle exception if needed
        }
    }
    public static string AppendLanguagePrompt(this string message, GodGPTLanguage language)
    {
        var promptMsg = message;

        /*promptMsg += language switch
        {
            GodGPTLanguage.English => ".Requirement: Please reply in English.",
            GodGPTLanguage.TraditionalChinese => ".Requirement: Please reply in Chinese.",
            GodGPTLanguage.Spanish => ".Requirement: Please reply in Spanish.",
            _ => ".Requirement: Please reply in English."
        };*/

        return promptMsg;
    }
} <|MERGE_RESOLUTION|>--- conflicted
+++ resolved
@@ -37,11 +37,7 @@
             var context = RequestContext.Get(IsCN);
             if (context != null && context is bool isCN)
             {
-<<<<<<< HEAD
-                return true;
-=======
                 return isCN;
->>>>>>> 352a15e1
             }
         }
         catch (Exception)
