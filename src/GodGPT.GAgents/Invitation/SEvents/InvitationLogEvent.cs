--- conflicted
+++ resolved
@@ -43,10 +43,7 @@
     [Id(4)] public DateTime? ScheduledDate { get; set; }
     [Id(5)] public string InvoiceId { get; set; }
     [Id(6)] public string TweetId { get; set; }
-<<<<<<< HEAD
-=======
     [Id(7)] public DateTime IssueAt { get; set; }
->>>>>>> b23eb52f
 }
 
 [GenerateSerializer]
