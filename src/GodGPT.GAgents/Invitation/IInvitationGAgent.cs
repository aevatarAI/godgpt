using Aevatar.Application.Grains.Common.Constants;
using Aevatar.Core.Abstractions;
using Aevatar.Application.Grains.Agents.Invitation;
using Orleans.Concurrency;

namespace Aevatar.Application.Grains.Invitation;

public interface IInvitationGAgent : IGAgent
{
    /// <summary>
    /// Generate a new invite code for the user
    /// </summary>
    Task<string> GenerateInviteCodeAsync();

    /// <summary>
    /// Get invitation statistics for the user
    /// </summary>
    [ReadOnly]
    Task<InvitationStatsDto> GetInvitationStatsAsync();

    /// <summary>
    /// Get reward tiers based on current invitation count
    /// </summary>
    [ReadOnly]
    Task<List<RewardTierDto>> GetRewardTiersAsync();
    
    /// <summary>
    /// Get reward history for the user with pagination and filtering
    /// </summary>
    [ReadOnly]
    Task<List<RewardHistoryDto>> GetRewardHistoryAsync();

    /// <summary>
    /// Get reward history for the user with pagination and filtering
    /// </summary>
    [ReadOnly]
    Task<PagedResultDto<RewardHistoryDto>> GetRewardHistoryAsync(GetRewardHistoryRequestDto request);
<<<<<<< HEAD

=======
    Task ProcessScheduledRewardAsync();
>>>>>>> b23eb52f
    /// <summary>
    /// Process new user registration with invite code
    /// </summary>
    Task<bool> ProcessInviteeRegistrationAsync(string inviteeId);

    /// <summary>
    /// Process invitee's first chat completion
    /// </summary>
    Task ProcessInviteeChatCompletionAsync(string inviteeId);

    /// <summary>
    /// Process invitee's subscription purchase
    /// </summary>
    Task ProcessInviteeSubscriptionAsync(string inviteeId, PlanType planType, bool isUltimate, string invoiceId);

    /// <summary>
    /// Process Twitter reward for the user
    /// </summary>
<<<<<<< HEAD
    /// <param name="inviteeId">The ID of the invitee</param>
    /// <param name="invoiceId">The invoice ID of the reward</param>
    Task MarkRewardAsIssuedAsync(string inviteeId, string invoiceId);

    /// <summary>
    /// Process Twitter reward for the user
    /// </summary>
=======
>>>>>>> b23eb52f
    /// <param name="tweetId">The ID of the tweet</param>
    /// <param name="credits">The amount of credits to reward</param>
    /// <returns>True if the reward was successfully processed, false if already rewarded for this tweet</returns>
    Task<bool> ProcessTwitterRewardAsync(string tweetId, int credits);
}

[GenerateSerializer]
public class InvitationStatsDto
{
    [Id(0)] public int TotalInvites { get; set; }
    [Id(1)] public int ValidInvites { get; set; }
    [Id(2)] public int PendingInvites { get; set; }
    [Id(3)] public int TotalCreditsEarned { get; set; }
    [Id(4)] public string InviteCode { get; set; }
    [Id(5)] public int TotalCreditsFromX { get; set; }
    [Id(6)] public bool IsBound { get; set; }
}

[GenerateSerializer]
public class RewardTierDto
{
    [Id(0)] public int InviteCount { get; set; }
    [Id(1)] public int Credits { get; set; }
    [Id(2)] public bool IsCompleted { get; set; }
}

[GenerateSerializer]
public class RewardHistoryDto
{
    [Id(0)] public string InviteeId { get; set; }
    [Id(1)] public int Credits { get; set; }
    [Id(2)] public string RewardType { get; set; }
    [Id(3)] public DateTime IssuedAt { get; set; }
    [Id(4)] public bool IsScheduled { get; set; }
    [Id(5)] public DateTime? ScheduledDate { get; set; }
    [Id(6)] public string InvoiceId { get; set; }
    [Id(7)] public string TweetId { get; set; }
} 

[GenerateSerializer]
public class GetRewardHistoryRequestDto
{
    [Id(0)] public int PageNo { get; set; } = 1;
    [Id(1)] public int PageSize { get; set; } = 10;
    [Id(2)] public RewardTypeEnum? RewardType { get; set; }
}

[GenerateSerializer]
public class PagedResultDto<T>
{
    [Id(0)] public List<T> Items { get; set; }
    [Id(1)] public int TotalCount { get; set; }
    [Id(2)] public int PageNo { get; set; }
    [Id(3)] public int PageSize { get; set; }
    
    public int TotalPages => (TotalCount + PageSize - 1) / PageSize;

    public PagedResultDto(List<T> items, int totalCount, int pageNo, int pageSize)
    {
        Items = items;
        TotalCount = totalCount;
        PageNo = pageNo;
        PageSize = pageSize;
    }
}<|MERGE_RESOLUTION|>--- conflicted
+++ resolved
@@ -35,11 +35,7 @@
     /// </summary>
     [ReadOnly]
     Task<PagedResultDto<RewardHistoryDto>> GetRewardHistoryAsync(GetRewardHistoryRequestDto request);
-<<<<<<< HEAD
-
-=======
     Task ProcessScheduledRewardAsync();
->>>>>>> b23eb52f
     /// <summary>
     /// Process new user registration with invite code
     /// </summary>
@@ -58,16 +54,6 @@
     /// <summary>
     /// Process Twitter reward for the user
     /// </summary>
-<<<<<<< HEAD
-    /// <param name="inviteeId">The ID of the invitee</param>
-    /// <param name="invoiceId">The invoice ID of the reward</param>
-    Task MarkRewardAsIssuedAsync(string inviteeId, string invoiceId);
-
-    /// <summary>
-    /// Process Twitter reward for the user
-    /// </summary>
-=======
->>>>>>> b23eb52f
     /// <param name="tweetId">The ID of the tweet</param>
     /// <param name="credits">The amount of credits to reward</param>
     /// <returns>True if the reward was successfully processed, false if already rewarded for this tweet</returns>
