--- conflicted
+++ resolved
@@ -5,11 +5,8 @@
 using Aevatar.Application.Grains.Agents.ChatManager.Common;
 using Aevatar.Application.Grains.Agents.ChatManager.ConfigAgent;
 using Aevatar.Application.Grains.Agents.ChatManager.Options;
-<<<<<<< HEAD
-=======
 using Aevatar.Application.Grains.Common.Observability;
 using Aevatar.Core;
->>>>>>> 93213a9e
 using Aevatar.Core.Abstractions;
 using Aevatar.GAgents.AI.Options;
 using Aevatar.GAgents.AIGAgent.Dtos;
@@ -134,12 +131,6 @@
             CreateAt = DateTime.UtcNow
         });
 
-<<<<<<< HEAD
-        await ConfirmEvents();
-        await godChat.InitAsync(this.GetPrimaryKey()); // Initialize with AnonymousUserGAgent ID
-        
-=======
->>>>>>> 93213a9e
         // Update state
         State.CurrentSessionId = sessionId;
         State.CurrentGuider = guider;
@@ -186,6 +177,10 @@
         stopwatch.Stop();
         Logger.LogDebug($"[AnonymousUserGAgent][GuestChatAsync] Chat execution: {stopwatch.ElapsedMilliseconds}ms");
 
+        
+        // Record telemetry for this user's daily activity
+        await RecordDailyActivityTelemetryAsync(State.ChatCount + 1);
+
         // Mark session as used and increment chat count
         RaiseEvent(new GuestChatEventLog()
         {
@@ -267,6 +262,38 @@
         {
             Logger.LogWarning(ex, "[AnonymousUserGAgent][GetMaxChatCount] Failed to get max chat count, using default: 3");
             return 3;
+        }
+    }
+
+    /// <summary>
+    /// Records daily activity telemetry for anonymous user
+    /// This method ensures each user is counted only once per day
+    /// </summary>
+    /// <param name="chatCount">Chat count at time of report</param>
+    private async Task RecordDailyActivityTelemetryAsync(int chatCount)
+    {
+        var reportDate = DateTime.UtcNow.Date;
+        if (State.LastChatTime != default && State.LastChatTime.Date == reportDate)
+        {
+            Logger.LogDebug(
+                $"[AnonymousUserGAgent][RecordDailyActivityTelemetryAsync] already recorded: {State.UserHashId}, chatCount: {chatCount}");
+            return;
+        }
+        try
+        {
+            // Record the telemetry metric
+            UserLifecycleTelemetryMetrics.RecordAnonymousUserActivity(
+                chatCount,
+                Logger);
+
+            Logger.LogDebug(
+                $"[AnonymousUserGAgent][RecordDailyActivityTelemetryAsync] Daily telemetry reported for user: {State.UserHashId}, chatCount: {chatCount}");
+        }
+        catch (Exception ex)
+        {
+            Logger.LogError(ex, 
+                "[AnonymousUserGAgent][RecordDailyActivityTelemetryAsync] Failed to record daily activity telemetry for user: {UserHashId}", 
+                State.UserHashId);
         }
     }
 
