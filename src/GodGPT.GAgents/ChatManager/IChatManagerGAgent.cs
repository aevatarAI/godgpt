using Aevatar.Application.Grains.Agents.ChatManager.Chat;
using Aevatar.Application.Grains.Agents.ChatManager.Share;
using Aevatar.Core.Abstractions;
using Aevatar.GAgents.AI.Common;
using Aevatar.GAgents.AI.Options;
using Orleans.Concurrency;

namespace Aevatar.Application.Grains.Agents.ChatManager;

public interface IChatManagerGAgent : IGAgent
{
    Task<Guid> CreateSessionAsync(string systemLLM, string prompt, UserProfileDto? userProfile = null, string? guider = null);
    Task<Tuple<string,string>> ChatWithSessionAsync(Guid sessionId, string sysmLLM, string content, ExecutionPromptSettings promptSettings = null);
    [ReadOnly]
    Task<List<SessionInfoDto>> GetSessionListAsync();
    [ReadOnly]
    Task<bool> IsUserSessionAsync(Guid sessionId);
    [ReadOnly]
    Task<List<ChatMessage>> GetSessionMessageListAsync(Guid sessionId);
    [ReadOnly]
    Task<SessionCreationInfoDto?> GetSessionCreationInfoAsync(Guid sessionId);
    Task<Guid> DeleteSessionAsync(Guid sessionId);
    Task<Guid> RenameSessionAsync(Guid sessionId, string title);
    Task<UserProfileDto> GetUserProfileAsync();
    Task<Guid> SetUserProfileAsync(string gender, DateTime birthDate, string birthPlace, string fullName);
    Task<UserProfileDto> GetLastSessionUserProfileAsync();
    Task<Guid> ClearAllAsync();
    Task RenameChatTitleAsync(RenameChatTitleEvent @event);
    Task<Guid> GenerateChatShareContentAsync(Guid sessionId);
    [ReadOnly]
    Task<ShareLinkDto> GetChatShareContentAsync(Guid sessionId, Guid shareId);
<<<<<<< HEAD

    /// <summary>
    /// Generates a unique invitation code for the current user.
    /// </summary>
    /// <returns>The invitation code.</returns>
    Task<string> GenerateInviteCodeAsync();

    /// <summary>
    /// Redeems an invitation code for the current user.
    /// </summary>
    /// <param name="inviteCode">The invitation code to redeem.</param>
    /// <returns>True if redemption is successful, otherwise false.</returns>
    Task<bool> RedeemInviteCodeAsync(string inviteCode);

    Task<Guid?> GetInviterAsync();
=======
    /// <summary>
    /// Search sessions by keyword with fuzzy matching
    /// </summary>
    /// <param name="keyword">Search keyword</param>
    /// <param name="maxResults">Maximum number of results to return (default: 1000)</param>
    /// <returns>List of matching sessions with content preview</returns>
    [ReadOnly]
    Task<List<SessionInfoDto>> SearchSessionsAsync(string keyword, int maxResults = 1000);
>>>>>>> 4a070e9d
}<|MERGE_RESOLUTION|>--- conflicted
+++ resolved
@@ -29,7 +29,6 @@
     Task<Guid> GenerateChatShareContentAsync(Guid sessionId);
     [ReadOnly]
     Task<ShareLinkDto> GetChatShareContentAsync(Guid sessionId, Guid shareId);
-<<<<<<< HEAD
 
     /// <summary>
     /// Generates a unique invitation code for the current user.
@@ -45,7 +44,7 @@
     Task<bool> RedeemInviteCodeAsync(string inviteCode);
 
     Task<Guid?> GetInviterAsync();
-=======
+
     /// <summary>
     /// Search sessions by keyword with fuzzy matching
     /// </summary>
@@ -54,5 +53,4 @@
     /// <returns>List of matching sessions with content preview</returns>
     [ReadOnly]
     Task<List<SessionInfoDto>> SearchSessionsAsync(string keyword, int maxResults = 1000);
->>>>>>> 4a070e9d
 }