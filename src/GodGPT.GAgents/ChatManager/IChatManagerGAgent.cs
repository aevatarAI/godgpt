using Aevatar.Application.Grains.Agents.ChatManager.Chat;
using Aevatar.Application.Grains.Agents.ChatManager.Dtos;
using Aevatar.Application.Grains.Agents.ChatManager.Share;
using Aevatar.Core.Abstractions;
using Aevatar.GAgents.AI.Common;
using Aevatar.GAgents.AI.Options;
using GodGPT.GAgents.DailyPush;
using GodGPT.GAgents.SpeechChat;
using Orleans.Concurrency;

namespace Aevatar.Application.Grains.Agents.ChatManager;

public interface IChatManagerGAgent : IGAgent
{
    Task<Guid> CreateSessionAsync(string systemLLM, string prompt, UserProfileDto? userProfile = null, string? guider = null);
    Task<Tuple<string,string>> ChatWithSessionAsync(Guid sessionId, string sysmLLM, string content, ExecutionPromptSettings promptSettings = null);
    [ReadOnly]
    Task<List<SessionInfoDto>> GetSessionListAsync();
    [ReadOnly]
    Task<bool> IsUserSessionAsync(Guid sessionId);
    [ReadOnly]
    Task<List<ChatMessage>> GetSessionMessageListAsync(Guid sessionId);
    [ReadOnly]
    Task<List<ChatMessageWithMetaDto>> GetSessionMessageListWithMetaAsync(Guid sessionId);
    [ReadOnly]
    Task<SessionCreationInfoDto?> GetSessionCreationInfoAsync(Guid sessionId);
    Task<Guid> DeleteSessionAsync(Guid sessionId);
    Task<Guid> RenameSessionAsync(Guid sessionId, string title);
    Task<UserProfileDto> GetUserProfileAsync();
    Task<Guid> SetUserProfileAsync(string gender, DateTime birthDate, string birthPlace, string fullName);
    Task<UserProfileDto> GetLastSessionUserProfileAsync();
    Task<Guid> ClearAllAsync();
    Task RenameChatTitleAsync(RenameChatTitleEvent @event);
    Task<Guid> GenerateChatShareContentAsync(Guid sessionId);
    [ReadOnly]
    Task<ShareLinkDto> GetChatShareContentAsync(Guid sessionId, Guid shareId);

    /// <summary>
    /// Sets the voice language preference for the user.
    /// </summary>
    /// <param name="voiceLanguage">The voice language to set</param>
    /// <returns>The user ID</returns>
    Task<Guid> SetVoiceLanguageAsync(VoiceLanguageEnum voiceLanguage);

    /// <summary>
    /// Generates a unique invitation code for the current user.
    /// </summary>
    /// <returns>The invitation code.</returns>
    Task<string> GenerateInviteCodeAsync();

    /// <summary>
    /// Redeems an invitation code for the current user.
    /// </summary>
    /// <param name="inviteCode">The invitation code to redeem.</param>
    /// <returns>True if redemption is successful, otherwise false.</returns>
    Task<bool> RedeemInviteCodeAsync(string inviteCode);

    Task<Guid?> GetInviterAsync();

    /// <summary>
    /// Search sessions by keyword with fuzzy matching
    /// </summary>
    /// <param name="keyword">Search keyword</param>
    /// <param name="maxResults">Maximum number of results to return (default: 1000)</param>
    /// <returns>List of matching sessions with content preview</returns>
    [ReadOnly]
    Task<List<SessionInfoDto>> SearchSessionsAsync(string keyword, int maxResults = 1000);
    
    // === Daily Push Notification Methods ===
    
    /// <summary>
    /// Register or update device for daily push notifications
    /// </summary>
    Task<bool> RegisterOrUpdateDeviceAsync(string deviceId, string pushToken, string timeZoneId, bool? pushEnabled, string pushLanguage);
    
    /// <summary>
    /// Mark daily push as read for today
    /// </summary>
    Task MarkPushAsReadAsync(string deviceId);
    
    /// <summary>
    /// Process daily push for this user (called by timezone scheduler)
    /// </summary>
    Task ProcessDailyPushAsync(DateTime targetDate, List<DailyNotificationContent> contents, string timeZoneId, bool bypassReadStatusCheck = false, bool isRetryPush = false, bool isTestPush = false);
    
    /// <summary>
    /// Check if user should receive afternoon retry push
    /// </summary>
    Task<bool> ShouldSendAfternoonRetryAsync(DateTime targetDate);
    
    /// <summary>
    /// Check if user has enabled devices in specific timezone (performance optimization)
    /// </summary>
    Task<bool> HasEnabledDeviceInTimezoneAsync(string timeZoneId);
    
    /// <summary>
    /// Get device status for query API
    /// </summary>
    Task<UserDeviceInfo?> GetDeviceStatusAsync(string deviceId);
<<<<<<< HEAD
=======
    
>>>>>>> 296aa5c2
}<|MERGE_RESOLUTION|>--- conflicted
+++ resolved
@@ -97,8 +97,5 @@
     /// Get device status for query API
     /// </summary>
     Task<UserDeviceInfo?> GetDeviceStatusAsync(string deviceId);
-<<<<<<< HEAD
-=======
     
->>>>>>> 296aa5c2
 }