using Aevatar.Core.Abstractions;
using GodGPT.GAgents.SpeechChat;
using GodGPT.GAgents.DailyPush;

namespace Aevatar.Application.Grains.Agents.ChatManager;

[GenerateSerializer]
public class ChatManageEventLog : StateLogEventBase<ChatManageEventLog>
{
}

[GenerateSerializer]
public class CleanExpiredSessionsEventLog : ChatManageEventLog
{
    [Id(0)] public DateTime CleanBefore { get; set; }
}

[GenerateSerializer]
public class CreateSessionInfoEventLog : ChatManageEventLog
{
    [Id(0)] public Guid SessionId { get; set; }
    [Id(1)] public string Title { get; set; }
    [Id(2)] public DateTime CreateAt { get; set; }
    [Id(3)] public string? Guider { get; set; } // Role information for the conversation
}

[GenerateSerializer]
public class DeleteSessionEventLog : ChatManageEventLog
{
    [Id(0)] public Guid SessionId { get; set; }
}

[GenerateSerializer]
public class RenameTitleEventLog : ChatManageEventLog
{
    [Id(0)] public Guid SessionId { get; set; }
    [Id(1)] public string Title { get; set; }
}

[GenerateSerializer]
public class ClearAllEventLog : ChatManageEventLog
{
}

[GenerateSerializer]
public class SetUserProfileEventLog : ChatManageEventLog
{
    [Id(0)] public string Gender { get; set; }
    [Id(1)] public DateTime BirthDate { get; set; }
    [Id(2)] public string BirthPlace { get; set; }
    [Id(3)] public string FullName { get; set; }
}

[GenerateSerializer]
public class SetVoiceLanguageEventLog : ChatManageEventLog
{
    [Id(0)] public VoiceLanguageEnum VoiceLanguage { get; set; }
}

[GenerateSerializer]
public class GenerateChatShareContentLogEvent : ChatManageEventLog
{
    [Id(0)] public Guid SessionId { get; set; }
    [Id(1)] public Guid ShareId { get; set; }
}

[GenerateSerializer]
public class SetMaxShareCountLogEvent : ChatManageEventLog
{
    [Id(0)] public int MaxShareCount { get; set; }
}

[GenerateSerializer]
public class SetInviterEventLog : ChatManageEventLog
{
    [Id(0)] public Guid InviterId { get; set; }
}

[GenerateSerializer]
public class SetRegisteredAtUtcEventLog : ChatManageEventLog
{
    [Id(0)] public DateTime RegisteredAtUtc { get; set; }
}

/// <summary>
/// Event for initializing user first access status
/// This event is used to consolidate multiple related field settings to reduce event sending frequency
/// Applicable for complete initialization of new users and status marking of existing users
/// </summary>
[GenerateSerializer]
public class InitializeNewUserStatusLogEvent : ChatManageEventLog
{
    /// <summary>
    /// Marks whether this is the first access to ChatManagerGAgent (reused field, actually used for first access marking)
    /// true: New user's first access
    /// false: Existing user's non-first access
    /// </summary>
    [Id(0)] public bool IsFirstConversation { get; set; }
    
    /// <summary>
    /// User unique identifier
    /// Obtained from Grain's PrimaryKey
    /// </summary>
    [Id(1)] public Guid UserId { get; set; }
    
    /// <summary>
    /// Registration time (UTC time)
    /// New users: Set to current time
    /// Existing users: May be null (maintain historical compatibility)
    /// </summary>
    [Id(2)] public DateTime? RegisteredAtUtc { get; set; }
    
    /// <summary>
    /// Maximum share count limit
    /// New users: Set to default value (e.g., 10000)
    /// Existing users: Set as needed, avoid overwriting existing values
    /// </summary>
    [Id(3)] public int MaxShareCount { get; set; }
}

/// <summary>
/// Register or update device for daily push notifications
/// </summary>
[GenerateSerializer]
public class RegisterOrUpdateDeviceEventLog : ChatManageEventLog
{
    [Id(0)] public string DeviceId { get; set; } = "";
    [Id(1)] public GodGPT.GAgents.DailyPush.UserDeviceInfo DeviceInfo { get; set; } = null!;
    [Id(2)] public bool IsNewDevice { get; set; }
    [Id(3)] public string? OldPushToken { get; set; }
}

/// <summary>
/// Mark daily push as read
/// </summary>
[GenerateSerializer]
public class MarkDailyPushReadEventLog : ChatManageEventLog
{
    [Id(0)] public string DateKey { get; set; } = "";
    [Id(1)] public DateTime ReadTime { get; set; } = DateTime.UtcNow;
<<<<<<< HEAD
=======
}

/// <summary>
/// Clean expired and duplicate devices for daily push notifications
/// </summary>
[GenerateSerializer]
public class CleanExpiredDevicesEventLog : ChatManageEventLog
{
    [Id(0)] public List<string> DeviceIdsToRemove { get; set; } = new();
    [Id(1)] public DateTime CleanupTime { get; set; } = DateTime.UtcNow;
    [Id(2)] public string CleanupReason { get; set; } = "";
    [Id(3)] public int RemovedCount { get; set; }
}

// === Enhanced Device Management V2 Events ===

/// <summary>
/// Register or update device for daily push notifications (V2)
/// </summary>
[GenerateSerializer]
public class RegisterOrUpdateDeviceV2EventLog : ChatManageEventLog
{
    [Id(0)] public string DeviceId { get; set; } = "";
    [Id(1)] public UserDeviceInfoV2 DeviceInfo { get; set; } = null!;
    [Id(2)] public bool IsNewDevice { get; set; }
    [Id(3)] public string? OldPushToken { get; set; }
    [Id(4)] public bool IsMigration { get; set; } = false; // Track if this is a V1->V2 migration
}

/// <summary>
/// Migrate device from V1 to V2 structure
/// </summary>
[GenerateSerializer]
public class MigrateDeviceToV2EventLog : ChatManageEventLog
{
    [Id(0)] public string DeviceId { get; set; } = "";
    [Id(1)] public UserDeviceInfo OldDeviceInfo { get; set; } = null!;
    [Id(2)] public UserDeviceInfoV2 NewDeviceInfo { get; set; } = null!;
    [Id(3)] public DateTime MigrationTime { get; set; } = DateTime.UtcNow;
}

/// <summary>
/// Cleanup V2 devices based on enhanced criteria
/// </summary>
[GenerateSerializer]
public class CleanupDevicesV2EventLog : ChatManageEventLog
{
    [Id(0)] public List<string> DeviceIdsToRemove { get; set; } = new();
    [Id(1)] public int RemovedCount { get; set; }
    [Id(2)] public string CleanupReason { get; set; } = ""; // "expired", "token_expired", "consecutive_failures", "status_cleanup"
    [Id(3)] public Dictionary<string, string> CleanupDetails { get; set; } = new(); // Additional cleanup metadata
    [Id(4)] public DateTime CleanupTime { get; set; } = DateTime.UtcNow;
>>>>>>> 352a15e1
}<|MERGE_RESOLUTION|>--- conflicted
+++ resolved
@@ -138,8 +138,6 @@
 {
     [Id(0)] public string DateKey { get; set; } = "";
     [Id(1)] public DateTime ReadTime { get; set; } = DateTime.UtcNow;
-<<<<<<< HEAD
-=======
 }
 
 /// <summary>
@@ -192,5 +190,4 @@
     [Id(2)] public string CleanupReason { get; set; } = ""; // "expired", "token_expired", "consecutive_failures", "status_cleanup"
     [Id(3)] public Dictionary<string, string> CleanupDetails { get; set; } = new(); // Additional cleanup metadata
     [Id(4)] public DateTime CleanupTime { get; set; } = DateTime.UtcNow;
->>>>>>> 352a15e1
 }