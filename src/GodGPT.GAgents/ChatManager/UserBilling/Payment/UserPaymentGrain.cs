using Aevatar.Application.Grains.ChatManager.Dtos;
using Aevatar.Application.Grains.Common.Constants;
using Aevatar.Application.Grains.Common.Options;
using Microsoft.Extensions.Logging;
using Microsoft.Extensions.Options;
using Stripe;
using Stripe.Checkout;
using PaymentMethod = Aevatar.Application.Grains.Common.Constants.PaymentMethod;

namespace Aevatar.Application.Grains.ChatManager.UserBilling.Payment;

public interface IUserPaymentGrain : IGrainWithGuidKey
{
    Task<GrainResultDto<PaymentDetailsDto>> ProcessPaymentCallbackAsync(string jsonPayload, string stripeSignature);
    Task<PaymentDetailsDto> GetPaymentDetailsAsync();
    Task<GrainResultDto<PaymentDetailsDto>> InitializePaymentAsync(UserPaymentState paymentState);
    Task<GrainResultDto<PaymentDetailsDto>> UpdateUserIdAsync(Guid newUserId);
    Task<List<DiscountDetails>> GetDiscountDetailsViaInvoiceAsync(string invoiceId);
}

public class UserPaymentGrain : Grain<UserPaymentState>, IUserPaymentGrain
{
    private readonly ILogger<UserBillingGrain> _logger;
    private readonly IOptionsMonitor<StripeOptions> _stripeOptions;
    
    private readonly IStripeClient _client; 

    public UserPaymentGrain(
        ILogger<UserBillingGrain> logger, 
        IOptionsMonitor<StripeOptions> stripeOptions)
    {
        _logger = logger;
        _stripeOptions = stripeOptions;
        
        StripeConfiguration.ApiKey = _stripeOptions.CurrentValue.SecretKey;
        _client ??= new StripeClient(_stripeOptions.CurrentValue.SecretKey);
    }

    public async Task<GrainResultDto<PaymentDetailsDto>> ProcessPaymentCallbackAsync(string jsonPayload, string stripeSignature)
    {
        try
        {
            // var stripeEvent = EventUtility.ConstructEvent(
            //     jsonPayload,
            //     stripeSignature,
            //     _stripeOptions.CurrentValue.WebhookSecret
            // );
            //Debug
<<<<<<< HEAD
            var stripeEvent = EventUtility.ParseEvent(jsonPayload);
=======
            // var stripeEvent = EventUtility.ParseEvent(jsonPayload);
>>>>>>> 38ef0335
            
            _logger.LogDebug("[PaymentGAgent][ProcessPaymentCallbackAsync] Processing Stripe webhook event, {0}, {1}", stripeEvent.Type, stripeEvent.Id);
            
            GrainResultDto<PaymentDetailsDto> resultDto =  null;
            switch (stripeEvent.Type)
            {
                //（Deprecated）checkout.session.completed
                case EventTypes.CheckoutSessionCompleted: 
                    resultDto = await ProcessCheckoutSessionCompletedAsync(stripeEvent);
                    break;
                case EventTypes.InvoicePaid:
                    resultDto = await ProcessInvoicePaidAsync(stripeEvent);
                    break;
                //invoice.payment_failed
                case EventTypes.InvoicePaymentFailed:
                    resultDto = await ProcessInvoicePaymentFailedAsync(stripeEvent);
                    break;
                // case "customer.subscription.created":
                //customer.subscription.updated
                case EventTypes.CustomerSubscriptionUpdated:
                //customer.subscription.deleted
                case EventTypes.CustomerSubscriptionDeleted:   
                    resultDto = await ProcessSubscriptionEventAsync(stripeEvent);
                    break;
                //payment_intent.succeeded
                // case EventTypes.PaymentIntentSucceeded: 
                //     resultDto = await ProcessPaymentIntentSucceededAsync(stripeEvent);
                //     break;
                //charge.refunded
                case EventTypes.ChargeRefunded:
                    resultDto = await ProcessChargeRefundedAsync(stripeEvent);
                    break;
                    
                default:
                    _logger.LogInformation("[PaymentGAgent][ProcessPaymentCallbackAsync] Unhandled event type: {EventType}", 
                            stripeEvent.Type);
                    break;
            }

            return resultDto ?? new GrainResultDto<PaymentDetailsDto>
            {
                Success = false,
                Message = "Unexpected error processing webhook",
            };
        }
        catch (StripeException ex)
        {
            _logger.LogError(ex, "[PaymentGAgent][ProcessPaymentCallbackAsync] Error validating webhook: {Message}", ex.Message);
            return new GrainResultDto<PaymentDetailsDto>
            {
                Success = false,
                Message = $"Error validating webhook: {ex.Message}"
            };
        }
        catch (Exception ex)
        {
            _logger.LogError(ex, "[PaymentGAgent][ProcessPaymentCallbackAsync] Unexpected error processing webhook: {Message}", ex.Message);
            return new GrainResultDto<PaymentDetailsDto>
            {
                Success = false,
                Message = $"Unexpected error processing webhook: {ex.Message}"
            };
        }
    }
    
    private async Task<GrainResultDto<PaymentDetailsDto>> ProcessCheckoutSessionCompletedAsync(Event stripeEvent)
    {
        var session = stripeEvent.Data.Object as Session;
        if (session == null)
        {
            _logger.LogError("[PaymentGAgent][ProcessCheckoutSessionCompletedAsync] Failed to cast event data to Session");
            return new GrainResultDto<PaymentDetailsDto>
            {
                Success = false,
                Message = "Failed to cast event data to Session"
            };
        }
        
        var userId = TryGetFromMetadata(session.Metadata, "internal_user_id");
        var orderId = TryGetFromMetadata(session.Metadata, "order_id");
        var priceId = TryGetFromMetadata(session.Metadata, "price_id");
        
        _logger.LogInformation("[PaymentGAgent][ProcessCheckoutSessionCompletedAsync] Processing completed session {SessionId} for user {UserId}", 
            session.Id, userId);
        
        bool canUpdateStatus = true;
        if (State.Status >= PaymentStatus.Completed)
        {
            canUpdateStatus = false;
            _logger.LogWarning("[PaymentGAgent][ProcessCheckoutSessionCompletedAsync] Cannot update status from {CurrentStatus} to Processing as current status is finalized", 
                State.Status);
        }
        
        State.Id = this.GetPrimaryKey();
        State.PriceId = priceId;
        State.Amount = session.AmountSubtotal.HasValue ? (decimal)session.AmountSubtotal.Value / 100 : 0;
        State.AmountNetTotal = session.AmountTotal.HasValue ? (decimal)session.AmountTotal.Value / 100 : 0;
        State.Currency = session.Currency?.ToUpper() ?? "USD";
        State.PaymentType = session.Mode == PaymentMode.SUBSCRIPTION 
            ? PaymentType.Subscription 
            : PaymentType.OneTime;
        if (canUpdateStatus)
        {
            State.Status = PaymentStatus.Completed;
            State.CompletedAt = DateTime.UtcNow;
        }
        State.Method = (PaymentMethod)((int)session.PaymentMethodTypes.MapToPaymentMethod());
        State.Mode = session.Mode;
        State.Platform = PaymentPlatform.Stripe;
        if (State.CreatedAt == default)
        {
            State.CreatedAt = DateTime.UtcNow;
        }
        State.SubscriptionId = session.SubscriptionId;
        State.InvoiceId = session.InvoiceId;
        State.SessionId = session.Id;
        State.OrderId = orderId;
        State.LastUpdated = DateTime.UtcNow;

        await WriteStateAsync();

        _logger.LogInformation("[PaymentGAgent][ProcessCheckoutSessionCompletedAsync] Recorded payment {PaymentId} for session {SessionId}", 
            State.Id, session.Id);
        
        return new GrainResultDto<PaymentDetailsDto>
        {
            Data = State.ToDto()
        };
    }
    
    private string TryGetFromMetadata(IDictionary<string, string>? metadata, string key)
    {
        if (metadata != null && metadata.TryGetValue(key, out var value) && !string.IsNullOrEmpty(value))
        {
            return value;
        }

        return string.Empty;
    }

    private async Task<GrainResultDto<PaymentDetailsDto>> ProcessPaymentIntentSucceededAsync(Event stripeEvent)
    {
        var paymentIntent = stripeEvent.Data.Object as PaymentIntent;
        if (paymentIntent == null)
        {
            _logger.LogError("[PaymentGAgent][ProcessPaymentIntentSucceededAsync] Failed to cast event data to PaymentIntent");
            return new GrainResultDto<PaymentDetailsDto>
            {
                Success = false,
                Message = "Failed to cast event data to PaymentIntent"
            };
        }
        
        string userId = null;
        if (paymentIntent.Metadata.TryGetValue("internal_user_id", out var id) && !string.IsNullOrEmpty(id))
        {
            userId = id;
        }
        
        _logger.LogInformation("[PaymentGAgent][ProcessPaymentIntentSucceededAsync] Processing successful payment {PaymentIntentId} for user {UserId}", 
            paymentIntent.Id, userId);

        bool canUpdateStatus = true;
        if (State.Status > PaymentStatus.Processing)
        {
            canUpdateStatus = false;
            _logger.LogWarning("[PaymentGAgent][ProcessCheckoutSessionCompletedAsync] Cannot update status from {CurrentStatus} to Processing as current status is finalized", 
                State.Status);
        }
        
        State.Id = this.GetPrimaryKey();
        State.UserId = Guid.Parse(userId);
        if (canUpdateStatus)
        {
            State.Status = PaymentStatus.Completed;
            State.CompletedAt = DateTime.UtcNow;
        }
        State.PaymentType = PaymentType.Subscription;
        State.Platform = PaymentPlatform.Stripe;
        State.Amount = paymentIntent.Amount / 100m;
        State.Currency = paymentIntent.Currency?.ToUpper() ?? "USD";
        State.Description = $"Payment {paymentIntent.Id}";
        State.LastUpdated = DateTime.UtcNow;
        
        await WriteStateAsync();

        _logger.LogInformation("[PaymentGAgent][ProcessPaymentIntentSucceededAsync] Recorded payment {PaymentId} for payment intent {PaymentIntentId}", 
            State.Id, paymentIntent.Id);

        return new GrainResultDto<PaymentDetailsDto>
        {
            Data = State.ToDto()
        };
    }

    private async Task<GrainResultDto<PaymentDetailsDto>> ProcessInvoicePaidAsync(Event stripeEvent)
    {
        var invoice = stripeEvent.Data.Object as Invoice;
        if (invoice == null)
        {
            _logger.LogError("[PaymentGAgent][ProcessInvoicePaidAsync] Failed to cast event data to Invoice. {0}", State.SubscriptionId);
            return new GrainResultDto<PaymentDetailsDto>
            {
                Success = false,
                Message = "Failed to cast event data to Invoice"
            };
        }

        if (State.Status is PaymentStatus.Cancelled or PaymentStatus.Refunded)
        {
            _logger.LogError("[PaymentGAgent][ProcessInvoicePaidAsync] Subscription has been canceled or refunded.{0}, {1}", State.SubscriptionId, State.Status);
            return new GrainResultDto<PaymentDetailsDto>
            {
                Success = false,
                Message = "Subscription has been canceled or refunded"
            };
        }

        if (State.InvoiceDetails.Exists(t => t.InvoiceId == invoice.Id))
        {
            _logger.LogWarning("[PaymentGAgent][ProcessInvoicePaidAsync] Duplicate messages.{0}, {1}", State.SubscriptionId, invoice.Id);
            return new GrainResultDto<PaymentDetailsDto>
            {
                Success = true,
                Data = State.ToDto()
            }; 
        }
        
        bool canUpdateStatus = true;
        if (!State.InvoiceId.IsNullOrWhiteSpace() && State.InvoiceId != invoice.Id)
        {
            State.InvoiceDetails.Add(new PaymentInvoiceDetail
            {
                InvoiceId = State.InvoiceId,
                Status = State.Status,
                CreatedAt = State.CreatedAt,
                CompletedAt = State.CompletedAt,
                Amount = State.Amount,
                AmountNetTotal = State.AmountNetTotal,
                Discounts = State.Discounts,
                IsTrial = State.IsTrial,
                TrialCode = State.TrialCode
            });
            State.CreatedAt = default;
            
            canUpdateStatus = true;
        }
        else
        {
            if (State.Status != PaymentStatus.Failed && State.Status >= PaymentStatus.Completed)
            {
                canUpdateStatus = false;
                _logger.LogWarning("[PaymentGAgent][ProcessCheckoutSessionCompletedAsync] Cannot update status from {CurrentStatus} to Processing as current status is finalized", 
                    State.Status);
            }
        }

        var userId = TryGetFromMetadata(invoice?.Parent?.SubscriptionDetails?.Metadata, "internal_user_id");
        var orderId = TryGetFromMetadata(invoice?.Parent?.SubscriptionDetails?.Metadata, "order_id");
        var priceId = TryGetFromMetadata(invoice?.Parent?.SubscriptionDetails?.Metadata, "price_id");
        var trialCode = TryGetFromMetadata(invoice?.Parent?.SubscriptionDetails?.Metadata, "trial_code");
        var trialDays = TryGetFromMetadata(invoice?.Parent?.SubscriptionDetails?.Metadata, "trial_days");
        
        _logger.LogDebug("[PaymentGAgent][ProcessInvoicePaidAsync] Processing paid invoice {InvoiceId}", invoice.Id);
        var discountDetailsList = await GetDiscountDetailsViaInvoiceAsync(invoice.Id);
        _logger.LogDebug("[PaymentGAgent][ProcessInvoicePaidAsync] Get discount completed {InvoiceId}, {DiscountCount}", invoice.Id, discountDetailsList.Count);

        var isTrialPayment = await IsTrialPaymentAsync(invoice);
        _logger.LogDebug("[PaymentGAgent][ProcessInvoicePaidAsync] Is trial payment {InvoiceId}", invoice.Id);
        

        State.Id = this.GetPrimaryKey();
        State.UserId = Guid.Parse(userId);
        State.PriceId = priceId;
        State.AmountNetTotal = ((decimal)invoice.Total) / 100;
        if (canUpdateStatus)
        {
            State.Status = PaymentStatus.Completed;
            State.CompletedAt = DateTime.UtcNow;
        }
        if (State.CreatedAt == default)
        {
            State.CreatedAt = DateTime.UtcNow;
        }
        State.SubscriptionId = invoice?.Parent?.SubscriptionDetails?.SubscriptionId;
        State.InvoiceId = invoice.Id;
        State.OrderId = orderId;
        State.LastUpdated = DateTime.UtcNow;
        State.Discounts = discountDetailsList;
        State.IsTrial = isTrialPayment;
        State.TrialCode = trialCode;

        await WriteStateAsync();
        _logger.LogInformation("[UserBillingGrain][ProcessInvoicePaidAsync] Recorded payment {PaymentId} for invoice {InvoiceId}", 
            State.Id, invoice.Id);
            
        return new GrainResultDto<PaymentDetailsDto>
        {
            Success = true,
            Data = State.ToDto()
        };
    }
    
    private async Task<GrainResultDto<PaymentDetailsDto>> ProcessInvoicePaymentFailedAsync(Event stripeEvent)
    {
        var invoice = stripeEvent.Data.Object as Invoice;
        if (invoice == null)
        {
            _logger.LogError("[PaymentGAgent][ProcessInvoicePaymentFailedAsync] Failed to cast event data to PaymentIntent");
            return new GrainResultDto<PaymentDetailsDto>
            {
                Success = false,
                Message = "Failed to cast event data to PaymentIntent"
            };
        }

        _logger.LogDebug($"[PaymentGAgent][ProcessInvoicePaymentFailedAsync] Processing failed payment {0}, {1}", 
           invoice.Parent?.SubscriptionDetails?.SubscriptionId, invoice.Id);

        if (State.InvoiceId.IsNullOrWhiteSpace() || State.InvoiceId == invoice.Id)
        {
            State.Status = PaymentStatus.Failed;
        }
        else
        {
            var paymentInvoiceDetail = State.InvoiceDetails.FirstOrDefault(t => t.InvoiceId == invoice.Id);
            if (paymentInvoiceDetail != null)
            {
                paymentInvoiceDetail.Status = PaymentStatus.Failed;
            }
            else
            {
                _logger.LogWarning($"[PaymentGAgent][ProcessInvoicePaymentFailedAsync] Invoice does not exist. {0}, {1}", 
                    invoice.Parent?.SubscriptionDetails?.SubscriptionId, invoice.Id);
            }
        }

        await WriteStateAsync();
        
        _logger.LogDebug($"[PaymentGAgent][ProcessInvoicePaymentFailedAsync] Processing failed payment {0}, {1}", 
            invoice.Parent?.SubscriptionDetails?.SubscriptionId, State.Status);
        
        return new GrainResultDto<PaymentDetailsDto>
        {
            Success = true,
            Data = State.ToDto()
        };
    }

    private async Task<GrainResultDto<PaymentDetailsDto>> ProcessSubscriptionEventAsync(Event stripeEvent)
    {
        var subscription = stripeEvent.Data.Object as Subscription;
        if (subscription == null)
        {
            _logger.LogError("[PaymentGAgent][ProcessSubscriptionEventAsync] Failed to cast event data to Subscription");
            return new GrainResultDto<PaymentDetailsDto>
            {
                Success = false,
                Message = "Failed to cast event data to Subscription"
            };
        }
        
        _logger.LogInformation("[PaymentGAgent][ProcessSubscriptionEventAsync] Processing subscription event {EventType} for {SubscriptionId}", 
            stripeEvent.Type, subscription.Id);

        if (subscription.Status == "canceled" || IsAutoRenewalCancelled(stripeEvent))
        {
            if (State.Status != PaymentStatus.Failed && State.Status != PaymentStatus.Refunded_In_Processing && State.Status != PaymentStatus.Refunded)
            {
                State.Status = PaymentStatus.Cancelled;
            }
            State.LastUpdated = DateTime.UtcNow;
            State.SubscriptionId = subscription.Id;
            await WriteStateAsync();
            
            _logger.LogInformation("[PaymentGAgent][ProcessSubscriptionEventAsync] Subscription canceled {SubscriptionId} status: {Status}", 
                subscription.Id, subscription.Status);
        }
        return new GrainResultDto<PaymentDetailsDto>
        {
            Success = true,
            Data = State.ToDto()
        };
    }
    
    public bool IsAutoRenewalCancelled(Event stripeEvent)
    {
        var subscription = stripeEvent.Data.Object as Subscription;
        dynamic previousAttributes = stripeEvent.Data.PreviousAttributes;

        if (subscription != null && previousAttributes != null)
        {
            if (previousAttributes.cancel_at_period_end != null &&
                (bool)previousAttributes.cancel_at_period_end == false &&
                subscription.CancelAtPeriodEnd == true)
            {
                return true;
            }
        }

        return false;
    }

    private async Task<GrainResultDto<PaymentDetailsDto>> ProcessChargeRefundedAsync(Event stripeEvent)
    {
        var charge = stripeEvent.Data.Object as Charge;
        if (charge == null)
        {
            _logger.LogError("[PaymentGAgent][ProcessChargeRefundedAsync] Failed to cast event data to Charge");
            return new GrainResultDto<PaymentDetailsDto>
            {
                Success = false,
                Message = "Failed to cast event data to Charge"
            };
        }
        
        _logger.LogInformation("[PaymentGAgent][ProcessChargeRefundedAsync] Processing refunded charge {ChargeId}", charge.Id);

        State.Status = PaymentStatus.Refunded;
        State.LastUpdated = DateTime.UtcNow;

        await WriteStateAsync();

        _logger.LogInformation("[PaymentGAgent][ProcessChargeRefundedAsync] Created new refund record {PaymentId} for charge {ChargeId}", 
            State.Id, charge.Id);

        return new GrainResultDto<PaymentDetailsDto>
        {
            Data = State.ToDto()
        };
    }

    public Task<PaymentDetailsDto> GetPaymentDetailsAsync()
    {
        _logger.LogInformation("[PaymentGAgent][GetPaymentDetailsAsync] Getting payment details for ID {PaymentId}", this.GetPrimaryKey());
        return Task.FromResult(State.ToDto());
    }

    public async Task<GrainResultDto<PaymentDetailsDto>> InitializePaymentAsync(UserPaymentState paymentState)
    {
        _logger.LogInformation("[PaymentGAgent][InitializePaymentAsync] Initializing payment for order {OrderId}", paymentState.OrderId);
        try
        {
            State = paymentState;
            if (State.Id == Guid.Empty)
            {
                State.Id = this.GetPrimaryKey();
            }
            if (State.CreatedAt == default)
            {
                State.CreatedAt = DateTime.UtcNow;
            }
            State.LastUpdated = DateTime.UtcNow;
            
            await WriteStateAsync();
            
            _logger.LogInformation("[PaymentGAgent][InitializePaymentAsync] Payment initialized with ID: {PaymentId}", 
                State.Id);
            
            return new GrainResultDto<PaymentDetailsDto>
            {
                Success = true,
                Data = State.ToDto()
            };
        }
        catch (Exception ex)
        {
            _logger.LogError(ex, "[PaymentGAgent][InitializePaymentAsync] Failed to initialize payment: {ErrorMessage}", ex.Message);
            return new GrainResultDto<PaymentDetailsDto>
            {
                Success = false,
                Message = $"Failed to initialize payment: {ex.Message}"
            };
        }
    }

    public async Task<GrainResultDto<PaymentDetailsDto>> UpdateUserIdAsync(Guid newUserId)
    {
        _logger.LogInformation("[PaymentGAgent][UpdateUserIdAsync] Updating user ID from {OldUserId} to {NewUserId} for payment {PaymentId}", 
            State.UserId, newUserId, State.Id);
        
        try
        {
            // Validate input parameters
            if (newUserId == Guid.Empty)
            {
                _logger.LogWarning("[PaymentGAgent][UpdateUserIdAsync] New user ID cannot be empty for payment {PaymentId}", State.Id);
                return new GrainResultDto<PaymentDetailsDto>
                {
                    Success = false,
                    Message = "New user ID cannot be empty"
                };
            }

            // Check if new user ID is different from current one
            if (State.UserId == newUserId)
            {
                _logger.LogInformation("[PaymentGAgent][UpdateUserIdAsync] New user ID {NewUserId} is same as current user ID for payment {PaymentId}", 
                    newUserId, State.Id);
                return new GrainResultDto<PaymentDetailsDto>
                {
                    Success = true,
                    Data = State.ToDto(),
                    Message = "User ID is already set to the specified value"
                };
            }

            // Store original user ID for logging
            var originalUserId = State.UserId;
            
            // Update user ID and timestamp
            State.UserId = newUserId;
            State.LastUpdated = DateTime.UtcNow;
            
            // Persist changes
            await WriteStateAsync();
            
            _logger.LogInformation("[PaymentGAgent][UpdateUserIdAsync] Successfully updated user ID from {OldUserId} to {NewUserId} for payment {PaymentId}", 
                originalUserId, newUserId, State.Id);
            
            return new GrainResultDto<PaymentDetailsDto>
            {
                Success = true,
                Data = State.ToDto(),
                Message = "User ID updated successfully"
            };
        }
        catch (Exception ex)
        {
            _logger.LogError(ex, "[PaymentGAgent][UpdateUserIdAsync] Failed to update user ID for payment {PaymentId}: {ErrorMessage}", 
                State.Id, ex.Message);
            return new GrainResultDto<PaymentDetailsDto>
            {
                Success = false,
                Message = $"Failed to update user ID: {ex.Message}"
            };
        }
    }

    private async Task<Invoice> GetInvoiceViaInvoiceIdAsync(string invoiceId)
    {
        var invoiceService = new InvoiceService(_client);
        var invoice = await invoiceService.GetAsync(invoiceId, new InvoiceGetOptions
        {
            Expand = new List<string> { "discounts", "discounts.promotion_code"}
        });
        return invoice;
    }
    
    public async Task<List<DiscountDetails>> GetDiscountDetailsViaInvoiceAsync(string invoiceId)
    {
        var invoice = await GetInvoiceViaInvoiceIdAsync(invoiceId);
        var discountDetailsList = new List<DiscountDetails>();
        if (invoice.Discounts.IsNullOrEmpty())
        {
            return discountDetailsList;
        }

        discountDetailsList.AddRange(invoice.Discounts.Select(discount => new DiscountDetails
        {
            DiscountId = discount.Id,
            CouponId = discount.Coupon?.Id ?? string.Empty,
            CouponName = discount.Coupon?.Name ?? string.Empty,
            AmountOff = discount.Coupon?.AmountOff,
            PercentOff = discount.Coupon?.PercentOff,
            PromotionCodeId = discount.PromotionCodeId,
            PromotionCode = discount.PromotionCode?.Code ?? string.Empty
        }));
        return discountDetailsList;
    }
    
    public async Task<bool> IsTrialPaymentAsync(Invoice invoice)
    {

        var subscriptionService = new SubscriptionService(_client);
        var subscription = await subscriptionService.GetAsync(invoice?.Parent?.SubscriptionDetails?.SubscriptionId);
    
        var isTrialZeroPayment = false;
        if (subscription.Status == "trialing" && invoice.AmountPaid == 0 && invoice.Total == 0)
        {
            if (invoice.BillingReason == "subscription_create" || 
                invoice.Lines?.Data.Any(line => 
                    line.Description?.ToLower().Contains("trial") == true || 
                    line.Description?.ToLower().Contains("试用") == true) == true)
            {
                isTrialZeroPayment = true;
            }
        }
        return isTrialZeroPayment;
    }
}<|MERGE_RESOLUTION|>--- conflicted
+++ resolved
@@ -40,17 +40,13 @@
     {
         try
         {
-            // var stripeEvent = EventUtility.ConstructEvent(
-            //     jsonPayload,
-            //     stripeSignature,
-            //     _stripeOptions.CurrentValue.WebhookSecret
-            // );
+            var stripeEvent = EventUtility.ConstructEvent(
+                jsonPayload,
+                stripeSignature,
+                _stripeOptions.CurrentValue.WebhookSecret
+            );
             //Debug
-<<<<<<< HEAD
-            var stripeEvent = EventUtility.ParseEvent(jsonPayload);
-=======
             // var stripeEvent = EventUtility.ParseEvent(jsonPayload);
->>>>>>> 38ef0335
             
             _logger.LogDebug("[PaymentGAgent][ProcessPaymentCallbackAsync] Processing Stripe webhook event, {0}, {1}", stripeEvent.Type, stripeEvent.Id);
             
