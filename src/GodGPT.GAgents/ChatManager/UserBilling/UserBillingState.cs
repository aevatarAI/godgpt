--- conflicted
+++ resolved
@@ -55,8 +55,5 @@
     [Id(8)] public decimal? Amount { get; set; }
     [Id(9)] public PlanType PlanType { get; set; }
     [Id(10)] public string PurchaseToken { get; set; }
-<<<<<<< HEAD
-=======
     [Id(11)] public string? Currency { get; set; }
->>>>>>> 296aa5c2
 }
