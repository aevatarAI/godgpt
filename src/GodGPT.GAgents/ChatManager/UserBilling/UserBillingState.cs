--- conflicted
+++ resolved
@@ -70,33 +70,14 @@
 public class PaymentSummaryDto
 {
     [Id(0)] public Guid PaymentGrainId { get; set; }
-<<<<<<< HEAD
-    [Id(1)] public string OrderId { get; set; }
-    [Id(2)] public PlanType PlanType { get; set; }
-    [Id(3)] public decimal Amount { get; set; }
-    [Id(4)] public string Currency { get; set; } = "USD";
-=======
     [Id(1)] public string? OrderId { get; set; }
     [Id(2)] public PlanType PlanType { get; set; }
     [Id(3)] public decimal Amount { get; set; }
     [Id(4)] public string? Currency { get; set; } = "USD";
->>>>>>> 38ef0335
     [Id(5)] public DateTime CreatedAt { get; set; }
     [Id(6)] public DateTime? CompletedAt { get; set; }
     [Id(7)] public PaymentStatus Status { get; set; }
     [Id(8)] public PaymentPlatform Platform {get; set;}
-<<<<<<< HEAD
-    [Id(9)] public string SubscriptionId { get; set; }
-    [Id(10)] public DateTime SubscriptionStartDate { get; set; }
-    [Id(11)] public DateTime SubscriptionEndDate { get; set; }
-    [Id(12)] public Guid UserId { get; set; }
-    [Id(13)] public string PriceId { get; set; }
-    [Id(14)] public string AppStoreEnvironment { get; set; }
-    [Id(15)] public string MembershipLevel { get; set; }
-    [Id(16)] public decimal? AmountNetTotal { get; set; }
-    [Id(17)] public bool IsTrial { get; set; } = false;
-    [Id(18)] public string TrialCode { get; set; } = string.Empty;
-=======
     [Id(9)] public string? SubscriptionId { get; set; }
     [Id(10)] public DateTime SubscriptionStartDate { get; set; }
     [Id(11)] public DateTime SubscriptionEndDate { get; set; }
@@ -107,5 +88,4 @@
     [Id(16)] public decimal? AmountNetTotal { get; set; }
     [Id(17)] public bool IsTrial { get; set; }
     [Id(18)] public string? TrialCode { get; set; }
->>>>>>> 38ef0335
 }