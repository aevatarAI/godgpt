--- conflicted
+++ resolved
@@ -1156,16 +1156,6 @@
                 state.SessionInfoList = sessionInfoList;
                 break;
             case ClearAllEventLog:
-<<<<<<< HEAD
-                State.SessionInfoList.Clear();
-                State.Gender = string.Empty;
-                State.BirthDate = default;
-                State.BirthPlace = string.Empty;
-                State.FullName = string.Empty;
-                State.CurrentShareCount = 0;
-                State.InviterId = null;
-                State.VoiceLanguage = VoiceLanguageEnum.Unset;
-=======
                 state.SessionInfoList.Clear();
                 state.Gender = string.Empty;
                 state.BirthDate = default;
@@ -1174,7 +1164,6 @@
                 state.CurrentShareCount = 0;
                 state.InviterId = null;
                 state.VoiceLanguage = VoiceLanguageEnum.Unset;
->>>>>>> d170c24a
                 break;
             case SetUserProfileEventLog @setFortuneInfoEventLog:
                 state.Gender = @setFortuneInfoEventLog.Gender;
@@ -1185,10 +1174,6 @@
             case SetVoiceLanguageEventLog @setVoiceLanguageEventLog:
                 // Update the voice language preference for the user
                 state.VoiceLanguage = @setVoiceLanguageEventLog.VoiceLanguage;
-                break;
-            case SetVoiceLanguageEventLog @setVoiceLanguageEventLog:
-                // Update the voice language preference for the user
-                State.VoiceLanguage = @setVoiceLanguageEventLog.VoiceLanguage;
                 break;
             case GenerateChatShareContentLogEvent generateChatShareContentLogEvent:
                 var session = state.GetSession(generateChatShareContentLogEvent.SessionId);
