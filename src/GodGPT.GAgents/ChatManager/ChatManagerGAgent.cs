--- conflicted
+++ resolved
@@ -26,13 +26,10 @@
 using Aevatar.GAgents.AIGAgent.GEvents;
 using Aevatar.GAgents.ChatAgent.Dtos;
 using GodGPT.GAgents.DailyPush;
-<<<<<<< HEAD
-using GodGPT.GAgents.SpeechChat;
-=======
 using GodGPT.GAgents.DailyPush.Options;
 using GodGPT.GAgents.SpeechChat;
 using Microsoft.Extensions.Configuration;
->>>>>>> 296aa5c2
+using Json.Schema.Generation;
 using Json.Schema.Generation;
 using Microsoft.Extensions.Logging;
 using Microsoft.Extensions.Options;
@@ -1440,19 +1437,6 @@
         var oldPushToken = deviceInfo.PushToken;
         var oldTimeZone = deviceInfo.TimeZoneId;
         var oldPushEnabled = deviceInfo.PushEnabled;
-<<<<<<< HEAD
-        
-        // Update device information
-        deviceInfo.DeviceId = deviceId;
-        if (!string.IsNullOrEmpty(pushToken))
-        {
-            deviceInfo.PushToken = pushToken;
-            deviceInfo.LastTokenUpdate = DateTime.UtcNow;
-        }
-        if (!string.IsNullOrEmpty(timeZoneId))
-        {
-            deviceInfo.TimeZoneId = timeZoneId;
-=======
         var oldPushLanguage = deviceInfo.PushLanguage;
         
         // Update device information
@@ -1469,7 +1453,6 @@
         {
             deviceInfo.TimeZoneId = timeZoneId;
             hasTimeZoneChanged = true;
->>>>>>> 296aa5c2
         }
         // Always ensure device has a valid timezone - default to UTC if empty
         if (string.IsNullOrEmpty(deviceInfo.TimeZoneId))
@@ -1477,16 +1460,6 @@
             deviceInfo.TimeZoneId = "UTC";
             Logger.LogWarning("Device {DeviceId} has empty timezone, defaulting to UTC", deviceId);
         }
-<<<<<<< HEAD
-        if (!string.IsNullOrEmpty(pushLanguage))
-        {
-            deviceInfo.PushLanguage = pushLanguage;
-            Logger.LogInformation("💾 Device language updated: DeviceId={DeviceId}, PushLanguage={PushLanguage}", 
-                deviceId, pushLanguage);
-        }
-        if (pushEnabled.HasValue)
-            deviceInfo.PushEnabled = pushEnabled.Value;
-=======
         var hasLanguageChanged = false;
         if (!string.IsNullOrEmpty(pushLanguage) && pushLanguage != oldPushLanguage)
         {
@@ -1501,22 +1474,18 @@
             deviceInfo.PushEnabled = pushEnabled.Value;
             hasPushEnabledChanged = true;
         }
->>>>>>> 296aa5c2
         
         if (isNewDevice)
         {
             deviceInfo.RegisteredAt = DateTime.UtcNow;
         }
         
-<<<<<<< HEAD
-=======
         // Check if there are any actual changes
         var hasAnyChanges = hasTokenChanged || hasTimeZoneChanged || hasLanguageChanged || hasPushEnabledChanged;
         
         // Only raise event and update state when there are actual changes or it's a new device
         if (isNewDevice || hasAnyChanges)
         {
->>>>>>> 296aa5c2
         // Use event-driven state update
         RaiseEvent(new RegisterOrUpdateDeviceEventLog
         {
@@ -1527,10 +1496,7 @@
         });
         
         await ConfirmEvents();
-<<<<<<< HEAD
-=======
-        }
->>>>>>> 296aa5c2
+        }
         
         // Synchronize timezone index when:
         // 1. Timezone changed
@@ -1580,15 +1546,11 @@
                 State.UserId, newTimeZone, reason);
         }
         
-<<<<<<< HEAD
-        Logger.LogInformation($"Device {(isNewDevice ? "registered" : "updated")}: {deviceId}");
-=======
         // Only log device updates when there are actual changes or it's a new device
         if (isNewDevice || hasAnyChanges)
         {
         Logger.LogInformation($"Device {(isNewDevice ? "registered" : "updated")}: {deviceId}");
         }
->>>>>>> 296aa5c2
         return isNewDevice;
     }
 
@@ -1676,18 +1638,10 @@
         var duplicateCount = enabledDevicesRaw.Count - enabledDevices.Count;
         if (duplicateCount > 0)
         {
-<<<<<<< HEAD
-            Logger.LogInformation("ProcessDailyPushAsync: Deduplicated {DuplicateCount} devices with duplicate pushTokens for user {UserId}", 
-                duplicateCount, State.UserId);
-        }
-        
-        Logger.LogInformation("ProcessDailyPushAsync: Found {DeviceCount} enabled devices in timezone {TimeZone} for user {UserId}", 
-=======
             Logger.LogDebug("Device deduplication: removed {DuplicateCount} duplicate pushTokens", duplicateCount);
         }
         
         Logger.LogInformation("Found {DeviceCount} enabled devices in timezone {TimeZone} for user {UserId}", 
->>>>>>> 296aa5c2
             enabledDevices.Count, timeZoneId, State.UserId);
             
         if (enabledDevices.Count == 0)
@@ -1697,14 +1651,10 @@
             return;
         }
         
-<<<<<<< HEAD
-        // Send push notifications via Firebase FCM
-=======
         // Get Global JWT Provider (new architecture - single instance for entire system)
         var globalJwtProvider = GrainFactory.GetGrain<IGlobalJwtProviderGAgent>(DailyPushConstants.GLOBAL_JWT_PROVIDER_ID);
         
         // Get Firebase project configuration via FirebaseService
->>>>>>> 296aa5c2
         var firebaseService = ServiceProvider.GetService(typeof(FirebaseService)) as FirebaseService;
         if (firebaseService == null)
         {
@@ -1712,27 +1662,6 @@
             return;
         }
         
-<<<<<<< HEAD
-        var successCount = 0;
-        var failureCount = 0;
-        
-        // Create separate push notifications for each content to ensure individual callbacks
-        var pushTasks = enabledDevices.SelectMany(device =>
-        {
-            // Send separate push for each content with staggered delay
-            return contents.Select(async (content, index) =>
-            {
-                try
-                {
-                    // 🎯 Add staggered delay for multi-content pushes to avoid FCM conflicts
-                    // First content (index=0): no delay, subsequent contents: progressive delay
-                    if (index > 0)
-                    {
-                        var delayMs = index * 500; // 500ms per content (1st=0ms, 2nd=500ms, 3rd=1000ms...)
-                        Logger.LogInformation("Applying push delay: DeviceId={DeviceId}, ContentIndex={ContentIndex}/{TotalContents}, DelayMs={DelayMs}", 
-                            device.DeviceId, index + 1, contents.Count, delayMs);
-                        await Task.Delay(delayMs);
-=======
         var projectId = firebaseService.ProjectId;
         if (string.IsNullOrEmpty(projectId))
         {
@@ -1789,7 +1718,6 @@
                         Logger.LogInformation("Applying push delay: DeviceId={DeviceId}, DeviceIndex={DeviceIndex}, ContentIndex={ContentIndex}/{TotalContents}, DeviceDelay={DeviceDelay}ms, ContentDelay={ContentDelay}ms, TotalDelay={TotalDelay}ms", 
                             device.DeviceId, deviceIndex + 1, contentIndex + 1, contents.Count, deviceDelay, contentDelay, totalDelay);
                         await Task.Delay(totalDelay);
->>>>>>> 296aa5c2
                     }
                     
                     var availableLanguages = string.Join(", ", content.LocalizedContents.Keys);
@@ -1798,14 +1726,9 @@
                     
                     var localizedContent = content.GetLocalizedContent(device.PushLanguage);
                     
-<<<<<<< HEAD
-                    Logger.LogInformation("Selected content {Index}/{Total}: DeviceId={DeviceId}, RequestedLanguage={PushLanguage}, SelectedTitle='{Title}', ContentId={ContentId}", 
-                        index + 1, contents.Count, device.DeviceId, device.PushLanguage, localizedContent.Title, content.Id);
-=======
                     Logger.LogInformation("📬 PUSH ATTEMPT: User {UserId}, DeviceId {DeviceId}, Content {ContentIndex}/{Total}, Title '{Title}', ContentId {ContentId}, PushToken {TokenPrefix}...", 
                         State.UserId, device.DeviceId, contentIndex + 1, contents.Count, localizedContent.Title, content.Id, 
                         device.PushToken.Substring(0, Math.Min(8, device.PushToken.Length)));
->>>>>>> 296aa5c2
                     
                     // Create unique data payload for each content
                     var messageId = Guid.NewGuid();
@@ -1815,11 +1738,7 @@
                         ["type"] = isRetryPush ? (int)DailyPushConstants.PushType.AfternoonRetry : (int)DailyPushConstants.PushType.DailyPush,
                         ["date"] = dateKey,
                         ["content_id"] = content.Id, // Single content ID for this push
-<<<<<<< HEAD
-                        ["content_index"] = index + 1, // Which content this is (1, 2, etc.)
-=======
                         ["content_index"] = contentIndex + 1, // Which content this is (1, 2, etc.)
->>>>>>> 296aa5c2
                         ["device_id"] = device.DeviceId,
                         ["total_contents"] = contents.Count,
                         ["timezone"] = timeZoneId, // Add timezone for timezone-based deduplication
@@ -1827,13 +1746,6 @@
                         ["is_test_push"] = isTestPush // Add test push identification for manual triggers
                     };
                     
-<<<<<<< HEAD
-                    var success = await firebaseService.SendPushNotificationAsync(
-                        device.PushToken,
-                        localizedContent.Title,
-                        localizedContent.Content,
-                        pushData);
-=======
                     // Use new global JWT architecture with direct HTTP push
                     // Skip deduplication check since device already passed pre-check
                     var success = await SendDirectPushNotificationAsync(
@@ -1848,49 +1760,33 @@
                         contentIndex == 0, // isFirstContent
                         false, // isTestPush
                         true); // skipDeduplicationCheck - device already passed pre-check
->>>>>>> 296aa5c2
                     
                     if (success)
                     {
                         Logger.LogInformation("Daily push sent successfully: DeviceId={DeviceId}, MessageId={MessageId}, ContentIndex={ContentIndex}/{TotalContents}, Date={Date}", 
-<<<<<<< HEAD
-                            device.DeviceId, messageId, index + 1, contents.Count, dateKey);
-=======
                             device.DeviceId, messageId, contentIndex + 1, contents.Count, dateKey);
->>>>>>> 296aa5c2
                         return true;
                     }
                     else
                     {
                         Logger.LogWarning("Failed to send daily push: DeviceId={DeviceId}, MessageId={MessageId}, ContentIndex={ContentIndex}/{TotalContents}, Date={Date}", 
-<<<<<<< HEAD
-                            device.DeviceId, messageId, index + 1, contents.Count, dateKey);
-=======
                             device.DeviceId, messageId, contentIndex + 1, contents.Count, dateKey);
->>>>>>> 296aa5c2
                         return false;
                     }
                 }
                 catch (Exception ex)
                 {
-<<<<<<< HEAD
-                    Logger.LogError(ex, $"Error sending daily push content {index + 1} to device {device.DeviceId}");
-=======
                     Logger.LogError(ex, $"Error sending daily push content {contentIndex + 1} to device {device.DeviceId}");
->>>>>>> 296aa5c2
                     return false;
                 }
             });
         });
         
         // Execute all push tasks concurrently
-<<<<<<< HEAD
-=======
         var totalPushTasks = pushTasks.Count();
         Logger.LogInformation("ProcessDailyPushAsync: Executing {TotalPushTasks} push tasks for {DeviceCount} devices × {ContentCount} contents", 
             totalPushTasks, enabledDevices.Count, contents.Count);
             
->>>>>>> 296aa5c2
         var results = await Task.WhenAll(pushTasks);
         successCount = results.Count(r => r);
         failureCount = results.Count(r => !r);
@@ -2023,8 +1919,6 @@
             // Don't rethrow - allow timezone index update to succeed even if ecosystem init partially fails
         }
     }
-<<<<<<< HEAD
-=======
 
     /// <summary>
     /// Send push notification directly to Firebase FCM API using Global JWT Provider
@@ -2180,5 +2074,4 @@
         }
         return dataPayload;
     }
->>>>>>> 296aa5c2
 }