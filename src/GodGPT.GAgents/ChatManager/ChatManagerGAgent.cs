--- conflicted
+++ resolved
@@ -1377,237 +1377,6 @@
         }
     }
 
-<<<<<<< HEAD
-    // === Daily Push Notification Methods ===
-
-    public async Task<bool> RegisterOrUpdateDeviceAsync(DeviceRequest request)
-    {
-        var isNewDevice = !State.UserDevices.ContainsKey(request.DeviceId);
-        var deviceInfo = isNewDevice ? new GodGPT.GAgents.DailyPush.UserDeviceInfo() : 
-            new GodGPT.GAgents.DailyPush.UserDeviceInfo
-            {
-                DeviceId = State.UserDevices[request.DeviceId].DeviceId,
-                PushToken = State.UserDevices[request.DeviceId].PushToken,
-                TimeZoneId = State.UserDevices[request.DeviceId].TimeZoneId,
-                PushLanguage = State.UserDevices[request.DeviceId].PushLanguage,
-                PushEnabled = State.UserDevices[request.DeviceId].PushEnabled,
-                RegisteredAt = State.UserDevices[request.DeviceId].RegisteredAt,
-                LastTokenUpdate = State.UserDevices[request.DeviceId].LastTokenUpdate
-            };
-        
-        // Store old values for cleanup and change detection
-        var oldPushToken = deviceInfo.PushToken;
-        var oldTimeZone = deviceInfo.TimeZoneId;
-        
-        // Update device information
-        deviceInfo.DeviceId = request.DeviceId;
-        if (!string.IsNullOrEmpty(request.PushToken))
-        {
-            deviceInfo.PushToken = request.PushToken;
-            deviceInfo.LastTokenUpdate = DateTime.UtcNow;
-        }
-        if (!string.IsNullOrEmpty(request.TimeZoneId))
-            deviceInfo.TimeZoneId = request.TimeZoneId;
-        if (!string.IsNullOrEmpty(request.PushLanguage))
-            deviceInfo.PushLanguage = request.PushLanguage;
-        if (request.PushEnabled.HasValue)
-            deviceInfo.PushEnabled = request.PushEnabled.Value;
-        
-        if (isNewDevice)
-        {
-            deviceInfo.RegisteredAt = DateTime.UtcNow;
-        }
-        
-        // Use event-driven state update
-        RaiseEvent(new RegisterOrUpdateDeviceEventLog
-        {
-            DeviceId = request.DeviceId,
-            DeviceInfo = deviceInfo,
-            IsNewDevice = isNewDevice,
-            OldPushToken = (!string.IsNullOrEmpty(oldPushToken) && oldPushToken != deviceInfo.PushToken) ? oldPushToken : null
-        });
-        
-        await ConfirmEvents();
-        
-        // Synchronize timezone index if timezone changed
-        var newTimeZone = deviceInfo.TimeZoneId;
-        if (!string.IsNullOrEmpty(newTimeZone) && oldTimeZone != newTimeZone)
-        {
-            await UpdateTimezoneIndexAsync(oldTimeZone, newTimeZone);
-        }
-        
-        Logger.LogInformation($"Device {(isNewDevice ? "registered" : "updated")}: {request.DeviceId}");
-        return isNewDevice;
-    }
-
-    public async Task MarkPushAsReadAsync(string pushToken)
-    {
-        if (State.TokenToDeviceMap.TryGetValue(pushToken, out var deviceId))
-        {
-            var dateKey = DateTime.UtcNow.ToString("yyyy-MM-dd");
-            
-            // Use event-driven state update
-            RaiseEvent(new MarkDailyPushReadEventLog
-            {
-                DateKey = dateKey,
-                ReadTime = DateTime.UtcNow
-            });
-            
-            await ConfirmEvents();
-            
-            Logger.LogInformation($"Marked daily push as read for device: {deviceId} on {dateKey}");
-        }
-        else
-        {
-            Logger.LogWarning($"Device not found for push token: {pushToken}");
-        }
-    }
-
-    public async Task<GodGPT.GAgents.DailyPush.UserDeviceInfo?> GetDeviceStatusAsync(string deviceId)
-    {
-
-        return State.UserDevices.TryGetValue(deviceId, out var device) ? device : null;
-    }
-
-    public async Task<bool> HasEnabledDeviceInTimezoneAsync(string timeZoneId)
-    {
-
-        return State.UserDevices.Values.Any(d => d.PushEnabled && d.TimeZoneId == timeZoneId);
-    }
-
-    public async Task ProcessDailyPushAsync(DateTime targetDate, List<GodGPT.GAgents.DailyPush.DailyNotificationContent> contents, string timeZoneId)
-    {
-        var dateKey = targetDate.ToString("yyyy-MM-dd");
-        if (State.DailyPushReadStatus.TryGetValue(dateKey, out var isRead) && isRead)
-        {
-            Logger.LogDebug($"Daily push already read for {dateKey}, skipping");
-            return;
-        }
-        
-        // Only process devices in the specified timezone
-        var enabledDevices = State.UserDevices.Values
-            .Where(d => d.PushEnabled && d.TimeZoneId == timeZoneId)
-            .ToList();
-        if (enabledDevices.Count == 0)
-        {
-            Logger.LogDebug("No enabled devices for daily push");
-            return;
-        }
-        
-        // Send push notifications via Firebase FCM
-        var firebaseService = ServiceProvider.GetService(typeof(FirebaseService)) as FirebaseService;
-        if (firebaseService == null)
-        {
-            Logger.LogError("FirebaseService not available for push notifications");
-            return;
-        }
-        
-        var successCount = 0;
-        var failureCount = 0;
-        
-        // Create push notifications for each device (one push per device with multiple contents)
-        var pushTasks = enabledDevices.Select(async device =>
-        {
-            try
-            {
-                if (string.IsNullOrEmpty(device.PushToken))
-                {
-                    Logger.LogWarning($"Device {device.DeviceId} has empty push token, skipping");
-                    return false;
-                }
-                
-                // Send only the first content as main push notification
-                // Additional contents can be included in the data payload
-                var firstContent = contents.FirstOrDefault();
-                if (firstContent == null)
-                {
-                    Logger.LogWarning($"No content available for device {device.DeviceId}");
-                    return false;
-                }
-                
-                var localizedContent = firstContent.GetLocalizedContent(device.PushLanguage);
-                
-                // Include all content IDs in the data payload for app to handle
-                var pushData = new Dictionary<string, object>
-                {
-                    ["type"] = "daily_push",
-                    ["date"] = dateKey,
-                    ["content_ids"] = string.Join(",", contents.Select(c => c.Id)),
-                    ["device_id"] = device.DeviceId,
-                    ["total_contents"] = contents.Count
-                };
-                
-                var success = await firebaseService.SendPushNotificationAsync(
-                    device.PushToken,
-                    localizedContent.Title,
-                    $"{localizedContent.Content} (+{contents.Count - 1} more)",
-                    pushData);
-                
-                if (success)
-                {
-                    Logger.LogDebug($"Daily push sent successfully to device {device.DeviceId}");
-                    return true;
-                }
-                else
-                {
-                    Logger.LogWarning($"Failed to send daily push to device {device.DeviceId}");
-                    return false;
-                }
-            }
-            catch (Exception ex)
-            {
-                Logger.LogError(ex, $"Error sending daily push to device {device.DeviceId}");
-                return false;
-            }
-        });
-        
-        // Execute all push tasks concurrently
-        var results = await Task.WhenAll(pushTasks);
-        successCount = results.Count(r => r);
-        failureCount = results.Count(r => !r);
-        
-        Logger.LogInformation($"Processed daily push: {successCount} success, {failureCount} failures for {enabledDevices.Count} devices");
-    }
-
-    public async Task<bool> ShouldSendAfternoonRetryAsync(DateTime targetDate)
-    {
-
-        
-        var dateKey = targetDate.ToString("yyyy-MM-dd");
-        var isRead = State.DailyPushReadStatus.TryGetValue(dateKey, out var readStatus) && readStatus;
-        
-        return !isRead && State.UserDevices.Values.Any(d => d.PushEnabled);
-    }
-
-    public async Task UpdateTimezoneIndexAsync(string? oldTimeZone, string newTimeZone)
-    {
-        try
-        {
-            // Remove user from old timezone index
-            if (!string.IsNullOrEmpty(oldTimeZone))
-            {
-                var oldIndexGAgent = GrainFactory.GetGrain<ITimezoneUserIndexGAgent>(oldTimeZone);
-                await oldIndexGAgent.RemoveUserFromTimezoneAsync(State.UserId);
-                Logger.LogDebug($"Removed user {State.UserId} from timezone index: {oldTimeZone}");
-            }
-            
-            // Add user to new timezone index
-            if (!string.IsNullOrEmpty(newTimeZone))
-            {
-                var newIndexGAgent = GrainFactory.GetGrain<ITimezoneUserIndexGAgent>(newTimeZone);
-                await newIndexGAgent.AddUserToTimezoneAsync(State.UserId);
-                Logger.LogDebug($"Added user {State.UserId} to timezone index: {newTimeZone}");
-            }
-            
-            Logger.LogInformation($"Updated timezone index for user {State.UserId}: {oldTimeZone} -> {newTimeZone}");
-        }
-        catch (Exception ex)
-        {
-            Logger.LogError(ex, $"Failed to update timezone index for user {State.UserId}: {oldTimeZone} -> {newTimeZone}");
-        }
-    }
-
-=======
     /// <summary>
     /// Sync subscription status between UserBillingGAgent and UserQuotaGAgent if needed
     /// This ensures Google Pay and other platform subscriptions are properly reflected in user quota
@@ -1675,5 +1444,234 @@
             // Don't throw - this is a best-effort sync operation
         }
     }
->>>>>>> c0434b2f
+
+    // === Daily Push Notification Methods ===
+
+    public async Task<bool> RegisterOrUpdateDeviceAsync(DeviceRequest request)
+    {
+        var isNewDevice = !State.UserDevices.ContainsKey(request.DeviceId);
+        var deviceInfo = isNewDevice ? new GodGPT.GAgents.DailyPush.UserDeviceInfo() : 
+            new GodGPT.GAgents.DailyPush.UserDeviceInfo
+            {
+                DeviceId = State.UserDevices[request.DeviceId].DeviceId,
+                PushToken = State.UserDevices[request.DeviceId].PushToken,
+                TimeZoneId = State.UserDevices[request.DeviceId].TimeZoneId,
+                PushLanguage = State.UserDevices[request.DeviceId].PushLanguage,
+                PushEnabled = State.UserDevices[request.DeviceId].PushEnabled,
+                RegisteredAt = State.UserDevices[request.DeviceId].RegisteredAt,
+                LastTokenUpdate = State.UserDevices[request.DeviceId].LastTokenUpdate
+            };
+        
+        // Store old values for cleanup and change detection
+        var oldPushToken = deviceInfo.PushToken;
+        var oldTimeZone = deviceInfo.TimeZoneId;
+        
+        // Update device information
+        deviceInfo.DeviceId = request.DeviceId;
+        if (!string.IsNullOrEmpty(request.PushToken))
+        {
+            deviceInfo.PushToken = request.PushToken;
+            deviceInfo.LastTokenUpdate = DateTime.UtcNow;
+        }
+        if (!string.IsNullOrEmpty(request.TimeZoneId))
+            deviceInfo.TimeZoneId = request.TimeZoneId;
+        if (!string.IsNullOrEmpty(request.PushLanguage))
+            deviceInfo.PushLanguage = request.PushLanguage;
+        if (request.PushEnabled.HasValue)
+            deviceInfo.PushEnabled = request.PushEnabled.Value;
+        
+        if (isNewDevice)
+        {
+            deviceInfo.RegisteredAt = DateTime.UtcNow;
+        }
+        
+        // Use event-driven state update
+        RaiseEvent(new RegisterOrUpdateDeviceEventLog
+        {
+            DeviceId = request.DeviceId,
+            DeviceInfo = deviceInfo,
+            IsNewDevice = isNewDevice,
+            OldPushToken = (!string.IsNullOrEmpty(oldPushToken) && oldPushToken != deviceInfo.PushToken) ? oldPushToken : null
+        });
+        
+        await ConfirmEvents();
+        
+        // Synchronize timezone index if timezone changed
+        var newTimeZone = deviceInfo.TimeZoneId;
+        if (!string.IsNullOrEmpty(newTimeZone) && oldTimeZone != newTimeZone)
+        {
+            await UpdateTimezoneIndexAsync(oldTimeZone, newTimeZone);
+        }
+        
+        Logger.LogInformation($"Device {(isNewDevice ? "registered" : "updated")}: {request.DeviceId}");
+        return isNewDevice;
+    }
+
+    public async Task MarkPushAsReadAsync(string pushToken)
+    {
+        if (State.TokenToDeviceMap.TryGetValue(pushToken, out var deviceId))
+        {
+            var dateKey = DateTime.UtcNow.ToString("yyyy-MM-dd");
+            
+            // Use event-driven state update
+            RaiseEvent(new MarkDailyPushReadEventLog
+            {
+                DateKey = dateKey,
+                ReadTime = DateTime.UtcNow
+            });
+            
+            await ConfirmEvents();
+            
+            Logger.LogInformation($"Marked daily push as read for device: {deviceId} on {dateKey}");
+        }
+        else
+        {
+            Logger.LogWarning($"Device not found for push token: {pushToken}");
+        }
+    }
+
+    public async Task<GodGPT.GAgents.DailyPush.UserDeviceInfo?> GetDeviceStatusAsync(string deviceId)
+    {
+
+        return State.UserDevices.TryGetValue(deviceId, out var device) ? device : null;
+    }
+
+    public async Task<bool> HasEnabledDeviceInTimezoneAsync(string timeZoneId)
+    {
+
+        return State.UserDevices.Values.Any(d => d.PushEnabled && d.TimeZoneId == timeZoneId);
+    }
+
+    public async Task ProcessDailyPushAsync(DateTime targetDate, List<GodGPT.GAgents.DailyPush.DailyNotificationContent> contents, string timeZoneId)
+    {
+        var dateKey = targetDate.ToString("yyyy-MM-dd");
+        if (State.DailyPushReadStatus.TryGetValue(dateKey, out var isRead) && isRead)
+        {
+            Logger.LogDebug($"Daily push already read for {dateKey}, skipping");
+            return;
+        }
+        
+        // Only process devices in the specified timezone
+        var enabledDevices = State.UserDevices.Values
+            .Where(d => d.PushEnabled && d.TimeZoneId == timeZoneId)
+            .ToList();
+        if (enabledDevices.Count == 0)
+        {
+            Logger.LogDebug("No enabled devices for daily push");
+            return;
+        }
+        
+        // Send push notifications via Firebase FCM
+        var firebaseService = ServiceProvider.GetService(typeof(FirebaseService)) as FirebaseService;
+        if (firebaseService == null)
+        {
+            Logger.LogError("FirebaseService not available for push notifications");
+            return;
+        }
+        
+        var successCount = 0;
+        var failureCount = 0;
+        
+        // Create push notifications for each device (one push per device with multiple contents)
+        var pushTasks = enabledDevices.Select(async device =>
+        {
+            try
+            {
+                if (string.IsNullOrEmpty(device.PushToken))
+                {
+                    Logger.LogWarning($"Device {device.DeviceId} has empty push token, skipping");
+                    return false;
+                }
+                
+                // Send only the first content as main push notification
+                // Additional contents can be included in the data payload
+                var firstContent = contents.FirstOrDefault();
+                if (firstContent == null)
+                {
+                    Logger.LogWarning($"No content available for device {device.DeviceId}");
+                    return false;
+                }
+                
+                var localizedContent = firstContent.GetLocalizedContent(device.PushLanguage);
+                
+                // Include all content IDs in the data payload for app to handle
+                var pushData = new Dictionary<string, object>
+                {
+                    ["type"] = "daily_push",
+                    ["date"] = dateKey,
+                    ["content_ids"] = string.Join(",", contents.Select(c => c.Id)),
+                    ["device_id"] = device.DeviceId,
+                    ["total_contents"] = contents.Count
+                };
+                
+                var success = await firebaseService.SendPushNotificationAsync(
+                    device.PushToken,
+                    localizedContent.Title,
+                    $"{localizedContent.Content} (+{contents.Count - 1} more)",
+                    pushData);
+                
+                if (success)
+                {
+                    Logger.LogDebug($"Daily push sent successfully to device {device.DeviceId}");
+                    return true;
+                }
+                else
+                {
+                    Logger.LogWarning($"Failed to send daily push to device {device.DeviceId}");
+                    return false;
+                }
+            }
+            catch (Exception ex)
+            {
+                Logger.LogError(ex, $"Error sending daily push to device {device.DeviceId}");
+                return false;
+            }
+        });
+        
+        // Execute all push tasks concurrently
+        var results = await Task.WhenAll(pushTasks);
+        successCount = results.Count(r => r);
+        failureCount = results.Count(r => !r);
+        
+        Logger.LogInformation($"Processed daily push: {successCount} success, {failureCount} failures for {enabledDevices.Count} devices");
+    }
+
+    public async Task<bool> ShouldSendAfternoonRetryAsync(DateTime targetDate)
+    {
+
+        
+        var dateKey = targetDate.ToString("yyyy-MM-dd");
+        var isRead = State.DailyPushReadStatus.TryGetValue(dateKey, out var readStatus) && readStatus;
+        
+        return !isRead && State.UserDevices.Values.Any(d => d.PushEnabled);
+    }
+
+    public async Task UpdateTimezoneIndexAsync(string? oldTimeZone, string newTimeZone)
+    {
+        try
+        {
+            // Remove user from old timezone index
+            if (!string.IsNullOrEmpty(oldTimeZone))
+            {
+                var oldIndexGAgent = GrainFactory.GetGrain<ITimezoneUserIndexGAgent>(oldTimeZone);
+                await oldIndexGAgent.RemoveUserFromTimezoneAsync(State.UserId);
+                Logger.LogDebug($"Removed user {State.UserId} from timezone index: {oldTimeZone}");
+            }
+            
+            // Add user to new timezone index
+            if (!string.IsNullOrEmpty(newTimeZone))
+            {
+                var newIndexGAgent = GrainFactory.GetGrain<ITimezoneUserIndexGAgent>(newTimeZone);
+                await newIndexGAgent.AddUserToTimezoneAsync(State.UserId);
+                Logger.LogDebug($"Added user {State.UserId} to timezone index: {newTimeZone}");
+            }
+            
+            Logger.LogInformation($"Updated timezone index for user {State.UserId}: {oldTimeZone} -> {newTimeZone}");
+        }
+        catch (Exception ex)
+        {
+            Logger.LogError(ex, $"Failed to update timezone index for user {State.UserId}: {oldTimeZone} -> {newTimeZone}");
+        }
+    }
+
 }