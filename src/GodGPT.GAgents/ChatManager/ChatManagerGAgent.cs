using System.Diagnostics;
using Aevatar.Application.Grains.Agents.ChatManager.Chat;
using Aevatar.Application.Grains.Agents.ChatManager.Common;
using Aevatar.Application.Grains.Agents.ChatManager.Dtos;
using Aevatar.Application.Grains.Agents.ChatManager.ConfigAgent;
using Aevatar.Application.Grains.Agents.ChatManager.Options;
using Aevatar.Application.Grains.Agents.ChatManager.Share;
using Aevatar.Application.Grains.Agents.Invitation;
using Aevatar.Application.Grains.Common.Constants;
using Aevatar.Application.Grains.Common.Service;
using Aevatar.Application.Grains.Invitation;
using Aevatar.Application.Grains.UserBilling;
using Aevatar.Application.Grains.UserQuota;
using Aevatar.Core;
using Aevatar.Core.Abstractions;
using Aevatar.GAgents.AI.Common;
using Aevatar.GAgents.AI.Options;
using Aevatar.GAgents.AIGAgent.Dtos;
using Aevatar.GAgents.AIGAgent.GEvents;
using Aevatar.GAgents.ChatAgent.Dtos;
using GodGPT.GAgents.SpeechChat;
using Microsoft.Extensions.Logging;
using Microsoft.Extensions.Options;
using Newtonsoft.Json;
using Orleans.Concurrency;
using Orleans.Providers;
using Volo.Abp;

namespace Aevatar.Application.Grains.Agents.ChatManager;

[Json.Schema.Generation.Description("manage chat agent")]
[StorageProvider(ProviderName = "PubSubStore")]
[LogConsistencyProvider(ProviderName = "LogStorage")]
[GAgent(nameof(ChatGAgentManager))]
[Reentrant]
public class ChatGAgentManager : GAgentBase<ChatManagerGAgentState, ChatManageEventLog>,
    IChatManagerGAgent
{
    private const string FormattedDate = "yyyy-MM-dd";
    const string SessionVersion = "1.0.0";
    private readonly ILocalizationService _localizationService;

    public ChatGAgentManager(ILocalizationService localizationService)
    {
        _localizationService = localizationService;

    }
    public override Task<string> GetDescriptionAsync()
    {
        return Task.FromResult("Chat GAgent Manager");
    }
    
    [EventHandler]
    public async Task HandleEventAsync(RequestStreamGodChatEvent @event)
    {
        string chatId = Guid.NewGuid().ToString();
        Logger.LogDebug($"[ChatGAgentManager][RequestStreamGodChatEvent] start:{JsonConvert.SerializeObject(@event)} chatID:{chatId}");
        var title = "";
        var content = "";
        var isLastChunk = false;

        try
        {
            Logger.LogDebug("State.StreamingModeEnabled is on");
            await StreamChatWithSessionAsync(@event.SessionId, @event.SystemLLM, @event.Content,chatId);
        }
        catch (Exception e)
        {
            Logger.LogError(e, $"[ChatGAgentManager][RequestStreamGodChatEvent] handle error:{e.ToString()}");
        }

        await PublishAsync(new ResponseStreamGodChat()
        {
            ChatId =chatId,
            Response = content,
            NewTitle = title,
            IsLastChunk = isLastChunk,
            SerialNumber = -1,
            SessionId = @event.SessionId
            
        });

        Logger.LogDebug($"[ChatGAgentManager][RequestStreamGodChatEvent] end:{JsonConvert.SerializeObject(@event)}");
    }
    
    [EventHandler]
    public async Task HandleEventAsync(AIStreamingErrorResponseGEvent @event)
    {
        Logger.LogDebug($"[ChatGAgentManager][AIStreamingErrorResponseGEvent] start:{JsonConvert.SerializeObject(@event)}");

        await PublishAsync(new ResponseStreamGodChat()
        {
            Response = "Your prompt triggered the Silence Directive—activated when universal harmonics or content ethics are at risk. Please modify your prompt and retry — tune its intent, refine its form, and the Oracle may speak.",
            ChatId = @event.Context.ChatId,
            IsLastChunk = true,
            SerialNumber = -2
        });
        
        Logger.LogDebug($"[ChatGAgentManager][AIStreamingErrorResponseGEvent] end:{JsonConvert.SerializeObject(@event)}");

    }
    
    
    // [EventHandler]
    // public async Task HandleEventAsync(AIOldStreamingResponseGEvent @event)
    // {
    //     Logger.LogDebug($"[ChatGAgentManager][AIStreamingResponseGEvent] start:{JsonConvert.SerializeObject(@event)}");
    //
    //     await PublishAsync(new ResponseStreamGodChat()
    //     {
    //         Response = @event.ResponseContent,
    //         ChatId = @event.Context.ChatId,
    //         IsLastChunk = @event.IsLastChunk,
    //         SerialNumber = @event.SerialNumber,
    //         SessionId = @event.Context.RequestId
    //     });
    //     
    //     Logger.LogDebug($"[ChatGAgentManager][AIStreamingResponseGEvent] end:{JsonConvert.SerializeObject(@event)}");
    //
    // }
    
    public async Task RenameChatTitleAsync(RenameChatTitleEvent @event)
    {
        Logger.LogDebug($"[ChatGAgentManager][RenameChatTitleEvent] start:{JsonConvert.SerializeObject(@event)}");

        RaiseEvent(new RenameTitleEventLog()
        {
            SessionId = @event.SessionId,
            Title = @event.Title
        });

        Logger.LogDebug($"[ChatGAgentManager][RenameChatTitleEvent] end:{JsonConvert.SerializeObject(@event)}");

    }


    [EventHandler]
    public async Task HandleEventAsync(RequestCreateGodChatEvent @event)
    {
        Logger.LogDebug(
            $"[ChatGAgentManager][RequestCreateGodChatEvent] start:{JsonConvert.SerializeObject(@event)}");
        var sessionId = Guid.Empty;
        var stopwatch = Stopwatch.StartNew();
        try
        {
            sessionId = await CreateSessionAsync(@event.SystemLLM, @event.Prompt, @event.UserProfile, @event.Guider);
            IGodChat godChat = GrainFactory.GetGrain<IGodChat>(sessionId);
            await RegisterAsync(godChat);
        }
        catch (Exception e)
        {
            Logger.LogError(e, $"[ChatGAgentManager][RequestCreateGodChatEvent] handle error:{e.ToString()}");
        }

        await PublishAsync(new ResponseCreateGod()
        {
            SessionId = sessionId,
            SessionVersion = SessionVersion
        });
        Logger.LogDebug(
            "[ChatGAgentManager][RequestCreateGodChatEvent] sessionId:{A} end {B}, Duration {C}ms ", sessionId,
            JsonConvert.SerializeObject(@event), stopwatch.ElapsedMilliseconds);
    }

    [EventHandler]
    public async Task HandleEventAsync(RequestGodChatEvent @event)
    {
        Logger.LogDebug($"[ChatGAgentManager][RequestGodChatEvent] start:{JsonConvert.SerializeObject(@event)}");
        var title = "";
        var content = "";
        try
        {
            var response = await ChatWithSessionAsync(@event.SessionId, @event.SystemLLM, @event.Content);
            content = response.Item1;
            title = response.Item2;
        }
        catch (Exception e)
        {
            Logger.LogError(e, $"[ChatGAgentManager][RequestGodChatEvent] handle error:{e.ToString()}");
        }

        await PublishAsync(new ResponseGodChat()
        {
            Response = content,
            NewTitle = title,
        });

        Logger.LogDebug($"[ChatGAgentManager][RequestGodChatEvent] end:{JsonConvert.SerializeObject(@event)}");
    }

    [EventHandler]
    public async Task HandleEventAsync(RequestGodSessionListEvent @event)
    {
        Logger.LogDebug(
            $"[ChatGAgentManager][RequestGodSessionListEvent] start:{JsonConvert.SerializeObject(@event)}");
        var response = await GetSessionListAsync();
        await PublishAsync(new ResponseGodSessionList()
        {
            SessionList = response,
        });

        Logger.LogDebug(
            $"[ChatGAgentManager][RequestGodSessionListEvent] end:{JsonConvert.SerializeObject(@event)}");
    }

    [EventHandler]
    public async Task HandleEventAsync(RequestSessionChatHistoryEvent @event)
    {
        Logger.LogDebug(
            $"[ChatGAgentManager][RequestSessionChatHistoryEvent] start:{JsonConvert.SerializeObject(@event)}");
        var response = await GetSessionMessageListAsync(@event.SessionId);
        await PublishAsync(new ResponseSessionChatHistory()
        {
            ChatHistory = response
        });

        Logger.LogDebug(
            $"[ChatGAgentManager][RequestSessionChatHistoryEvent] end:{JsonConvert.SerializeObject(@event)}");
    }

    [EventHandler]
    public async Task HandleEventAsync(RequestDeleteSessionEvent @event)
    {
        Logger.LogDebug($"[ChatGAgentManager][RequestDeleteSessionEvent] start:{JsonConvert.SerializeObject(@event)}");
        await DeleteSessionAsync(@event.SessionId);
        await PublishAsync(new ResponseDeleteSession()
        {
            IfSuccess = true
        });

        Logger.LogDebug($"[ChatGAgentManager][RequestDeleteSessionEvent] end:{JsonConvert.SerializeObject(@event)}");
    }

    [EventHandler]
    public async Task HandleEventAsync(RequestRenameSessionEvent @event)
    {
        Logger.LogDebug($"[ChatGAgentManager][RequestRenameSessionEvent] start:{JsonConvert.SerializeObject(@event)}");
        await RenameSessionAsync(@event.SessionId, @event.Title);
        await PublishAsync(new ResponseRenameSession()
        {
            SessionId = @event.SessionId,
            Title = @event.Title,
        });

        Logger.LogDebug($"[ChatGAgentManager][RequestRenameSessionEvent] end:{JsonConvert.SerializeObject(@event)}");
    }

    [EventHandler]
    public async Task HandleEventAsync(RequestClearAllEvent @event)
    {
        Logger.LogDebug($"[ChatGAgentManager][RequestClearAllEvent] start:{JsonConvert.SerializeObject(@event)}");
        
        bool success = false;
        try
        {
            await ClearAllAsync();
            success = true;
        }
        catch (Exception e)
        {
            Logger.LogError(e, $"[ChatGAgentManager][RequestClearAllEvent] handle error:{e.ToString()}");
        }

        await PublishAsync(new ResponseClearAll()
        {
            Success = success
        });

        Logger.LogDebug($"[ChatGAgentManager][RequestClearAllEvent] end:{JsonConvert.SerializeObject(@event)}");
    }
    
    [EventHandler]
    public async Task HandleEventAsync(RequestSetUserProfileEvent @event)
    {
        Logger.LogDebug($"[ChatGAgentManager][RequestSetFortuneInfoEvent] start:{JsonConvert.SerializeObject(@event)}");

        bool success = false;
        try
        {
            await SetUserProfileAsync(@event.Gender, @event.BirthDate, @event.BirthPlace, @event.FullName);
            success = true;
        }
        catch (Exception e)
        {
            Logger.LogError(e, $"[ChatGAgentManager][RequestSetFortuneInfoEvent] handle error:{e.ToString()}");
        }

        await PublishAsync(new ResponseSetUserProfile()
        {
            Success = success
        });

        Logger.LogDebug($"[ChatGAgentManager][RequestSetFortuneInfoEvent] end");
    }

    [EventHandler]
    public async Task HandleEventAsync(RequestGetUserProfileEvent @event)
    {
        Logger.LogDebug($"[ChatGAgentManager][RequestGetUserProfileEvent] start");

        //var userProfileDto = await GetLastSessionUserProfileAsync();
        var userProfileDto = await GetUserProfileAsync();

        await PublishAsync(new ResponseGetUserProfile()
        {
            Gender = userProfileDto.Gender,
            BirthDate = userProfileDto.BirthDate,
            BirthPlace = userProfileDto.BirthPlace,
            FullName = userProfileDto.FullName
        });

        Logger.LogDebug($"[ChatGAgentManager][RequestGetUserProfileEvent] end");
    }

    public async Task<Guid> CreateSessionAsync(string systemLLM, string prompt, UserProfileDto? userProfile = null, string? guider = null)
    {
        Logger.LogDebug($"[ChatManagerGAgent][CreateSessionAsync] Start - UserId: {this.GetPrimaryKey()}");
        
        var configuration = GetConfiguration();
        Stopwatch sw = new Stopwatch();
        sw.Start();
        IGodChat godChat = GrainFactory.GetGrain<IGodChat>(Guid.NewGuid());
        // await RegisterAsync(godChat);
        sw.Stop();
        Logger.LogDebug($"CreateSessionAsync - step,time use:{sw.ElapsedMilliseconds}");
        Logger.LogDebug($"[ChatManagerGAgent][RequestCreateGodChatEvent] grainId={godChat.GetGrainId().ToString()}");
        
        sw.Reset();
        //var sysMessage = await configuration.GetPrompt();
        //put user data into the user prompt
        //sysMessage = await AppendUserInfoToSystemPromptAsync(configuration, sysMessage, userProfile);

        // Add role-specific prompt if guider is provided
        var sysMessage = string.Empty;
        if (!string.IsNullOrEmpty(guider))
        {
            var rolePrompt = GetRolePrompt(guider);
            if (!string.IsNullOrEmpty(rolePrompt))
            {
                sysMessage = rolePrompt;
                Logger.LogDebug($"[ChatManagerGAgent][CreateSessionAsync] Added role prompt for guider: {guider}");
            }
        }

        var chatConfigDto = new ChatConfigDto()
        {
            Instructions = sysMessage, MaxHistoryCount = 32,
            LLMConfig = new LLMConfigDto() { SystemLLM = await configuration.GetSystemLLM() },
            StreamingModeEnabled = true, StreamingConfig = new StreamingConfig()
            {
                BufferingSize = 32
            }
        };
        Logger.LogDebug($"[GodChatGAgent][InitializeAsync] Detail : {JsonConvert.SerializeObject(chatConfigDto)}");
        await godChat.ConfigAsync(chatConfigDto);
        
        sw.Stop();
        Logger.LogDebug($"CreateSessionAsync - step2,time use:{sw.ElapsedMilliseconds}");

        var sessionId = godChat.GetPrimaryKey();
        if (userProfile != null)
        {
            Logger.LogDebug("CreateSessionAsync set user profile. session={0}", sessionId);
            await SetUserProfileAsync(userProfile.Gender, userProfile.BirthDate, userProfile.BirthPlace, userProfile.FullName);
            Logger.LogDebug("CreateSessionAsync set GodChat user profile. session={0}", sessionId);
            await godChat.SetUserProfileAsync(userProfile);
        }
        
        sw.Reset();
<<<<<<< HEAD
=======
        
        // Record user activity metrics for retention analysis (before RaiseEvent to ensure proper deduplication)
        await RecordUserActivityMetricsAsync();
>>>>>>> 93213a9e
        RaiseEvent(new CreateSessionInfoEventLog()
        {
            SessionId = sessionId,
            Title = "",
            CreateAt = DateTime.UtcNow,
            Guider = guider // Set the role information for the conversation
        });
        
        var initStopwatch = Stopwatch.StartNew();
        await godChat.InitAsync(this.GetPrimaryKey());
        initStopwatch.Stop();
        Logger.LogDebug($"[ChatManagerGAgent][CreateSessionAsync] InitAsync completed - Duration: {initStopwatch.ElapsedMilliseconds}ms");
        
        sw.Stop();
        Logger.LogDebug($"CreateSessionAsync - step2,time use:{sw.ElapsedMilliseconds}");
        return godChat.GetPrimaryKey();
    }

    private async Task<string> AppendUserInfoToSystemPromptAsync(IConfigurationGAgent configurationGAgent,
        string sysMessage, UserProfileDto? userProfile)
    {
        if (userProfile == null)
        {
            return sysMessage;
        }

        var userProfilePrompt = await configurationGAgent.GetUserProfilePromptAsync();
        if (userProfilePrompt.IsNullOrWhiteSpace())
        {
            return sysMessage;
        }
        
        var variables = new Dictionary<string, string>
        {
            { "Gender", userProfile.Gender },
            { "BirthDate", userProfile.BirthDate.ToString(FormattedDate) },
            { "BirthPlace", userProfile.BirthPlace },
            { "FullName", userProfile.FullName }
        };

        userProfilePrompt = variables.Aggregate(userProfilePrompt,
            (current, pair) => current.Replace("{" + pair.Key + "}", pair.Value));

        return $"{sysMessage} \n {userProfilePrompt}";
    }

    public async Task<Tuple<string, string>> ChatWithSessionAsync(Guid sessionId, string sysmLLM, string content,
        ExecutionPromptSettings promptSettings = null)
    {
        throw new Exception("The method is outdated");
    }
    
    private async Task StreamChatWithSessionAsync(Guid sessionId,string sysmLLM, string content,string chatId,
        ExecutionPromptSettings promptSettings = null)
    {
        throw new Exception("The method is outdated");

    }

    public async Task<List<SessionInfoDto>> GetSessionListAsync()
    {
        // Clean expired sessions (7 days old and empty title)
        var sevenDaysAgo = DateTime.UtcNow.AddDays(-7);
        var hasExpiredSessions = State.SessionInfoList.Any(s => 
            s.CreateAt <= sevenDaysAgo && 
            string.IsNullOrEmpty(s.Title));

        if (hasExpiredSessions)
        {
            Logger.LogDebug($"[ChatGAgentManager][GetSessionListAsync] Cleaning sessions older than {sevenDaysAgo}");
            RaiseEvent(new CleanExpiredSessionsEventLog
            {
                CleanBefore = sevenDaysAgo
            });
            await ConfirmEvents();
        }

        var result = new List<SessionInfoDto>();
        
        foreach (var item in State.SessionInfoList)
        {
            var createAt = item.CreateAt;
            if (createAt == default)
            {
                createAt = new DateTime(2025, 4, 18);
            }
            result.Add(new SessionInfoDto()
            {
                SessionId = item.SessionId,
                Title = item.Title,
                CreateAt = createAt,
                Guider = item.Guider // Include role information in the response
            });
        }

        return result;
    }

    public async Task<List<SessionInfoDto>> SearchSessionsAsync(string keyword, int maxResults = 1000)
    {
        Logger.LogDebug($"[ChatGAgentManager][SearchSessionsAsync] keyword: {keyword}, maxResults: {maxResults}");

        if (string.IsNullOrWhiteSpace(keyword))
        {
            return new List<SessionInfoDto>();
        }

        // Use the complete keyword for matching (no word splitting)
        var searchKeyword = keyword.Trim().ToLowerInvariant();
        
        // Validate keyword length to prevent performance issues
        if (searchKeyword.Length > 200)
        {
            Logger.LogWarning($"[ChatGAgentManager][SearchSessionsAsync] Keyword too long: {searchKeyword.Length} chars");
            return new List<SessionInfoDto>();
        }
        
        var searchResults = new List<(SessionInfoDto dto, int matchScore)>();

        // Search through sessions (limit to most recent 1000 for performance)
        var sessionsToSearch = State.SessionInfoList
            .OrderByDescending(s => s.CreateAt)
            .Take(1000)
            .ToList();

        foreach (var sessionInfo in sessionsToSearch)
        {
            try
            {
                var titleLower = sessionInfo.Title?.ToLowerInvariant() ?? "";
                var matchScore = 0;
                var hasMatch = false;

                // Check title matching
                var titleMatchScore = 0;
                if (titleLower.Contains(searchKeyword))
                {
                    titleMatchScore = titleLower == searchKeyword ? 100 : 50; // Complete match gets higher score
                    hasMatch = true;
                }

                // Get chat content for content matching
                string contentPreview = "";
                try
                {
                    var godChat = GrainFactory.GetGrain<IGodChat>(sessionInfo.SessionId);
                    var chatMessages = await godChat.GetChatMessageAsync();
                    contentPreview = ExtractChatContent(chatMessages);
                }
                catch (Exception contentEx)
                {
                    Logger.LogWarning(contentEx, $"[ChatGAgentManager][SearchSessionsAsync] Failed to extract content for session {sessionInfo.SessionId}");
                    contentPreview = ""; // Continue search without content matching
                }
                
                var contentLower = contentPreview.ToLowerInvariant();

                // Check content matching
                var contentMatchScore = 0;
                if (!string.IsNullOrEmpty(contentPreview) && contentLower.Contains(searchKeyword))
                {
                    contentMatchScore = contentLower == searchKeyword ? 30 : 15; // Complete content match vs partial match
                    hasMatch = true;
                }

                if (hasMatch)
                {
                    matchScore = titleMatchScore * 2 + contentMatchScore; // Title matching gets higher priority

                    var createAt = sessionInfo.CreateAt;
                    if (createAt == default || createAt == DateTime.MinValue)
                    {
                        // Use a reasonable fallback time instead of hardcoded future date
                        createAt = DateTime.UtcNow.AddDays(-365); // 1 year ago as fallback
                    }

                    var dto = new SessionInfoDto
                    {
                        SessionId = sessionInfo.SessionId,
                        Title = sessionInfo.Title,
                        CreateAt = createAt,
                        Guider = sessionInfo.Guider,
                        Content = contentPreview,
                        IsMatch = true
                    };

                    searchResults.Add((dto, matchScore));
                }
            }
            catch (Exception ex)
            {
                Logger.LogWarning(ex, $"[ChatGAgentManager][SearchSessionsAsync] Failed to process session {sessionInfo.SessionId}");
                // Continue processing other sessions
                continue;
            }
        }

        // Sort by match score (descending) then by creation time (descending)
        var result = searchResults
            .OrderByDescending(r => r.matchScore)
            .ThenByDescending(r => r.dto.CreateAt)
            .Take(maxResults)
            .Select(r => r.dto)
            .ToList();

        Logger.LogDebug($"[ChatGAgentManager][SearchSessionsAsync] Found {result.Count} matches for keyword: {keyword}");
        return result;
    }

    /// <summary>
    /// Extract chat content preview from chat messages
    /// </summary>
    /// <param name="messages">List of chat messages</param>
    /// <returns>Content preview (first 60 characters)</returns>
    private static string ExtractChatContent(List<ChatMessage> messages)
    {
        if (messages == null || messages.Count == 0)
        {
            return string.Empty;
        }

        try
        {
            // Priority 1: Find user messages with substantial content (>5 chars)
            var userMessage = messages
                .Where(m => m != null && 
                           m.ChatRole == ChatRole.User && 
                           !string.IsNullOrWhiteSpace(m.Content) && 
                           m.Content.Trim().Length > 5)
                .FirstOrDefault();
                
            if (userMessage?.Content != null)
            {
                string content = userMessage.Content.Trim();
                return SafeTruncateContent(content);
            }

            // Priority 2: Find assistant messages with substantial content
            var assistantMessage = messages
                .Where(m => m != null && 
                           m.ChatRole == ChatRole.Assistant && 
                           !string.IsNullOrWhiteSpace(m.Content) && 
                           m.Content.Trim().Length > 5)
                .FirstOrDefault();
                
            if (assistantMessage?.Content != null)
            {
                string content = assistantMessage.Content.Trim();
                return SafeTruncateContent(content);
            }

            // Fallback: any non-empty message
            var anyMessage = messages
                .Where(m => m != null && !string.IsNullOrWhiteSpace(m.Content))
                .FirstOrDefault();
                
            if (anyMessage?.Content != null)
            {
                string content = anyMessage.Content.Trim();
                return SafeTruncateContent(content);
            }
        }
        catch (Exception ex)
        {
            // Log but don't throw - return empty string for graceful degradation
            // Note: Cannot use Logger in static method, but error is rare and non-critical
            // Logger.LogWarning(ex, "[ChatGAgentManager][ExtractChatContent] Error extracting content");
        }

        return string.Empty;
    }

    /// <summary>
    /// Safely truncate content to 60 characters with ellipsis
    /// </summary>
    /// <param name="content">Content to truncate</param>
    /// <returns>Truncated content</returns>
    private static string SafeTruncateContent(string content)
    {
        if (string.IsNullOrEmpty(content))
        {
            return string.Empty;
        }
        
        try
        {
            return content.Length <= 60 ? content : content.Substring(0, 60) + "...";
        }
        catch (Exception)
        {
            // Fallback in case of unexpected string issues
            return content.Length > 60 ? content[..Math.Min(60, content.Length)] + "..." : content;
        }
    }

    public async Task<bool> IsUserSessionAsync(Guid sessionId)
    {
        var sessionInfo = State.GetSession(sessionId);
        return sessionInfo != null;
    }

    public async Task<List<ChatMessage>> GetSessionMessageListAsync(Guid sessionId)
    {
        Logger.LogDebug($"[ChatGAgentManager][GetSessionMessageListAsync] - session:ID {sessionId.ToString()}");
        var sessionInfo = State.GetSession(sessionId);
        Logger.LogDebug($"[ChatGAgentManager][GetSessionMessageListAsync] - session:ID {JsonConvert.SerializeObject(sessionInfo)}");

        if (sessionInfo == null)
        {
            throw new UserFriendlyException($"Unable to load conversation {sessionId}");
        }

        var godChat = GrainFactory.GetGrain<IGodChat>(sessionInfo.SessionId);
        return await godChat.GetChatMessageAsync();
    }

    public async Task<List<ChatMessageWithMetaDto>> GetSessionMessageListWithMetaAsync(Guid sessionId)
    {
        Logger.LogDebug($"[ChatManagerGAgent][GetSessionMessageListWithMetaAsync] - sessionId: {sessionId}");
        var sessionInfo = State.GetSession(sessionId);
        
        if (sessionInfo == null)
        {
            var language = GodGPTLanguageHelper.GetGodGPTLanguageFromContext();
            var parameters = new Dictionary<string, string>
            {
                ["SessionId"] = sessionId.ToString()
            };
            var localizedMessage = _localizationService.GetLocalizedException(ExceptionMessageKeys.InvalidConversation,language, parameters);
            Logger.LogWarning($"[ChatManagerGAgent][GetSessionMessageListWithMetaAsync] - Session not found: {sessionId} ,language:{language}");
            throw new UserFriendlyException(localizedMessage);
        }

        var godChat = GrainFactory.GetGrain<IGodChat>(sessionInfo.SessionId);
        var result = await godChat.GetChatMessageWithMetaAsync();
        
        Logger.LogDebug($"[ChatManagerGAgent][GetSessionMessageListWithMetaAsync] - sessionId: {sessionId}, returned {result.Count} messages with audio metadata");
        return result;
    }

    public async Task<SessionCreationInfoDto?> GetSessionCreationInfoAsync(Guid sessionId)
    {
        Logger.LogDebug($"[ChatGAgentManager][GetSessionCreationInfoAsync] - session:ID {sessionId.ToString()}");
        var sessionInfo = State.GetSession(sessionId);
        
        if (sessionInfo == null)
        {
            Logger.LogDebug($"[ChatGAgentManager][GetSessionCreationInfoAsync] - session not found: {sessionId.ToString()}");
            return null;
        }

        return new SessionCreationInfoDto
        {
            SessionId = sessionInfo.SessionId,
            Title = sessionInfo.Title,
            CreateAt = sessionInfo.CreateAt,
            Guider = sessionInfo.Guider
        };
    }

    public async Task<Guid> DeleteSessionAsync(Guid sessionId)
    {
        if (State.GetSession(sessionId) == null)
        {
            return sessionId;
        }
        
        //Do not clear the content of ShareGrain. When querying, first determine whether the Session exists

        RaiseEvent(new DeleteSessionEventLog()
        {
            SessionId = sessionId
        });

        await ConfirmEvents();
        return sessionId;
    }

    public async Task<Guid> RenameSessionAsync(Guid sessionId, string title)
    {
        var sessionInfo = State.GetSession(sessionId);
        if (sessionInfo == null || sessionInfo.Title == title)
        {
            return sessionId;
        }

        RaiseEvent(new RenameTitleEventLog()
        {
            SessionId = sessionId,
            Title = title,
        });

        await ConfirmEvents();
        return sessionId;
    }

    public async Task<Guid> ClearAllAsync()
    {
        //Do not clear the content of ShareGrain. When querying, first determine whether the Session exists
        // Record the event to clear all sessions
        var userQuotaGAgent = GrainFactory.GetGrain<IUserQuotaGAgent>(this.GetPrimaryKey());
        await userQuotaGAgent.ClearAllAsync();

        var userBillingGAgent = GrainFactory.GetGrain<IUserBillingGAgent>(this.GetPrimaryKey());
        await userBillingGAgent.ClearAllAsync();

        RaiseEvent(new ClearAllEventLog());
        await ConfirmEvents();
        return this.GetPrimaryKey();
    }

    public async Task<Guid> SetUserProfileAsync(string gender, DateTime birthDate, string birthPlace, string fullName)
    {
        RaiseEvent(new SetUserProfileEventLog()
        {
            Gender = gender,
            BirthDate = birthDate,
            BirthPlace = birthPlace,
            FullName = fullName
        });

        return this.GetPrimaryKey();
    }

    /// <summary>
    /// Sets the voice language preference for the user.
    /// Validates that the user exists before updating the voice language setting.
    /// </summary>
    /// <param name="voiceLanguage">The voice language to set for the user</param>
    /// <returns>The user ID if successful</returns>
    /// <exception cref="UserFriendlyException">Thrown when user is not found or initialized</exception>
    public async Task<Guid> SetVoiceLanguageAsync(VoiceLanguageEnum voiceLanguage)
    {
        // Check if user is properly initialized (has at least one session or profile data)
        var userId = this.GetPrimaryKey();
        if (userId == Guid.Empty)
        {
            Logger.LogWarning("[ChatGAgentManager][SetVoiceLanguageAsync] Invalid user ID");
            throw new UserFriendlyException("Invalid user. Please ensure you are properly logged in.");
        }
        // Raise event to update voice language
        RaiseEvent(new SetVoiceLanguageEventLog()
        {
            VoiceLanguage = voiceLanguage
        });

        await ConfirmEvents();
        
        Logger.LogDebug($"[ChatGAgentManager][SetVoiceLanguageAsync] Successfully set voice language to {voiceLanguage} for user {userId}");
        return userId;
    }

    public async Task<UserProfileDto> GetUserProfileAsync()
    {
        Logger.LogDebug($"[ChatGAgentManager][GetUserProfileAsync] userId: {this.GetPrimaryKey().ToString()}");
        
        var invitationGrain = GrainFactory.GetGrain<IInvitationGAgent>(this.GetPrimaryKey());
        await invitationGrain.ProcessScheduledRewardAsync();
        
        var userQuotaGAgent = GrainFactory.GetGrain<IUserQuotaGAgent>(this.GetPrimaryKey());
        var credits = await userQuotaGAgent.GetCreditsAsync();
        var subscriptionInfo = await userQuotaGAgent.GetAndSetSubscriptionAsync();
        var ultimateSubscriptionInfo = await userQuotaGAgent.GetAndSetSubscriptionAsync(true);

        // var utcNow = DateTime.UtcNow;
        // var scheduledRewards = (await invitationGrain.GetRewardHistoryAsync())
        //     .Where(r => r.IsScheduled && 
        //    r.ScheduledDate.HasValue && 
        //    utcNow > r.ScheduledDate.Value && 
        //    !string.IsNullOrEmpty(r.InvoiceId))
        //     .ToList();
        //     
        // foreach (var reward in scheduledRewards)
        // {
        //     Logger.LogInformation($"[ChatGAgentManager][GetUserProfileAsync] Processing scheduled reward for user {this.GetPrimaryKey()}, credits: {reward.Credits}");
        //     await userQuotaGAgent.AddCreditsAsync(reward.Credits);
        //     await invitationGrain.MarkRewardAsIssuedAsync(reward.InviteeId, reward.InvoiceId);
        //     credits.Credits += reward.Credits;
        // }
        
        return new UserProfileDto
        {
            Gender = State.Gender,
            BirthDate = State.BirthDate,
            BirthPlace = State.BirthPlace,
            FullName = State.FullName,
            Credits = credits,
            Subscription = subscriptionInfo,
            UltimateSubscription = ultimateSubscriptionInfo,
            Id = this.GetPrimaryKey(),
            InviterId = State.InviterId,
            VoiceLanguage = State.VoiceLanguage
        };
    }
    
    public async Task<Guid> GenerateChatShareContentAsync(Guid sessionId)
    {
        Logger.LogDebug($"[ChatGAgentManager][GenerateChatShareContentAsync] - session: {sessionId.ToString()}");
        var language = GodGPTLanguageHelper.GetGodGPTLanguageFromContext();
        if (State.CurrentShareCount >= State.MaxShareCount)
        {
            Logger.LogDebug($"[ChatGAgentManager][GenerateChatShareContentAsync] - session: {sessionId.ToString()}, Exceed the maximum sharing limit. {State.CurrentShareCount}");
            var parameters = new Dictionary<string, string>
            {
                ["MaxShareCount"] = State.MaxShareCount.ToString()
            };
            var localizedMessage = _localizationService.GetLocalizedException(ExceptionMessageKeys.SharesReached,language, parameters);

            throw new UserFriendlyException(localizedMessage);
        }

        var chatMessages = await GetSessionMessageListAsync(sessionId);
        if (chatMessages.IsNullOrEmpty())
        {
            Logger.LogDebug($"[ChatGAgentManager][GenerateChatShareContentAsync] - session: {sessionId.ToString()}, chatMessages is null");
            var localizedMessage = _localizationService.GetLocalizedException(ExceptionMessageKeys.InvalidSession, language);
            throw new UserFriendlyException(localizedMessage);
        }
        
        var shareId = Guid.NewGuid();
        var shareLinkGrain = GrainFactory.GetGrain<IShareLinkGrain>(shareId);
        await shareLinkGrain.SaveShareContentAsync(new ShareLinkDto
        {
            UserId = this.GetPrimaryKey(),
            SessionId = sessionId,
            Messages = chatMessages
        });
        Logger.LogDebug($"[ChatGAgentManager][GenerateChatShareContentAsync] - session: {sessionId.ToString()}, save success");
        RaiseEvent(new GenerateChatShareContentLogEvent
        {
            SessionId = sessionId,
            ShareId = shareId
        });

        await ConfirmEvents();
        return shareId;
    }

    public async Task<ShareLinkDto> GetChatShareContentAsync(Guid sessionId, Guid shareId)
    {
        var sessionInfo = State.GetSession(sessionId);
        Logger.LogDebug($"[ChatGAgentManager][GetChatShareContentAsync] - session {sessionInfo?.SessionId.ToString()}");
        var language = GodGPTLanguageHelper.GetGodGPTLanguageFromContext();
        if (sessionInfo == null)
        {
            Logger.LogDebug($"[ChatGAgentManager][GetChatShareContentAsync] - session {sessionId.ToString()}, session not found.");
            var localizedMessage = _localizationService.GetLocalizedException(ExceptionMessageKeys.ConversationDeleted,language);
            throw new UserFriendlyException(localizedMessage);
        }

        if (sessionInfo.ShareIds.IsNullOrEmpty() || !sessionInfo.ShareIds.Contains(shareId))
        {
            Logger.LogDebug($"[ChatGAgentManager][GetChatShareContentAsync] - session {sessionId.ToString()}, shareId not found.");
            var localizedMessage = _localizationService.GetLocalizedException(ExceptionMessageKeys.ConversationDeleted,language);
            throw new UserFriendlyException(localizedMessage);
        }
        
        var shareLinkGrain = GrainFactory.GetGrain<IShareLinkGrain>(shareId);
        return await shareLinkGrain.GetShareContentAsync();
    }

    public async Task<string> GenerateInviteCodeAsync()
    {
        IInvitationGAgent invitationAgent = GrainFactory.GetGrain<IInvitationGAgent>(this.GetPrimaryKey());
        var inviteCode = await invitationAgent.GenerateInviteCodeAsync();
        return inviteCode;
    }

    public async Task<bool> RedeemInviteCodeAsync(string inviteCode)
    {
        var codeGrainId = CommonHelper.StringToGuid(inviteCode);
        var codeGrain = GrainFactory.GetGrain<IInviteCodeGAgent>(codeGrainId);

        var (isValid, inviterId) = await codeGrain.ValidateAndGetInviterAsync();

        if (!isValid)
        {
            Logger.LogWarning($"Invalid invite code redemption attempt: {inviteCode}");
            return false;
        }

        if (inviterId.Equals(this.GetPrimaryKey().ToString()))
        {
            Logger.LogWarning($"Invalid invite code,the code belongs to the user themselves. userId:{this.GetPrimaryKey().ToString()} InviteCode:{inviteCode}");
            return false;
        }
        
        // Step 1: First, check if the current user (invitee) is eligible for the reward.
        var userQuotaGAgent = GrainFactory.GetGrain<IUserQuotaGAgent>(this.GetPrimaryKey());

        if (State.RegisteredAtUtc == null && State.SessionInfoList.IsNullOrEmpty())
        {
            RaiseEvent(new SetRegisteredAtUtcEventLog()
            {
                RegisteredAtUtc = DateTime.UtcNow
            });

            await ConfirmEvents();
        }
        
        bool redeemResult = false;
        
        var registeredAtUtc = State.RegisteredAtUtc;
        Logger.LogWarning($"State.RegisteredAtUtc {this.GetPrimaryKey().ToString()} {registeredAtUtc?.ToString() ?? "null"}");
        
        if (registeredAtUtc == null)
        {
            Logger.LogWarning($"State.RegisteredAtUtc == null userId:{this.GetPrimaryKey().ToString()}");
            redeemResult = false;
        }
        else
        {
            //show time
            var now = DateTime.UtcNow;
            var minutes = (now - registeredAtUtc.Value).TotalMinutes;
            Logger.LogWarning($"State.RegisteredAtUtc userId:{this.GetPrimaryKey().ToString()} RegisteredAtUtc={registeredAtUtc.Value} now={now} minutes={minutes}");
            //
            
            redeemResult = await userQuotaGAgent.RedeemInitialRewardAsync(this.GetPrimaryKey().ToString(), registeredAtUtc.Value);
        }

        if (!redeemResult)
        {
            Logger.LogWarning($"Failed to redeem initial reward for user {this.GetPrimaryKey().ToString()} with code {inviteCode}. Eligibility check failed");
            return false;
        }

        // Step 2: If eligible, record the invitee in the inviter's grain.
        var inviterGuid = Guid.Parse(inviterId);
        var inviterGrain = GrainFactory.GetGrain<IInvitationGAgent>(inviterGuid);
        await inviterGrain.ProcessInviteeRegistrationAsync(this.GetPrimaryKey().ToString());

        await SetInviterAsync(inviterGuid);
        
        return true;
    }

    public async Task<UserProfileDto> GetLastSessionUserProfileAsync()
    {
        var sessionInfo = State.SessionInfoList.LastOrDefault(new SessionInfo());
        if (sessionInfo.SessionId == Guid.Empty)
        {
            return new UserProfileDto();
        }
        
        var godChat = GrainFactory.GetGrain<IGodChat>(sessionInfo.SessionId);
        var userProfileDto = await godChat.GetUserProfileAsync();
        return userProfileDto ?? new UserProfileDto();
    }

    public async Task<Guid> SetInviterAsync(Guid inviterId)
    {
        RaiseEvent(new SetInviterEventLog()
        {
            InviterId = inviterId
        });

        await ConfirmEvents();
        return this.GetPrimaryKey();
    }

    public Task<Guid?> GetInviterAsync()
    {
        return Task.FromResult(State.InviterId);
    }

    protected override void GAgentTransitionState(ChatManagerGAgentState state,
        StateLogEventBase<ChatManageEventLog> @event)
    {
        switch (@event)
        {
            case SetRegisteredAtUtcEventLog @setRegisteredAtUtcEventLog:
                state.RegisteredAtUtc = setRegisteredAtUtcEventLog.RegisteredAtUtc;
                break;
            case CreateSessionInfoEventLog @createSessionInfo:
                if (state.SessionInfoList.IsNullOrEmpty() && state.RegisteredAtUtc == null)
                {
                    state.RegisteredAtUtc = DateTime.UtcNow;
                }
                state.SessionInfoList.Add(new SessionInfo()
                {
                    SessionId = @createSessionInfo.SessionId,
                    Title = @createSessionInfo.Title,
                    CreateAt = @createSessionInfo.CreateAt,
                    Guider = @createSessionInfo.Guider
                });
                break;
            case DeleteSessionEventLog @deleteSessionEventLog:
                var deleteSession = state.GetSession(@deleteSessionEventLog.SessionId);
                if (deleteSession != null && !deleteSession.ShareIds.IsNullOrEmpty())
                {
                    state.CurrentShareCount -= deleteSession.ShareIds.Count;
                }
                state.SessionInfoList.RemoveAll(f => f.SessionId == @deleteSessionEventLog.SessionId);
                break;
            case CleanExpiredSessionsEventLog @cleanExpiredSessionsEventLog:
                var expiredSessionIds = state.SessionInfoList
                    .Where(s => s.CreateAt <= @cleanExpiredSessionsEventLog.CleanBefore && 
                               string.IsNullOrEmpty(s.Title))
                    .Select(s => s.SessionId)
                    .ToList();
                
                foreach (var expiredSessionId in expiredSessionIds)
                {
                    var expiredSession = state.GetSession(expiredSessionId);
                    if (expiredSession != null && !expiredSession.ShareIds.IsNullOrEmpty())
                    {
                        state.CurrentShareCount -= expiredSession.ShareIds.Count;
                    }
                }
                
                state.SessionInfoList.RemoveAll(s => expiredSessionIds.Contains(s.SessionId));
                break;
            case RenameTitleEventLog @renameTitleEventLog:
                Logger.LogDebug($"[ChatGAgentManager][RenameChatTitleEvent] event:{JsonConvert.SerializeObject(@renameTitleEventLog)}");
                var sessionInfoList = state.SessionInfoList;
                var sessionInfo = sessionInfoList.First(f => f.SessionId == @renameTitleEventLog.SessionId);
                Logger.LogDebug($"[ChatGAgentManager][RenameChatTitleEvent] event exist:{JsonConvert.SerializeObject(@renameTitleEventLog)}");
                sessionInfo.Title = @renameTitleEventLog.Title;
                state.SessionInfoList = sessionInfoList;
                break;
            case ClearAllEventLog:
                state.SessionInfoList.Clear();
                state.Gender = string.Empty;
                state.BirthDate = default;
                state.BirthPlace = string.Empty;
                state.FullName = string.Empty;
                state.CurrentShareCount = 0;
                state.InviterId = null;
                state.VoiceLanguage = VoiceLanguageEnum.Unset;
                break;
            case SetUserProfileEventLog @setFortuneInfoEventLog:
                state.Gender = @setFortuneInfoEventLog.Gender;
                state.BirthDate = @setFortuneInfoEventLog.BirthDate;
                state.BirthPlace = @setFortuneInfoEventLog.BirthPlace;
                state.FullName = @setFortuneInfoEventLog.FullName;
                break;
            case SetVoiceLanguageEventLog @setVoiceLanguageEventLog:
                // Update the voice language preference for the user
                state.VoiceLanguage = @setVoiceLanguageEventLog.VoiceLanguage;
                break;
            case GenerateChatShareContentLogEvent generateChatShareContentLogEvent:
                var session = state.GetSession(generateChatShareContentLogEvent.SessionId);
                if (session == null)
                {
                    Logger.LogDebug($"[ChatGAgentManager][GenerateChatShareContentLogEvent] session not fuound: {generateChatShareContentLogEvent.SessionId.ToString()}");
                    break;
                }
                state.CurrentShareCount += 1;
                if (session.ShareIds == null)
                {
                    session.ShareIds = new List<Guid>();
                }
                session.ShareIds.Add(generateChatShareContentLogEvent.ShareId);
                break;
            case SetMaxShareCountLogEvent setMaxShareCountLogEvent:
                state.MaxShareCount = setMaxShareCountLogEvent.MaxShareCount;
                break;
            case SetInviterEventLog setInviterEventLog:
                state.InviterId = setInviterEventLog.InviterId;
                break;
        }   
    }

<<<<<<< HEAD
    protected override async Task OnAIGAgentActivateAsync(CancellationToken cancellationToken)
=======
    /// <summary>
    /// Check and initialize first access status based on version history.
    /// Uses IsFirstConversation field to mark whether this is the first access to ChatManagerGAgent.
    /// If the field has a value, it means this is not the first access.
    /// </summary>
    private async Task<bool> CheckAndInitializeFirstAccessStatus()
    {
        // If IsFirstConversation is already set, no need to set it again
        if (State.IsFirstConversation != null)
        {
            return false;
        }

        // Use Version property to determine if this is a historical user or new user
        // Version > 0 means there are existing events, so it's a historical user
        // Version == 0 means no events yet, so it's a new user
        var isFirstAccess = Version == 0;
        var userId = this.GetPrimaryKey();

        if (isFirstAccess)
        {
            // For new users: initialize all fields in one combined event
            RaiseEvent(new InitializeNewUserStatusLogEvent
            {
                IsFirstConversation = true,
                UserId = userId,
                RegisteredAtUtc = DateTime.UtcNow,
                MaxShareCount = 10000 
            });
            await ConfirmEvents();
            return true;
        }
        else
        {
            // For historical users: use separate events to maintain backward compatibility
            // Don't set RegisteredAtUtc and MaxShareCount for historical users here
            // as they should be handled by existing logic if needed
            RaiseEvent(new InitializeNewUserStatusLogEvent
            {
                IsFirstConversation = false,
                UserId = userId,
                RegisteredAtUtc = null,
                MaxShareCount = 10000
            });
            await ConfirmEvents();
            return false;
        }
    }

    protected override async Task OnGAgentActivateAsync(CancellationToken cancellationToken)
>>>>>>> 93213a9e
    {
        // var configuration = GetConfiguration();
        //
        // var llm = await configuration.GetSystemLLM();
        // var streamingModeEnabled = false;
        // if (State.SystemLLM != llm || State.StreamingModeEnabled != streamingModeEnabled)
        // {
        //     await InitializeAsync(new InitializeDto()
        //     {
        //         Instructions = "Please summarize the following content briefly, with no more than 8 words.",
        //         LLMConfig = new LLMConfigDto() { SystemLLM = await configuration.GetSystemLLM(), },
        //         StreamingModeEnabled = streamingModeEnabled,
        //         StreamingConfig = new StreamingConfig()
        //         {
        //             BufferingSize = 32,
        //         }
        //     });
        // }

        if (State.MaxShareCount == 0)
        {
            RaiseEvent(new SetMaxShareCountLogEvent
            {
                MaxShareCount = 10000
            });
        }
        await base.OnGAgentActivateAsync(cancellationToken);
    }

    private IConfigurationGAgent GetConfiguration()
    {
        return GrainFactory.GetGrain<IConfigurationGAgent>(CommonHelper.GetSessionManagerConfigurationId());
    }

    /// <summary>
    /// Get role-specific prompt from configuration based on role name
    /// </summary>
    /// <param name="roleName">The name of the role (e.g., "Doctor", "Teacher")</param>
    /// <returns>Role-specific prompt text or empty string if not found</returns>
    private string GetRolePrompt(string roleName)
    {
        try
        {
            var roleOptions = (ServiceProvider.GetService(typeof(IOptionsMonitor<RolePromptOptions>)) as IOptionsMonitor<RolePromptOptions>)?.CurrentValue;
            var rolePrompt = roleOptions?.RolePrompts.GetValueOrDefault(roleName, string.Empty) ?? string.Empty;
            
            if (!string.IsNullOrEmpty(rolePrompt))
            {
                Logger.LogDebug($"[ChatGAgentManager][GetRolePrompt] Found role prompt for: {roleName}");
            }
            else
            {
                Logger.LogDebug($"[ChatGAgentManager][GetRolePrompt] No role prompt found for: {roleName}");
            }
            
            return rolePrompt;
        }
        catch (Exception ex)
        {
            Logger.LogWarning(ex, "[ChatGAgentManager][GetRolePrompt] Failed to get role prompt for role: {RoleName}", roleName);
            return string.Empty;
        }
    }
}<|MERGE_RESOLUTION|>--- conflicted
+++ resolved
@@ -7,6 +7,7 @@
 using Aevatar.Application.Grains.Agents.ChatManager.Share;
 using Aevatar.Application.Grains.Agents.Invitation;
 using Aevatar.Application.Grains.Common.Constants;
+using Aevatar.Application.Grains.Common.Observability;
 using Aevatar.Application.Grains.Common.Service;
 using Aevatar.Application.Grains.Invitation;
 using Aevatar.Application.Grains.UserBilling;
@@ -367,12 +368,9 @@
         }
         
         sw.Reset();
-<<<<<<< HEAD
-=======
         
         // Record user activity metrics for retention analysis (before RaiseEvent to ensure proper deduplication)
         await RecordUserActivityMetricsAsync();
->>>>>>> 93213a9e
         RaiseEvent(new CreateSessionInfoEventLog()
         {
             SessionId = sessionId,
@@ -389,6 +387,101 @@
         sw.Stop();
         Logger.LogDebug($"CreateSessionAsync - step2,time use:{sw.ElapsedMilliseconds}");
         return godChat.GetPrimaryKey();
+    }
+
+    /// <summary>
+    /// Records user activity metrics for retention analysis
+    /// Application-level deduplication: Check SessionInfoList to determine if today's activity was already reported
+    /// </summary>
+    private async Task RecordUserActivityMetricsAsync()
+    {
+        try
+        {
+            var today = DateTime.UtcNow.Date;
+            
+            // Check SessionInfoList for the last session's creation time
+            var lastSession = State.SessionInfoList?.LastOrDefault();
+            if (lastSession != null && lastSession.CreateAt.Date == today)
+            {
+                // Today already has session creation, skip duplicate reporting
+                Logger.LogDebug("[GodChatGAgent][RecordUserActivityMetricsAsync] {UserId} User activity metrics already recorded today", this.GetPrimaryKey().ToString());
+                return;
+            }
+            
+            // First session creation today, need to record metrics
+            var todayString = today.ToString("yyyy-MM-dd");
+            var userRegistrationDate = State.RegisteredAtUtc?.ToString("yyyy-MM-dd") ?? todayString;
+
+            // Get user membership level
+            var membershipLevel = await DetermineMembershipLevelAsync();
+
+            // Calculate days since registration
+            var registrationDate = State.RegisteredAtUtc?.Date ?? today;
+            var daysSinceRegistration = (int)(today - registrationDate).TotalDays;
+
+            // Record user activity metrics (ensure each user is counted only once per day)
+            UserLifecycleTelemetryMetrics.RecordUserActivityByCohort(
+                daysSinceRegistration: daysSinceRegistration,
+                membershipLevel: membershipLevel,
+                logger: Logger);
+                
+            Logger.LogInformation("User activity metrics recorded: daysSinceRegistration={DaysSinceRegistration}, membership={MembershipLevel}", 
+                daysSinceRegistration, membershipLevel);
+        }
+        catch (Exception ex)
+        {
+            Logger.LogError(ex, "Failed to record user activity metrics for retention analysis");
+        }
+    }
+
+    /// <summary>
+    /// Determines user membership level based on UserQuotaGAgent subscription information
+    /// Returns one of 9 levels defined in UserMembershipTier constants:
+    /// Free, PremiumDay, PremiumWeek, PremiumMonth, PremiumYear,
+    /// UltimateDay, UltimateWeek, UltimateMonth, UltimateYear
+    /// </summary>
+    private async Task<string> DetermineMembershipLevelAsync()
+    {
+        try
+        {
+            var userQuotaGrain = GrainFactory.GetGrain<IUserQuotaGAgent>(this.GetPrimaryKey());
+            
+            // Check Ultimate subscription first (higher priority)
+            var ultimateSubscription = await userQuotaGrain.GetSubscriptionAsync(ultimate: true);
+            if (ultimateSubscription.IsActive)
+            {
+                return ultimateSubscription.PlanType switch
+                {
+                    PlanType.Day => UserMembershipTier.UltimateDay,
+                    PlanType.Week => UserMembershipTier.UltimateWeek,
+                    PlanType.Month => UserMembershipTier.UltimateMonth,
+                    PlanType.Year => UserMembershipTier.UltimateYear,
+                    _ => UserMembershipTier.UltimateMonth // Default fallback for unknown plan types
+                };
+            }
+            
+            // Check Premium subscription
+            var premiumSubscription = await userQuotaGrain.GetSubscriptionAsync(ultimate: false);
+            if (premiumSubscription.IsActive)
+            {
+                return premiumSubscription.PlanType switch
+                {
+                    PlanType.Day => UserMembershipTier.PremiumDay,
+                    PlanType.Week => UserMembershipTier.PremiumWeek,
+                    PlanType.Month => UserMembershipTier.PremiumMonth,
+                    PlanType.Year => UserMembershipTier.PremiumYear,
+                    _ => UserMembershipTier.PremiumMonth // Default fallback for unknown plan types
+                };
+            }
+            
+            // No active subscription
+            return UserMembershipTier.Free;
+        }
+        catch (Exception ex)
+        {
+            Logger.LogWarning(ex, "Failed to determine membership level from UserQuotaGAgent, defaulting to 'free'");
+            return UserMembershipTier.Free;
+        }
     }
 
     private async Task<string> AppendUserInfoToSystemPromptAsync(IConfigurationGAgent configurationGAgent,
@@ -1134,12 +1227,18 @@
             case SetInviterEventLog setInviterEventLog:
                 state.InviterId = setInviterEventLog.InviterId;
                 break;
+            case InitializeNewUserStatusLogEvent initializeNewUserStatusLogEvent:
+                state.IsFirstConversation = initializeNewUserStatusLogEvent.IsFirstConversation;
+                state.UserId = initializeNewUserStatusLogEvent.UserId;
+                if (initializeNewUserStatusLogEvent.RegisteredAtUtc != null)
+                {
+                    state.RegisteredAtUtc = initializeNewUserStatusLogEvent.RegisteredAtUtc;
+                }
+                state.MaxShareCount = initializeNewUserStatusLogEvent.MaxShareCount;
+                break;
         }   
     }
 
-<<<<<<< HEAD
-    protected override async Task OnAIGAgentActivateAsync(CancellationToken cancellationToken)
-=======
     /// <summary>
     /// Check and initialize first access status based on version history.
     /// Uses IsFirstConversation field to mark whether this is the first access to ChatManagerGAgent.
@@ -1190,25 +1289,15 @@
     }
 
     protected override async Task OnGAgentActivateAsync(CancellationToken cancellationToken)
->>>>>>> 93213a9e
-    {
-        // var configuration = GetConfiguration();
-        //
-        // var llm = await configuration.GetSystemLLM();
-        // var streamingModeEnabled = false;
-        // if (State.SystemLLM != llm || State.StreamingModeEnabled != streamingModeEnabled)
-        // {
-        //     await InitializeAsync(new InitializeDto()
-        //     {
-        //         Instructions = "Please summarize the following content briefly, with no more than 8 words.",
-        //         LLMConfig = new LLMConfigDto() { SystemLLM = await configuration.GetSystemLLM(), },
-        //         StreamingModeEnabled = streamingModeEnabled,
-        //         StreamingConfig = new StreamingConfig()
-        //         {
-        //             BufferingSize = 32,
-        //         }
-        //     });
-        // }
+    {
+        // Check and initialize first access status if needed
+        var firstAccess = await CheckAndInitializeFirstAccessStatus();
+        if (firstAccess)
+        {
+            // Record signup success event via OpenTelemetry
+            var userId = this.GetPrimaryKey().ToString();
+            UserLifecycleTelemetryMetrics.RecordSignupSuccess(userId: userId, logger: Logger);
+        }
 
         if (State.MaxShareCount == 0)
         {
