using System.Diagnostics;
using Aevatar.AI.Exceptions;
using Aevatar.AI.Feature.StreamSyncWoker;
using Aevatar.Application.Grains.Agents.ChatManager;
using Aevatar.Application.Grains.Agents.ChatManager.Chat;
using Aevatar.Application.Grains.Agents.ChatManager.Common;
using Aevatar.Application.Grains.Agents.ChatManager.Dtos;
using Aevatar.Application.Grains.Agents.ChatManager.ConfigAgent;
using Aevatar.Application.Grains.Agents.ChatManager.Options;
using Aevatar.Application.Grains.Agents.ChatManager.Share;
using Aevatar.Application.Grains.Agents.Invitation;
using Aevatar.Application.Grains.ChatManager.UserBilling;
using Aevatar.Application.Grains.ChatManager.UserQuota;
using Aevatar.Application.Grains.Invitation;
using Aevatar.Application.Grains.UserBilling;
using Aevatar.Application.Grains.UserQuota;
using Aevatar.Core.Abstractions;
using Aevatar.GAgents.AI.Common;
using Aevatar.GAgents.AI.Options;
using Aevatar.GAgents.AIGAgent.Agent;
using Aevatar.GAgents.AIGAgent.Dtos;
using Aevatar.GAgents.AIGAgent.GEvents;
using Aevatar.GAgents.ChatAgent.Dtos;
using GodGPT.GAgents.SpeechChat;
using Json.Schema.Generation;
using Microsoft.Extensions.Logging;
using Microsoft.Extensions.Options;
using Newtonsoft.Json;
using Orleans.Concurrency;
using Orleans.Providers;
using Volo.Abp;

namespace Aevatar.Application.Grains.Agents.ChatManager;

[Json.Schema.Generation.Description("manage chat agent")]
[StorageProvider(ProviderName = "PubSubStore")]
[LogConsistencyProvider(ProviderName = "LogStorage")]
[GAgent(nameof(ChatGAgentManager))]
[Reentrant]
public class ChatGAgentManager : AIGAgentBase<ChatManagerGAgentState, ChatManageEventLog>,
    IChatManagerGAgent
{
    private const string FormattedDate = "yyyy-MM-dd";
    const string SessionVersion = "1.0.0";

    public override Task<string> GetDescriptionAsync()
    {
        return Task.FromResult("Chat GAgent Manager");
    }
    
    [EventHandler]
    public async Task HandleEventAsync(RequestStreamGodChatEvent @event)
    {
        string chatId = Guid.NewGuid().ToString();
        Logger.LogDebug($"[ChatGAgentManager][RequestStreamGodChatEvent] start:{JsonConvert.SerializeObject(@event)} chatID:{chatId}");
        var title = "";
        var content = "";
        var isLastChunk = false;

        try
        {
            Logger.LogDebug("State.StreamingModeEnabled is on");
            await StreamChatWithSessionAsync(@event.SessionId, @event.SystemLLM, @event.Content,chatId);
        }
        catch (Exception e)
        {
            Logger.LogError(e, $"[ChatGAgentManager][RequestStreamGodChatEvent] handle error:{e.ToString()}");
        }

        await PublishAsync(new ResponseStreamGodChat()
        {
            ChatId =chatId,
            Response = content,
            NewTitle = title,
            IsLastChunk = isLastChunk,
            SerialNumber = -1,
            SessionId = @event.SessionId
            
        });

        Logger.LogDebug($"[ChatGAgentManager][RequestStreamGodChatEvent] end:{JsonConvert.SerializeObject(@event)}");
    }
    
    [EventHandler]
    public async Task HandleEventAsync(AIStreamingErrorResponseGEvent @event)
    {
        Logger.LogDebug($"[ChatGAgentManager][AIStreamingErrorResponseGEvent] start:{JsonConvert.SerializeObject(@event)}");

        await PublishAsync(new ResponseStreamGodChat()
        {
            Response = "Your prompt triggered the Silence Directive—activated when universal harmonics or content ethics are at risk. Please modify your prompt and retry — tune its intent, refine its form, and the Oracle may speak.",
            ChatId = @event.Context.ChatId,
            IsLastChunk = true,
            SerialNumber = -2
        });
        
        Logger.LogDebug($"[ChatGAgentManager][AIStreamingErrorResponseGEvent] end:{JsonConvert.SerializeObject(@event)}");

    }
    
    
    // [EventHandler]
    // public async Task HandleEventAsync(AIOldStreamingResponseGEvent @event)
    // {
    //     Logger.LogDebug($"[ChatGAgentManager][AIStreamingResponseGEvent] start:{JsonConvert.SerializeObject(@event)}");
    //
    //     await PublishAsync(new ResponseStreamGodChat()
    //     {
    //         Response = @event.ResponseContent,
    //         ChatId = @event.Context.ChatId,
    //         IsLastChunk = @event.IsLastChunk,
    //         SerialNumber = @event.SerialNumber,
    //         SessionId = @event.Context.RequestId
    //     });
    //     
    //     Logger.LogDebug($"[ChatGAgentManager][AIStreamingResponseGEvent] end:{JsonConvert.SerializeObject(@event)}");
    //
    // }
    
    public async Task RenameChatTitleAsync(RenameChatTitleEvent @event)
    {
        Logger.LogDebug($"[ChatGAgentManager][RenameChatTitleEvent] start:{JsonConvert.SerializeObject(@event)}");

        RaiseEvent(new RenameTitleEventLog()
        {
            SessionId = @event.SessionId,
            Title = @event.Title
        });

        await ConfirmEvents();
        
        Logger.LogDebug($"[ChatGAgentManager][RenameChatTitleEvent] end:{JsonConvert.SerializeObject(@event)}");

    }


    [EventHandler]
    public async Task HandleEventAsync(RequestCreateGodChatEvent @event)
    {
        Logger.LogDebug(
            $"[ChatGAgentManager][RequestCreateGodChatEvent] start:{JsonConvert.SerializeObject(@event)}");
        var sessionId = Guid.Empty;
        var stopwatch = Stopwatch.StartNew();
        try
        {
            sessionId = await CreateSessionAsync(@event.SystemLLM, @event.Prompt, @event.UserProfile, @event.Guider);
            IGodChat godChat = GrainFactory.GetGrain<IGodChat>(sessionId);
            await RegisterAsync(godChat);
        }
        catch (Exception e)
        {
            Logger.LogError(e, $"[ChatGAgentManager][RequestCreateGodChatEvent] handle error:{e.ToString()}");
        }

        await PublishAsync(new ResponseCreateGod()
        {
            SessionId = sessionId,
            SessionVersion = SessionVersion
        });
        Logger.LogDebug(
            "[ChatGAgentManager][RequestCreateGodChatEvent] sessionId:{A} end {B}, Duration {C}ms ", sessionId,
            JsonConvert.SerializeObject(@event), stopwatch.ElapsedMilliseconds);
    }

    [EventHandler]
    public async Task HandleEventAsync(RequestGodChatEvent @event)
    {
        Logger.LogDebug($"[ChatGAgentManager][RequestGodChatEvent] start:{JsonConvert.SerializeObject(@event)}");
        var title = "";
        var content = "";
        try
        {
            var response = await ChatWithSessionAsync(@event.SessionId, @event.SystemLLM, @event.Content);
            content = response.Item1;
            title = response.Item2;
        }
        catch (Exception e)
        {
            Logger.LogError(e, $"[ChatGAgentManager][RequestGodChatEvent] handle error:{e.ToString()}");
        }

        await PublishAsync(new ResponseGodChat()
        {
            Response = content,
            NewTitle = title,
        });

        Logger.LogDebug($"[ChatGAgentManager][RequestGodChatEvent] end:{JsonConvert.SerializeObject(@event)}");
    }

    [EventHandler]
    public async Task HandleEventAsync(RequestGodSessionListEvent @event)
    {
        Logger.LogDebug(
            $"[ChatGAgentManager][RequestGodSessionListEvent] start:{JsonConvert.SerializeObject(@event)}");
        var response = await GetSessionListAsync();
        await PublishAsync(new ResponseGodSessionList()
        {
            SessionList = response,
        });

        Logger.LogDebug(
            $"[ChatGAgentManager][RequestGodSessionListEvent] end:{JsonConvert.SerializeObject(@event)}");
    }

    [EventHandler]
    public async Task HandleEventAsync(RequestSessionChatHistoryEvent @event)
    {
        Logger.LogDebug(
            $"[ChatGAgentManager][RequestSessionChatHistoryEvent] start:{JsonConvert.SerializeObject(@event)}");
        var response = await GetSessionMessageListAsync(@event.SessionId);
        await PublishAsync(new ResponseSessionChatHistory()
        {
            ChatHistory = response
        });

        Logger.LogDebug(
            $"[ChatGAgentManager][RequestSessionChatHistoryEvent] end:{JsonConvert.SerializeObject(@event)}");
    }

    [EventHandler]
    public async Task HandleEventAsync(RequestDeleteSessionEvent @event)
    {
        Logger.LogDebug($"[ChatGAgentManager][RequestDeleteSessionEvent] start:{JsonConvert.SerializeObject(@event)}");
        await DeleteSessionAsync(@event.SessionId);
        await PublishAsync(new ResponseDeleteSession()
        {
            IfSuccess = true
        });

        Logger.LogDebug($"[ChatGAgentManager][RequestDeleteSessionEvent] end:{JsonConvert.SerializeObject(@event)}");
    }

    [EventHandler]
    public async Task HandleEventAsync(RequestRenameSessionEvent @event)
    {
        Logger.LogDebug($"[ChatGAgentManager][RequestRenameSessionEvent] start:{JsonConvert.SerializeObject(@event)}");
        await RenameSessionAsync(@event.SessionId, @event.Title);
        await PublishAsync(new ResponseRenameSession()
        {
            SessionId = @event.SessionId,
            Title = @event.Title,
        });

        Logger.LogDebug($"[ChatGAgentManager][RequestRenameSessionEvent] end:{JsonConvert.SerializeObject(@event)}");
    }

    [EventHandler]
    public async Task HandleEventAsync(RequestClearAllEvent @event)
    {
        Logger.LogDebug($"[ChatGAgentManager][RequestClearAllEvent] start:{JsonConvert.SerializeObject(@event)}");
        
        bool success = false;
        try
        {
            await ClearAllAsync();
            success = true;
        }
        catch (Exception e)
        {
            Logger.LogError(e, $"[ChatGAgentManager][RequestClearAllEvent] handle error:{e.ToString()}");
        }

        await PublishAsync(new ResponseClearAll()
        {
            Success = success
        });

        Logger.LogDebug($"[ChatGAgentManager][RequestClearAllEvent] end:{JsonConvert.SerializeObject(@event)}");
    }
    
    [EventHandler]
    public async Task HandleEventAsync(RequestSetUserProfileEvent @event)
    {
        Logger.LogDebug($"[ChatGAgentManager][RequestSetFortuneInfoEvent] start:{JsonConvert.SerializeObject(@event)}");

        bool success = false;
        try
        {
            await SetUserProfileAsync(@event.Gender, @event.BirthDate, @event.BirthPlace, @event.FullName);
            success = true;
        }
        catch (Exception e)
        {
            Logger.LogError(e, $"[ChatGAgentManager][RequestSetFortuneInfoEvent] handle error:{e.ToString()}");
        }

        await PublishAsync(new ResponseSetUserProfile()
        {
            Success = success
        });

        Logger.LogDebug($"[ChatGAgentManager][RequestSetFortuneInfoEvent] end");
    }

    [EventHandler]
    public async Task HandleEventAsync(RequestGetUserProfileEvent @event)
    {
        Logger.LogDebug($"[ChatGAgentManager][RequestGetUserProfileEvent] start");

        //var userProfileDto = await GetLastSessionUserProfileAsync();
        var userProfileDto = await GetUserProfileAsync();

        await PublishAsync(new ResponseGetUserProfile()
        {
            Gender = userProfileDto.Gender,
            BirthDate = userProfileDto.BirthDate,
            BirthPlace = userProfileDto.BirthPlace,
            FullName = userProfileDto.FullName
        });

        Logger.LogDebug($"[ChatGAgentManager][RequestGetUserProfileEvent] end");
    }

    public async Task<Guid> CreateSessionAsync(string systemLLM, string prompt, UserProfileDto? userProfile = null, string? guider = null)
    {
        var configuration = GetConfiguration();
        Stopwatch sw = new Stopwatch();
        sw.Start();
        IGodChat godChat = GrainFactory.GetGrain<IGodChat>(Guid.NewGuid());
        // await RegisterAsync(godChat);
        sw.Stop();
        Logger.LogDebug($"CreateSessionAsync - step,time use:{sw.ElapsedMilliseconds}");
        Logger.LogDebug($"[ChatGAgentManager][RequestCreateGodChatEvent] grainId={godChat.GetGrainId().ToString()}");
        
        sw.Reset();
        //var sysMessage = await configuration.GetPrompt();
        //put user data into the user prompt
        //sysMessage = await AppendUserInfoToSystemPromptAsync(configuration, sysMessage, userProfile);

        // Add role-specific prompt if guider is provided
        var sysMessage = string.Empty;
        if (!string.IsNullOrEmpty(guider))
        {
            var rolePrompt = GetRolePrompt(guider);
            if (!string.IsNullOrEmpty(rolePrompt))
            {
                sysMessage = rolePrompt;
                Logger.LogDebug($"[ChatGAgentManager][CreateSessionAsync] Added role prompt for guider: {guider}");
            }
        }

        var chatConfigDto = new ChatConfigDto()
        {
            Instructions = sysMessage, MaxHistoryCount = 32,
            LLMConfig = new LLMConfigDto() { SystemLLM = await configuration.GetSystemLLM() },
            StreamingModeEnabled = true, StreamingConfig = new StreamingConfig()
            {
                BufferingSize = 32
            }
        };
        Logger.LogDebug($"[GodChatGAgent][InitializeAsync] Detail : {JsonConvert.SerializeObject(chatConfigDto)}");

        await godChat.ConfigAsync(chatConfigDto);
        sw.Stop();
        Logger.LogDebug($"CreateSessionAsync - step2,time use:{sw.ElapsedMilliseconds}");

        var sessionId = godChat.GetPrimaryKey();
        if (userProfile != null)
        {
            Logger.LogDebug("CreateSessionAsync set user profile. session={0}", sessionId);
            await SetUserProfileAsync(userProfile.Gender, userProfile.BirthDate, userProfile.BirthPlace, userProfile.FullName);
            Logger.LogDebug("CreateSessionAsync set GodChat user profile. session={0}", sessionId);
            await godChat.SetUserProfileAsync(userProfile);
        }
        
        sw.Reset();
        RaiseEvent(new CreateSessionInfoEventLog()
        {
            SessionId = sessionId,
            Title = "",
            CreateAt = DateTime.UtcNow,
            Guider = guider // Set the role information for the conversation
        });

        await ConfirmEvents();
        await godChat.InitAsync(this.GetPrimaryKey());
        sw.Stop();
        Logger.LogDebug($"CreateSessionAsync - step2,time use:{sw.ElapsedMilliseconds}");
        return godChat.GetPrimaryKey();
    }

    private async Task<string> AppendUserInfoToSystemPromptAsync(IConfigurationGAgent configurationGAgent,
        string sysMessage, UserProfileDto? userProfile)
    {
        if (userProfile == null)
        {
            return sysMessage;
        }

        var userProfilePrompt = await configurationGAgent.GetUserProfilePromptAsync();
        if (userProfilePrompt.IsNullOrWhiteSpace())
        {
            return sysMessage;
        }
        
        var variables = new Dictionary<string, string>
        {
            { "Gender", userProfile.Gender },
            { "BirthDate", userProfile.BirthDate.ToString(FormattedDate) },
            { "BirthPlace", userProfile.BirthPlace },
            { "FullName", userProfile.FullName }
        };

        userProfilePrompt = variables.Aggregate(userProfilePrompt,
            (current, pair) => current.Replace("{" + pair.Key + "}", pair.Value));

        return $"{sysMessage} \n {userProfilePrompt}";
    }

    public async Task<Tuple<string, string>> ChatWithSessionAsync(Guid sessionId, string sysmLLM, string content,
        ExecutionPromptSettings promptSettings = null)
    {
        var sessionInfo = State.GetSession(sessionId);
        IGodChat godChat = GrainFactory.GetGrain<IGodChat>(sessionId);
        
        if (sessionInfo == null)
        {
            return new Tuple<string, string>("", "");
        }

        // 1. Check quota and rate limit using ExecuteActionAsync
        var userQuotaGAgent = GrainFactory.GetGrain<IUserQuotaGAgent>(this.GetPrimaryKey());
        var actionResult = await userQuotaGAgent.ExecuteActionAsync(sessionId.ToString(),
            CommonHelper.GetUserQuotaGAgentId(this.GetPrimaryKey()));
        if (!actionResult.Success)
        {
            // 2. If not allowed, return error message without further processing
            return new Tuple<string, string>(actionResult.Message, "");
        }

        // 3. If allowed, continue with chat logic
        var title = "";
        if (sessionInfo.Title.IsNullOrEmpty())
        {
            var titleList = await ChatWithHistory(content,context: new AIChatContextDto());
            title = titleList is { Count: > 0 }
                ? titleList[0].Content!
                : string.Join(" ", content.Split(" ").Take(4));

            RaiseEvent(new RenameTitleEventLog()
            {
                SessionId = sessionId,
                Title = title
            });

            await ConfirmEvents();
        }

        var configuration = GetConfiguration();
        var response = await godChat.GodChatAsync(await configuration.GetSystemLLM(), content, promptSettings);
        return new Tuple<string, string>(response, title);
    }
    
    private async Task StreamChatWithSessionAsync(Guid sessionId,string sysmLLM, string content,string chatId,
        ExecutionPromptSettings promptSettings = null)
    {
        Stopwatch sw = new Stopwatch();
        sw.Start();
        var sessionInfo = State.GetSession(sessionId);
        IGodChat godChat = GrainFactory.GetGrain<IGodChat>(sessionId);
        sw.Stop();
        Logger.LogDebug($"StreamChatWithSessionAsync - step1,time use:{sw.ElapsedMilliseconds}");

        // 1. Check quota and rate limit using ExecuteActionAsync
        var userQuotaGAgent =
            GrainFactory.GetGrain<IUserQuotaGAgent>(this.GetPrimaryKey());
        var actionResult = await userQuotaGAgent.ExecuteActionAsync(sessionId.ToString(),
            CommonHelper.GetUserQuotaGAgentId(this.GetPrimaryKey()));
        if (!actionResult.Success)
        {
            // 2. If not allowed, log and return early without further processing
            Logger.LogWarning($"StreamChatWithSessionAsync: {actionResult.Message} for user {this.GetPrimaryKey()}. SessionId: {sessionId}");
            return;
        }

        var title = "";
        if (sessionInfo == null)
        {
            Logger.LogError("StreamChatWithSessionAsync sessionInfoIsNull sessionId={A}",sessionId);
            return ;
        }
        if (sessionInfo.Title.IsNullOrEmpty())
        {
            sw.Reset();
            sw.Start();
            var titleList = await ChatWithHistory(content,context: new AIChatContextDto());
            title = titleList is { Count: > 0 }
                ? titleList[0].Content!
                : string.Join(" ", content.Split(" ").Take(4));
        
            RaiseEvent(new RenameTitleEventLog()
            {
                SessionId = sessionId,
                Title = title
            });
        
            await ConfirmEvents();
            sw.Stop();
            Logger.LogDebug($"StreamChatWithSessionAsync - step3,time use:{sw.ElapsedMilliseconds}");
        }

        sw.Reset();
        sw.Start();
        var configuration = GetConfiguration();
        godChat.GodStreamChatAsync(sessionId,await configuration.GetSystemLLM(), await configuration.GetStreamingModeEnabled(),content, chatId,promptSettings);
        sw.Stop();
        Logger.LogDebug($"StreamChatWithSessionAsync - step4,time use:{sw.ElapsedMilliseconds}");
    }

    public async Task<List<SessionInfoDto>> GetSessionListAsync()
    {
        // Clean expired sessions (7 days old and empty title)
        var sevenDaysAgo = DateTime.UtcNow.AddDays(-7);
        var hasExpiredSessions = State.SessionInfoList.Any(s => 
            s.CreateAt <= sevenDaysAgo && 
            string.IsNullOrEmpty(s.Title));

        if (hasExpiredSessions)
        {
            Logger.LogDebug($"[ChatGAgentManager][GetSessionListAsync] Cleaning sessions older than {sevenDaysAgo}");
            RaiseEvent(new CleanExpiredSessionsEventLog
            {
                CleanBefore = sevenDaysAgo
            });
            await ConfirmEvents();
        }

        var result = new List<SessionInfoDto>();
        
        foreach (var item in State.SessionInfoList)
        {
            var createAt = item.CreateAt;
            if (createAt == default)
            {
                createAt = new DateTime(2025, 4, 18);
            }
            result.Add(new SessionInfoDto()
            {
                SessionId = item.SessionId,
                Title = item.Title,
                CreateAt = createAt,
                Guider = item.Guider // Include role information in the response
            });
        }

        return result;
    }

    public async Task<List<SessionInfoDto>> SearchSessionsAsync(string keyword, int maxResults = 1000)
    {
        Logger.LogDebug($"[ChatGAgentManager][SearchSessionsAsync] keyword: {keyword}, maxResults: {maxResults}");

        if (string.IsNullOrWhiteSpace(keyword))
        {
            return new List<SessionInfoDto>();
        }

        // Use the complete keyword for matching (no word splitting)
        var searchKeyword = keyword.Trim().ToLowerInvariant();
        
        // Validate keyword length to prevent performance issues
        if (searchKeyword.Length > 200)
        {
            Logger.LogWarning($"[ChatGAgentManager][SearchSessionsAsync] Keyword too long: {searchKeyword.Length} chars");
            return new List<SessionInfoDto>();
        }
        
        var searchResults = new List<(SessionInfoDto dto, int matchScore)>();

        // Search through sessions (limit to most recent 1000 for performance)
        var sessionsToSearch = State.SessionInfoList
            .OrderByDescending(s => s.CreateAt)
            .Take(1000)
            .ToList();

        foreach (var sessionInfo in sessionsToSearch)
        {
            try
            {
                var titleLower = sessionInfo.Title?.ToLowerInvariant() ?? "";
                var matchScore = 0;
                var hasMatch = false;

                // Check title matching
                var titleMatchScore = 0;
                if (titleLower.Contains(searchKeyword))
                {
                    titleMatchScore = titleLower == searchKeyword ? 100 : 50; // Complete match gets higher score
                    hasMatch = true;
                }

                // Get chat content for content matching
                string contentPreview = "";
                try
                {
                    var godChat = GrainFactory.GetGrain<IGodChat>(sessionInfo.SessionId);
                    var chatMessages = await godChat.GetChatMessageAsync();
                    contentPreview = ExtractChatContent(chatMessages);
                }
                catch (Exception contentEx)
                {
                    Logger.LogWarning(contentEx, $"[ChatGAgentManager][SearchSessionsAsync] Failed to extract content for session {sessionInfo.SessionId}");
                    contentPreview = ""; // Continue search without content matching
                }
                
                var contentLower = contentPreview.ToLowerInvariant();

                // Check content matching
                var contentMatchScore = 0;
                if (!string.IsNullOrEmpty(contentPreview) && contentLower.Contains(searchKeyword))
                {
                    contentMatchScore = contentLower == searchKeyword ? 30 : 15; // Complete content match vs partial match
                    hasMatch = true;
                }

                if (hasMatch)
                {
                    matchScore = titleMatchScore * 2 + contentMatchScore; // Title matching gets higher priority

                    var createAt = sessionInfo.CreateAt;
                    if (createAt == default || createAt == DateTime.MinValue)
                    {
                        // Use a reasonable fallback time instead of hardcoded future date
                        createAt = DateTime.UtcNow.AddDays(-365); // 1 year ago as fallback
                    }

                    var dto = new SessionInfoDto
                    {
                        SessionId = sessionInfo.SessionId,
                        Title = sessionInfo.Title,
                        CreateAt = createAt,
                        Guider = sessionInfo.Guider,
                        Content = contentPreview,
                        IsMatch = true
                    };

                    searchResults.Add((dto, matchScore));
                }
            }
            catch (Exception ex)
            {
                Logger.LogWarning(ex, $"[ChatGAgentManager][SearchSessionsAsync] Failed to process session {sessionInfo.SessionId}");
                // Continue processing other sessions
                continue;
            }
        }

        // Sort by match score (descending) then by creation time (descending)
        var result = searchResults
            .OrderByDescending(r => r.matchScore)
            .ThenByDescending(r => r.dto.CreateAt)
            .Take(maxResults)
            .Select(r => r.dto)
            .ToList();

        Logger.LogDebug($"[ChatGAgentManager][SearchSessionsAsync] Found {result.Count} matches for keyword: {keyword}");
        return result;
    }

    /// <summary>
    /// Extract chat content preview from chat messages
    /// </summary>
    /// <param name="messages">List of chat messages</param>
    /// <returns>Content preview (first 60 characters)</returns>
    private static string ExtractChatContent(List<ChatMessage> messages)
    {
        if (messages == null || messages.Count == 0)
        {
            return string.Empty;
        }

        try
        {
            // Priority 1: Find user messages with substantial content (>5 chars)
            var userMessage = messages
                .Where(m => m != null && 
                           m.ChatRole == ChatRole.User && 
                           !string.IsNullOrWhiteSpace(m.Content) && 
                           m.Content.Trim().Length > 5)
                .FirstOrDefault();
                
            if (userMessage?.Content != null)
            {
                string content = userMessage.Content.Trim();
                return SafeTruncateContent(content);
            }

            // Priority 2: Find assistant messages with substantial content
            var assistantMessage = messages
                .Where(m => m != null && 
                           m.ChatRole == ChatRole.Assistant && 
                           !string.IsNullOrWhiteSpace(m.Content) && 
                           m.Content.Trim().Length > 5)
                .FirstOrDefault();
                
            if (assistantMessage?.Content != null)
            {
                string content = assistantMessage.Content.Trim();
                return SafeTruncateContent(content);
            }

            // Fallback: any non-empty message
            var anyMessage = messages
                .Where(m => m != null && !string.IsNullOrWhiteSpace(m.Content))
                .FirstOrDefault();
                
            if (anyMessage?.Content != null)
            {
                string content = anyMessage.Content.Trim();
                return SafeTruncateContent(content);
            }
        }
        catch (Exception ex)
        {
            // Log but don't throw - return empty string for graceful degradation
            // Note: Cannot use Logger in static method, but error is rare and non-critical
            // Logger.LogWarning(ex, "[ChatGAgentManager][ExtractChatContent] Error extracting content");
        }

        return string.Empty;
    }

    /// <summary>
    /// Safely truncate content to 60 characters with ellipsis
    /// </summary>
    /// <param name="content">Content to truncate</param>
    /// <returns>Truncated content</returns>
    private static string SafeTruncateContent(string content)
    {
        if (string.IsNullOrEmpty(content))
        {
            return string.Empty;
        }
        
        try
        {
            return content.Length <= 60 ? content : content.Substring(0, 60) + "...";
        }
        catch (Exception)
        {
            // Fallback in case of unexpected string issues
            return content.Length > 60 ? content[..Math.Min(60, content.Length)] + "..." : content;
        }
    }

    public async Task<bool> IsUserSessionAsync(Guid sessionId)
    {
        var sessionInfo = State.GetSession(sessionId);
        return sessionInfo != null;
    }

    public async Task<List<ChatMessage>> GetSessionMessageListAsync(Guid sessionId)
    {
        Logger.LogDebug($"[ChatGAgentManager][GetSessionMessageListAsync] - session:ID {sessionId.ToString()}");
        var sessionInfo = State.GetSession(sessionId);
        Logger.LogDebug($"[ChatGAgentManager][GetSessionMessageListAsync] - session:ID {JsonConvert.SerializeObject(sessionInfo)}");

        if (sessionInfo == null)
        {
            throw new UserFriendlyException($"Unable to load conversation {sessionId}");
        }

        var godChat = GrainFactory.GetGrain<IGodChat>(sessionInfo.SessionId);
        return await godChat.GetChatMessageAsync();
    }

    public async Task<List<ChatMessageWithMetaDto>> GetSessionMessageListWithMetaAsync(Guid sessionId)
    {
        Logger.LogDebug($"[ChatManagerGAgent][GetSessionMessageListWithMetaAsync] - sessionId: {sessionId}");
        var sessionInfo = State.GetSession(sessionId);
        
        if (sessionInfo == null)
        {
            Logger.LogWarning($"[ChatManagerGAgent][GetSessionMessageListWithMetaAsync] - Session not found: {sessionId}");
            throw new UserFriendlyException($"Unable to load conversation {sessionId}");
        }

        var godChat = GrainFactory.GetGrain<IGodChat>(sessionInfo.SessionId);
        var result = await godChat.GetChatMessageWithMetaAsync();
        
        Logger.LogDebug($"[ChatManagerGAgent][GetSessionMessageListWithMetaAsync] - sessionId: {sessionId}, returned {result.Count} messages with audio metadata");
        return result;
    }

    public async Task<SessionCreationInfoDto?> GetSessionCreationInfoAsync(Guid sessionId)
    {
        Logger.LogDebug($"[ChatGAgentManager][GetSessionCreationInfoAsync] - session:ID {sessionId.ToString()}");
        var sessionInfo = State.GetSession(sessionId);
        
        if (sessionInfo == null)
        {
            Logger.LogDebug($"[ChatGAgentManager][GetSessionCreationInfoAsync] - session not found: {sessionId.ToString()}");
            return null;
        }

        return new SessionCreationInfoDto
        {
            SessionId = sessionInfo.SessionId,
            Title = sessionInfo.Title,
            CreateAt = sessionInfo.CreateAt,
            Guider = sessionInfo.Guider
        };
    }

    public async Task<Guid> DeleteSessionAsync(Guid sessionId)
    {
        if (State.GetSession(sessionId) == null)
        {
            return sessionId;
        }
        
        //Do not clear the content of ShareGrain. When querying, first determine whether the Session exists

        RaiseEvent(new DeleteSessionEventLog()
        {
            SessionId = sessionId
        });

        await ConfirmEvents();
        return sessionId;
    }

    public async Task<Guid> RenameSessionAsync(Guid sessionId, string title)
    {
        var sessionInfo = State.GetSession(sessionId);
        if (sessionInfo == null || sessionInfo.Title == title)
        {
            return sessionId;
        }

        RaiseEvent(new RenameTitleEventLog()
        {
            SessionId = sessionId,
            Title = title,
        });

        await ConfirmEvents();
        return sessionId;
    }

    public async Task<Guid> ClearAllAsync()
    {
        //Do not clear the content of ShareGrain. When querying, first determine whether the Session exists
        // Record the event to clear all sessions
        var userQuotaGAgent = GrainFactory.GetGrain<IUserQuotaGAgent>(this.GetPrimaryKey());
        await userQuotaGAgent.ClearAllAsync();

        var userBillingGAgent = GrainFactory.GetGrain<IUserBillingGAgent>(this.GetPrimaryKey());
        await userBillingGAgent.ClearAllAsync();

        RaiseEvent(new ClearAllEventLog());
        await ConfirmEvents();
        return this.GetPrimaryKey();
    }

    public async Task<Guid> SetUserProfileAsync(string gender, DateTime birthDate, string birthPlace, string fullName)
    {
        RaiseEvent(new SetUserProfileEventLog()
        {
            Gender = gender,
            BirthDate = birthDate,
            BirthPlace = birthPlace,
            FullName = fullName
        });

        await ConfirmEvents();
        return this.GetPrimaryKey();
    }

    /// <summary>
    /// Sets the voice language preference for the user.
    /// Validates that the user exists before updating the voice language setting.
    /// </summary>
    /// <param name="voiceLanguage">The voice language to set for the user</param>
    /// <returns>The user ID if successful</returns>
    /// <exception cref="UserFriendlyException">Thrown when user is not found or initialized</exception>
    public async Task<Guid> SetVoiceLanguageAsync(VoiceLanguageEnum voiceLanguage)
    {
        // Check if user is properly initialized (has at least one session or profile data)
        var userId = this.GetPrimaryKey();
        if (userId == Guid.Empty)
        {
            Logger.LogWarning("[ChatGAgentManager][SetVoiceLanguageAsync] Invalid user ID");
            throw new UserFriendlyException("Invalid user. Please ensure you are properly logged in.");
        }
        // Raise event to update voice language
        RaiseEvent(new SetVoiceLanguageEventLog()
        {
            VoiceLanguage = voiceLanguage
        });

        await ConfirmEvents();
        
        Logger.LogDebug($"[ChatGAgentManager][SetVoiceLanguageAsync] Successfully set voice language to {voiceLanguage} for user {userId}");
        return userId;
    }

    public async Task<UserProfileDto> GetUserProfileAsync()
    {
        Logger.LogDebug($"[ChatGAgentManager][GetUserProfileAsync] userId: {this.GetPrimaryKey().ToString()}");
        
        var invitationGrain = GrainFactory.GetGrain<IInvitationGAgent>(this.GetPrimaryKey());
        await invitationGrain.ProcessScheduledRewardAsync();
        
        var userQuotaGAgent = GrainFactory.GetGrain<IUserQuotaGAgent>(this.GetPrimaryKey());
        var credits = await userQuotaGAgent.GetCreditsAsync();
        var subscriptionInfo = await userQuotaGAgent.GetAndSetSubscriptionAsync();
        var ultimateSubscriptionInfo = await userQuotaGAgent.GetAndSetSubscriptionAsync(true);

        // var utcNow = DateTime.UtcNow;
        // var scheduledRewards = (await invitationGrain.GetRewardHistoryAsync())
        //     .Where(r => r.IsScheduled && 
        //    r.ScheduledDate.HasValue && 
        //    utcNow > r.ScheduledDate.Value && 
        //    !string.IsNullOrEmpty(r.InvoiceId))
        //     .ToList();
        //     
        // foreach (var reward in scheduledRewards)
        // {
        //     Logger.LogInformation($"[ChatGAgentManager][GetUserProfileAsync] Processing scheduled reward for user {this.GetPrimaryKey()}, credits: {reward.Credits}");
        //     await userQuotaGAgent.AddCreditsAsync(reward.Credits);
        //     await invitationGrain.MarkRewardAsIssuedAsync(reward.InviteeId, reward.InvoiceId);
        //     credits.Credits += reward.Credits;
        // }
        
        return new UserProfileDto
        {
            Gender = State.Gender,
            BirthDate = State.BirthDate,
            BirthPlace = State.BirthPlace,
            FullName = State.FullName,
            Credits = credits,
            Subscription = subscriptionInfo,
            UltimateSubscription = ultimateSubscriptionInfo,
            Id = this.GetPrimaryKey(),
            InviterId = State.InviterId,
            VoiceLanguage = State.VoiceLanguage
        };
    }
    
    public async Task<Guid> GenerateChatShareContentAsync(Guid sessionId)
    {
        Logger.LogDebug($"[ChatGAgentManager][GenerateChatShareContentAsync] - session: {sessionId.ToString()}");

        if (State.CurrentShareCount >= State.MaxShareCount)
        {
            Logger.LogDebug($"[ChatGAgentManager][GenerateChatShareContentAsync] - session: {sessionId.ToString()}, Exceed the maximum sharing limit. {State.CurrentShareCount}");
            throw new UserFriendlyException($"Max {State.MaxShareCount} shares reached. Delete some to continue!");
        }

        var chatMessages = await GetSessionMessageListAsync(sessionId);
        if (chatMessages.IsNullOrEmpty())
        {
            Logger.LogDebug($"[ChatGAgentManager][GenerateChatShareContentAsync] - session: {sessionId.ToString()}, chatMessages is null");
            throw new UserFriendlyException("Invalid session to generate a share link.");
        }
        
        var shareId = Guid.NewGuid();
        var shareLinkGrain = GrainFactory.GetGrain<IShareLinkGrain>(shareId);
        await shareLinkGrain.SaveShareContentAsync(new ShareLinkDto
        {
            UserId = this.GetPrimaryKey(),
            SessionId = sessionId,
            Messages = chatMessages
        });
        Logger.LogDebug($"[ChatGAgentManager][GenerateChatShareContentAsync] - session: {sessionId.ToString()}, save success");
        RaiseEvent(new GenerateChatShareContentLogEvent
        {
            SessionId = sessionId,
            ShareId = shareId
        });

        await ConfirmEvents();
        return shareId;
    }

    public async Task<ShareLinkDto> GetChatShareContentAsync(Guid sessionId, Guid shareId)
    {
        var sessionInfo = State.GetSession(sessionId);
        Logger.LogDebug($"[ChatGAgentManager][GetChatShareContentAsync] - session {sessionInfo?.SessionId.ToString()}");
        if (sessionInfo == null)
        {
            Logger.LogDebug($"[ChatGAgentManager][GetChatShareContentAsync] - session {sessionId.ToString()}, session not found.");
            throw new UserFriendlyException("Sorry, this conversation has been deleted by the owner.");
        }

        if (sessionInfo.ShareIds.IsNullOrEmpty() || !sessionInfo.ShareIds.Contains(shareId))
        {
            Logger.LogDebug($"[ChatGAgentManager][GetChatShareContentAsync] - session {sessionId.ToString()}, shareId not found.");
            throw new UserFriendlyException("Sorry, this conversation has been deleted by the owner.");
        }
        
        var shareLinkGrain = GrainFactory.GetGrain<IShareLinkGrain>(shareId);
        return await shareLinkGrain.GetShareContentAsync();
    }

    public async Task<string> GenerateInviteCodeAsync()
    {
        IInvitationGAgent invitationAgent = GrainFactory.GetGrain<IInvitationGAgent>(this.GetPrimaryKey());
        var inviteCode = await invitationAgent.GenerateInviteCodeAsync();
        return inviteCode;
    }

    public async Task<bool> RedeemInviteCodeAsync(string inviteCode)
    {
        var codeGrainId = CommonHelper.StringToGuid(inviteCode);
        var codeGrain = GrainFactory.GetGrain<IInviteCodeGAgent>(codeGrainId);

        var (isValid, inviterId) = await codeGrain.ValidateAndGetInviterAsync();

        if (!isValid)
        {
            Logger.LogWarning($"Invalid invite code redemption attempt: {inviteCode}");
            return false;
        }

        if (inviterId.Equals(this.GetPrimaryKey().ToString()))
        {
            Logger.LogWarning($"Invalid invite code,the code belongs to the user themselves. userId:{this.GetPrimaryKey().ToString()} InviteCode:{inviteCode}");
            return false;
        }
        
        // Step 1: First, check if the current user (invitee) is eligible for the reward.
        var userQuotaGAgent = GrainFactory.GetGrain<IUserQuotaGAgent>(this.GetPrimaryKey());

        if (State.RegisteredAtUtc == null && State.SessionInfoList.IsNullOrEmpty())
        {
            RaiseEvent(new SetRegisteredAtUtcEventLog()
            {
                RegisteredAtUtc = DateTime.UtcNow
            });

            await ConfirmEvents();
        }
        
        bool redeemResult = false;
        
        var registeredAtUtc = State.RegisteredAtUtc;
        Logger.LogWarning($"State.RegisteredAtUtc {this.GetPrimaryKey().ToString()} {registeredAtUtc?.ToString() ?? "null"}");
        
        if (registeredAtUtc == null)
        {
            Logger.LogWarning($"State.RegisteredAtUtc == null userId:{this.GetPrimaryKey().ToString()}");
            redeemResult = false;
        }
        else
        {
            //show time
            var now = DateTime.UtcNow;
            var minutes = (now - registeredAtUtc.Value).TotalMinutes;
            Logger.LogWarning($"State.RegisteredAtUtc userId:{this.GetPrimaryKey().ToString()} RegisteredAtUtc={registeredAtUtc.Value} now={now} minutes={minutes}");
            //
            
            redeemResult = await userQuotaGAgent.RedeemInitialRewardAsync(this.GetPrimaryKey().ToString(), registeredAtUtc.Value);
        }

        if (!redeemResult)
        {
            Logger.LogWarning($"Failed to redeem initial reward for user {this.GetPrimaryKey().ToString()} with code {inviteCode}. Eligibility check failed");
            return false;
        }

        // Step 2: If eligible, record the invitee in the inviter's grain.
        var inviterGuid = Guid.Parse(inviterId);
        var inviterGrain = GrainFactory.GetGrain<IInvitationGAgent>(inviterGuid);
        await inviterGrain.ProcessInviteeRegistrationAsync(this.GetPrimaryKey().ToString());

        await SetInviterAsync(inviterGuid);
        
        return true;
    }

    public async Task<UserProfileDto> GetLastSessionUserProfileAsync()
    {
        var sessionInfo = State.SessionInfoList.LastOrDefault(new SessionInfo());
        if (sessionInfo.SessionId == Guid.Empty)
        {
            return new UserProfileDto();
        }
        
        var godChat = GrainFactory.GetGrain<IGodChat>(sessionInfo.SessionId);
        var userProfileDto = await godChat.GetUserProfileAsync();
        return userProfileDto ?? new UserProfileDto();
    }

    public async Task<Guid> SetInviterAsync(Guid inviterId)
    {
        RaiseEvent(new SetInviterEventLog()
        {
            InviterId = inviterId
        });

        await ConfirmEvents();
        return this.GetPrimaryKey();
    }

    public Task<Guid?> GetInviterAsync()
    {
        return Task.FromResult(State.InviterId);
    }

    protected override void AIGAgentTransitionState(ChatManagerGAgentState state,
        StateLogEventBase<ChatManageEventLog> @event)
    {
        switch (@event)
        {
            case SetRegisteredAtUtcEventLog @setRegisteredAtUtcEventLog:
                state.RegisteredAtUtc = setRegisteredAtUtcEventLog.RegisteredAtUtc;
                break;
            case CreateSessionInfoEventLog @createSessionInfo:
                if (state.SessionInfoList.IsNullOrEmpty() && state.RegisteredAtUtc == null)
                {
                    state.RegisteredAtUtc = DateTime.UtcNow;
                }
                state.SessionInfoList.Add(new SessionInfo()
                {
                    SessionId = @createSessionInfo.SessionId,
                    Title = @createSessionInfo.Title,
                    CreateAt = @createSessionInfo.CreateAt,
                    Guider = @createSessionInfo.Guider
                });
                break;
            case DeleteSessionEventLog @deleteSessionEventLog:
                var deleteSession = state.GetSession(@deleteSessionEventLog.SessionId);
                if (deleteSession != null && !deleteSession.ShareIds.IsNullOrEmpty())
                {
                    state.CurrentShareCount -= deleteSession.ShareIds.Count;
                }
                state.SessionInfoList.RemoveAll(f => f.SessionId == @deleteSessionEventLog.SessionId);
                break;
            case CleanExpiredSessionsEventLog @cleanExpiredSessionsEventLog:
                var expiredSessionIds = state.SessionInfoList
                    .Where(s => s.CreateAt <= @cleanExpiredSessionsEventLog.CleanBefore && 
                               string.IsNullOrEmpty(s.Title))
                    .Select(s => s.SessionId)
                    .ToList();
                
                foreach (var expiredSessionId in expiredSessionIds)
                {
                    var expiredSession = state.GetSession(expiredSessionId);
                    if (expiredSession != null && !expiredSession.ShareIds.IsNullOrEmpty())
                    {
                        state.CurrentShareCount -= expiredSession.ShareIds.Count;
                    }
                }
                
                state.SessionInfoList.RemoveAll(s => expiredSessionIds.Contains(s.SessionId));
                break;
            case RenameTitleEventLog @renameTitleEventLog:
                Logger.LogDebug($"[ChatGAgentManager][RenameChatTitleEvent] event:{JsonConvert.SerializeObject(@renameTitleEventLog)}");
                var sessionInfoList = state.SessionInfoList;
                var sessionInfo = sessionInfoList.First(f => f.SessionId == @renameTitleEventLog.SessionId);
                Logger.LogDebug($"[ChatGAgentManager][RenameChatTitleEvent] event exist:{JsonConvert.SerializeObject(@renameTitleEventLog)}");
                sessionInfo.Title = @renameTitleEventLog.Title;
                state.SessionInfoList = sessionInfoList;
                break;
            case ClearAllEventLog:
<<<<<<< HEAD
                state.SessionInfoList.Clear();
                state.Gender = string.Empty;
                state.BirthDate = default;
                state.BirthPlace = string.Empty;
                state.FullName = string.Empty;
                state.CurrentShareCount = 0;
                state.InviterId = null;
=======
                State.SessionInfoList.Clear();
                State.Gender = string.Empty;
                State.BirthDate = default;
                State.BirthPlace = string.Empty;
                State.FullName = string.Empty;
                State.CurrentShareCount = 0;
                State.InviterId = null;
                State.VoiceLanguage = VoiceLanguageEnum.Unset;
>>>>>>> 1deecffa
                break;
            case SetUserProfileEventLog @setFortuneInfoEventLog:
                state.Gender = @setFortuneInfoEventLog.Gender;
                state.BirthDate = @setFortuneInfoEventLog.BirthDate;
                state.BirthPlace = @setFortuneInfoEventLog.BirthPlace;
                state.FullName = @setFortuneInfoEventLog.FullName;
                break;
            case SetVoiceLanguageEventLog @setVoiceLanguageEventLog:
                // Update the voice language preference for the user
                State.VoiceLanguage = @setVoiceLanguageEventLog.VoiceLanguage;
                break;
            case GenerateChatShareContentLogEvent generateChatShareContentLogEvent:
                var session = state.GetSession(generateChatShareContentLogEvent.SessionId);
                if (session == null)
                {
                    Logger.LogDebug($"[ChatGAgentManager][GenerateChatShareContentLogEvent] session not fuound: {generateChatShareContentLogEvent.SessionId.ToString()}");
                    break;
                }
                state.CurrentShareCount += 1;
                if (session.ShareIds == null)
                {
                    session.ShareIds = new List<Guid>();
                }
                session.ShareIds.Add(generateChatShareContentLogEvent.ShareId);
                break;
            case SetMaxShareCountLogEvent setMaxShareCountLogEvent:
                state.MaxShareCount = setMaxShareCountLogEvent.MaxShareCount;
                break;
            case SetInviterEventLog setInviterEventLog:
                state.InviterId = setInviterEventLog.InviterId;
                break;
        }   
    }

    protected override async Task OnAIGAgentActivateAsync(CancellationToken cancellationToken)
    {
        // var configuration = GetConfiguration();
        //
        // var llm = await configuration.GetSystemLLM();
        // var streamingModeEnabled = false;
        // if (State.SystemLLM != llm || State.StreamingModeEnabled != streamingModeEnabled)
        // {
        //     await InitializeAsync(new InitializeDto()
        //     {
        //         Instructions = "Please summarize the following content briefly, with no more than 8 words.",
        //         LLMConfig = new LLMConfigDto() { SystemLLM = await configuration.GetSystemLLM(), },
        //         StreamingModeEnabled = streamingModeEnabled,
        //         StreamingConfig = new StreamingConfig()
        //         {
        //             BufferingSize = 32,
        //         }
        //     });
        // }

        if (State.MaxShareCount == 0)
        {
            RaiseEvent(new SetMaxShareCountLogEvent
            {
                MaxShareCount = 10000
            });
            await ConfirmEvents();
        }
        await base.OnAIGAgentActivateAsync(cancellationToken);
    }

    private IConfigurationGAgent GetConfiguration()
    {
        return GrainFactory.GetGrain<IConfigurationGAgent>(CommonHelper.GetSessionManagerConfigurationId());
    }

    /// <summary>
    /// Get role-specific prompt from configuration based on role name
    /// </summary>
    /// <param name="roleName">The name of the role (e.g., "Doctor", "Teacher")</param>
    /// <returns>Role-specific prompt text or empty string if not found</returns>
    private string GetRolePrompt(string roleName)
    {
        try
        {
            var roleOptions = (ServiceProvider.GetService(typeof(IOptionsMonitor<RolePromptOptions>)) as IOptionsMonitor<RolePromptOptions>)?.CurrentValue;
            var rolePrompt = roleOptions?.RolePrompts.GetValueOrDefault(roleName, string.Empty) ?? string.Empty;
            
            if (!string.IsNullOrEmpty(rolePrompt))
            {
                Logger.LogDebug($"[ChatGAgentManager][GetRolePrompt] Found role prompt for: {roleName}");
            }
            else
            {
                Logger.LogDebug($"[ChatGAgentManager][GetRolePrompt] No role prompt found for: {roleName}");
            }
            
            return rolePrompt;
        }
        catch (Exception ex)
        {
            Logger.LogWarning(ex, "[ChatGAgentManager][GetRolePrompt] Failed to get role prompt for role: {RoleName}", roleName);
            return string.Empty;
        }
    }
}<|MERGE_RESOLUTION|>--- conflicted
+++ resolved
@@ -1156,7 +1156,6 @@
                 state.SessionInfoList = sessionInfoList;
                 break;
             case ClearAllEventLog:
-<<<<<<< HEAD
                 state.SessionInfoList.Clear();
                 state.Gender = string.Empty;
                 state.BirthDate = default;
@@ -1164,16 +1163,7 @@
                 state.FullName = string.Empty;
                 state.CurrentShareCount = 0;
                 state.InviterId = null;
-=======
-                State.SessionInfoList.Clear();
-                State.Gender = string.Empty;
-                State.BirthDate = default;
-                State.BirthPlace = string.Empty;
-                State.FullName = string.Empty;
-                State.CurrentShareCount = 0;
-                State.InviterId = null;
-                State.VoiceLanguage = VoiceLanguageEnum.Unset;
->>>>>>> 1deecffa
+                state.VoiceLanguage = VoiceLanguageEnum.Unset;
                 break;
             case SetUserProfileEventLog @setFortuneInfoEventLog:
                 state.Gender = @setFortuneInfoEventLog.Gender;
@@ -1183,7 +1173,7 @@
                 break;
             case SetVoiceLanguageEventLog @setVoiceLanguageEventLog:
                 // Update the voice language preference for the user
-                State.VoiceLanguage = @setVoiceLanguageEventLog.VoiceLanguage;
+                state.VoiceLanguage = @setVoiceLanguageEventLog.VoiceLanguage;
                 break;
             case GenerateChatShareContentLogEvent generateChatShareContentLogEvent:
                 var session = state.GetSession(generateChatShareContentLogEvent.SessionId);
