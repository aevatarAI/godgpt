using Aevatar.Application.Grains.Common.Options;
using Aevatar.Application.Grains.Common.Constants;
using Aevatar.Application.Grains.Common.Helpers;
using Aevatar.Application.Grains.ChatManager.Dtos;
using Microsoft.AspNetCore.RateLimiting;
using Microsoft.Extensions.Logging;
using Microsoft.Extensions.Options;
using System;
using System.Threading.Tasks;
using Newtonsoft.Json;

namespace Aevatar.Application.Grains.ChatManager.UserQuota;

public interface IUserQuotaGrain : IGrainWithStringKey
{
    Task<bool> InitializeCreditsAsync();
    Task<CreditsInfoDto> GetCreditsAsync();
    Task SetShownCreditsToastAsync(bool hasShownInitialCreditsToast);
    Task<bool> IsSubscribedAsync(bool ultimate = false);
    Task<SubscriptionInfoDto> GetSubscriptionAsync(bool ultimate = false);
    Task<SubscriptionInfoDto> GetAndSetSubscriptionAsync(bool ultimate = false);
    Task UpdateSubscriptionAsync(string planType, DateTime endDate);
    Task UpdateSubscriptionAsync(SubscriptionInfoDto subscriptionInfoDto, bool ultimate = false);
    Task CancelSubscriptionAsync();
    Task<ExecuteActionResultDto> IsActionAllowedAsync(string actionType = "conversation");
    Task<ExecuteActionResultDto> ExecuteActionAsync(string sessionId, string chatManagerGuid,
        string actionType = "conversation");
    Task ResetRateLimitsAsync(string actionType = "conversation");
    Task ClearAllAsync();
    
<<<<<<< HEAD
    // New method to support App Store subscriptions
    Task UpdateQuotaAsync(string productId, DateTime expiresDate);
    Task ResetQuotaAsync();
=======
    // Enhanced methods for internal Ultimate support (backward compatible)
    Task<bool> HasUnlimitedAccessAsync(); // Keep this as it's useful for rate limiting checks
>>>>>>> ebc37726
}

public class UserQuotaGrain : Grain<UserQuotaState>, IUserQuotaGrain
{
    private readonly ILogger<UserQuotaGrain> _logger;
    private readonly IOptionsMonitor<CreditsOptions> _creditsOptions;
    private readonly IOptionsMonitor<RateLimitOptions> _rateLimiterOptions;

    public UserQuotaGrain(ILogger<UserQuotaGrain> logger, IOptionsMonitor<CreditsOptions> creditsOptions,
        IOptionsMonitor<RateLimitOptions> rateLimiterOptions)
    {
        _logger = logger;
        _creditsOptions = creditsOptions;
        _rateLimiterOptions = rateLimiterOptions;
    }

    public override async Task OnActivateAsync(CancellationToken cancellationToken)
    {
        await ReadStateAsync();
        await base.OnActivateAsync(cancellationToken);
    }

    public override async Task OnDeactivateAsync(DeactivationReason reason, CancellationToken cancellationToken)
    {
        await WriteStateAsync();
        await base.OnDeactivateAsync(reason, cancellationToken);
    }

    public async Task<bool> InitializeCreditsAsync()
    {
        if (State.HasInitialCredits)
        {
            return true;
        }

        var initialCredits = _creditsOptions.CurrentValue.InitialCreditsAmount;
        
        State.Credits = initialCredits;
        State.HasInitialCredits = true;
        
        await WriteStateAsync();
        
        _logger.LogDebug("[UserQuotaGrain][InitializeCreditsAsync] User {UserId} received {Credits} initial credits.", this.GetPrimaryKeyString(), initialCredits);
        return true;
    }

    public async Task<CreditsInfoDto> GetCreditsAsync()
    { 
        await InitializeCreditsAsync();
        var creditsInfoDto = new CreditsInfoDto
        {
            IsInitialized = State.HasInitialCredits,
            Credits = State.Credits,
            ShouldShowToast = State.HasShownInitialCreditsToast
        };
        if (State.HasInitialCredits && !State.HasShownInitialCreditsToast)
        {
            creditsInfoDto.ShouldShowToast = true;
        }
        else
        {
            creditsInfoDto.ShouldShowToast = false;
        }

        return creditsInfoDto;
    }

    public async Task SetShownCreditsToastAsync(bool hasShownInitialCreditsToast)
    {
        State.HasShownInitialCreditsToast = hasShownInitialCreditsToast;
        await WriteStateAsync();
    }

<<<<<<< HEAD
    public async Task<bool> IsSubscribedAsync(bool ultimate = false)
=======
    #region Internal Dual Subscription Support (Private Implementation)

    /// <summary>
    /// Gets the active subscription based on priority: Ultimate > Standard
    /// </summary>
    private async Task<SubscriptionInfoDto> GetActiveSubscriptionAsync()
>>>>>>> ebc37726
    {
        var subscriptionInfo = ultimate ? State.UltimateSubscription : State.Subscription;

        var now = DateTime.UtcNow;
<<<<<<< HEAD
        var isSubscribed = subscriptionInfo.IsActive && 
                           subscriptionInfo.StartDate <= now &&
                           subscriptionInfo.EndDate > now;

        if (!isSubscribed && subscriptionInfo.IsActive)
        {
            _logger.LogDebug("[UserQuotaGrain][IsSubscribedAsync] Subscription for user {UserId} expired. Start: {StartDate}, End: {EndDate}, Now: {Now}, Ultimate: {Ultimate}", 
                this.GetPrimaryKeyString(), subscriptionInfo.StartDate, subscriptionInfo.EndDate, now, ultimate);

            if (State.RateLimits.ContainsKey("conversation"))
            {
                State.RateLimits.Remove("conversation");
            }
            
            subscriptionInfo.IsActive = false;
=======
        
        // Check Ultimate subscription first (higher priority)
        if (IsSubscriptionActive(State.UltimateSubscription, now))
        {
            return ConvertToDto(State.UltimateSubscription, true);
        }
        
        // Check Standard subscription (legacy field)
        if (IsSubscriptionActive(State.Subscription, now))
        {
            return ConvertToDto(State.Subscription);
        }
        
        // No active subscription
        return new SubscriptionInfoDto { IsActive = false };
    }

    /// <summary>
    /// Gets complete dual subscription status
    /// </summary>
    private async Task<DualSubscriptionStatusDto> GetDualSubscriptionStatusAsync()
    {
        var now = DateTime.UtcNow;
        var ultimateActive = IsSubscriptionActive(State.UltimateSubscription, now);
        var standardActive = IsSubscriptionActive(State.Subscription, now);
        
        return new DualSubscriptionStatusDto
        {
            UltimateSubscription = ConvertToDto(State.UltimateSubscription, true),
            StandardSubscription = ConvertToDto(State.Subscription),
            UltimateActive = ultimateActive,
            StandardActive = standardActive
        };
    }

    /// <summary>
    /// Updates standard subscription - only affects Standard data
    /// </summary>
    private async Task UpdateStandardSubscriptionAsync(SubscriptionInfoDto subscriptionInfoDto)
    {
        _logger.LogInformation("[UserQuotaGrain][UpdateStandardSubscriptionAsync] Updating standard subscription for user {UserId}",
            this.GetPrimaryKeyString());

        // Standard subscription rule: only affects Standard data, regardless of Ultimate status
        UpdateSubscriptionInfo(State.Subscription, subscriptionInfoDto);
        
        _logger.LogInformation("[UserQuotaGrain][UpdateStandardSubscriptionAsync] Updated Standard subscription, no impact on Ultimate for user {UserId}",
            this.GetPrimaryKeyString());
    }

    /// <summary>
    /// Updates Ultimate subscription with time extension mechanism
    /// </summary>
    private async Task UpdateUltimateSubscriptionAsync(SubscriptionInfoDto subscriptionInfoDto)
    {
        _logger.LogInformation("[UserQuotaGrain][UpdateUltimateSubscriptionAsync] Updating ultimate subscription for user {UserId}",
            this.GetPrimaryKeyString());

        var now = DateTime.UtcNow;
        var ultimateDays = SubscriptionHelper.GetDaysForPlanType(subscriptionInfoDto.PlanType);
        
        // Ultimate subscription rule: extend Standard subscription time when Ultimate is purchased and Standard is still active
        if (State.Subscription.IsActive && State.Subscription.EndDate > now)
        {
            State.Subscription.EndDate = State.Subscription.EndDate.AddDays(ultimateDays);
>>>>>>> ebc37726
            
            _logger.LogInformation("[UserQuotaGrain][UpdateUltimateSubscriptionAsync] Extended Standard subscription by {Days} days due to Ultimate purchase for user {UserId}",
                ultimateDays, this.GetPrimaryKeyString());
        }
        
        // Update Ultimate subscription using standard logic
        UpdateSubscriptionInfo(State.UltimateSubscription, subscriptionInfoDto);
    }

    /// <summary>
    /// Cancels Ultimate subscription - affects both Ultimate and Standard
    /// </summary>
    private async Task CancelUltimateSubscriptionAsync()
    {
        var now = DateTime.UtcNow;
        var ultimateRemainingTime = State.UltimateSubscription.EndDate - now;
        var ultimateDays = SubscriptionHelper.GetDaysForPlanType(State.UltimateSubscription.PlanType);
        
        // Ultimate cancellation rule: reduce Ultimate time and also reduce Standard time if Standard is still active
        if (ultimateRemainingTime.TotalSeconds > 0)
        {
            // Reduce Ultimate subscription time
            State.UltimateSubscription.EndDate = State.UltimateSubscription.EndDate.AddDays(-ultimateDays);
            
            // If Standard is still active, also reduce its time accordingly
            if (State.Subscription.IsActive && State.Subscription.EndDate > now)
            {
                State.Subscription.EndDate = State.Subscription.EndDate.AddDays(-ultimateDays);
                
                _logger.LogInformation("[UserQuotaGrain][CancelUltimateSubscriptionAsync] Reduced Standard subscription by {Days} days due to Ultimate cancellation for user {UserId}",
                    ultimateDays, this.GetPrimaryKeyString());
                
                // If Standard time becomes expired, set to cancelled status
                if (State.Subscription.EndDate <= now)
                {
                    State.Subscription.IsActive = false;
                    State.Subscription.Status = PaymentStatus.Cancelled;
                    
                    _logger.LogInformation("[UserQuotaGrain][CancelUltimateSubscriptionAsync] Standard subscription expired due to Ultimate cancellation for user {UserId}",
                        this.GetPrimaryKeyString());
                }
            }
            
            // Check if Ultimate subscription is fully cancelled
            if (State.UltimateSubscription.EndDate <= now)
            {
                State.UltimateSubscription.IsActive = false;
                State.UltimateSubscription.Status = PaymentStatus.Cancelled;
                
                _logger.LogInformation("[UserQuotaGrain][CancelUltimateSubscriptionAsync] Ultimate subscription fully cancelled for user {UserId}",
                    this.GetPrimaryKeyString());
            }
            else
            {
                _logger.LogInformation("[UserQuotaGrain][CancelUltimateSubscriptionAsync] Processed Ultimate subscription cancellation for user {UserId}, reduced by {Days} days, new end date: {EndDate}", 
                    this.GetPrimaryKeyString(), ultimateDays, State.UltimateSubscription.EndDate);
            }
        }
        else
        {
            State.UltimateSubscription.IsActive = false;
            State.UltimateSubscription.Status = PaymentStatus.Cancelled;
            
            _logger.LogInformation("[UserQuotaGrain][CancelUltimateSubscriptionAsync] Ultimate subscription expired and cancelled for user {UserId}",
                this.GetPrimaryKeyString());
        }
    }

    #endregion

    #region Public API Methods (Unified Interface)

    /// <summary>
    /// Checks if user has unlimited access (Ultimate subscription active)
    /// </summary>
    public async Task<bool> HasUnlimitedAccessAsync()
    {
        var activeSubscription = await GetActiveSubscriptionAsync();
        return activeSubscription.IsActive && activeSubscription.IsUltimate;
    }

    #endregion

    #region Legacy Compatibility Methods

    public async Task<bool> IsSubscribedAsync()
    {
        var activeSubscription = await GetActiveSubscriptionAsync();
        var isSubscribed = activeSubscription.IsActive;
        
        // Handle expiration cleanup for legacy compatibility
        if (!isSubscribed)
        {
            if (State.Subscription.IsActive)
            {
                _logger.LogDebug("[UserQuotaGrain][IsSubscribedAsync] Legacy subscription expired for user {UserId}", 
                    this.GetPrimaryKeyString());
                State.Subscription.IsActive = false;
                await WriteStateAsync();
            }
            
            // Clear rate limits on expiration
            if (State.RateLimits.ContainsKey("conversation"))
            {
                State.RateLimits.Remove("conversation");
            }
        }
        
        _logger.LogDebug("[UserQuotaGrain][IsSubscribedAsync] User {UserId} subscription status: {IsSubscribed}", 
            this.GetPrimaryKeyString(), isSubscribed);
        
        return isSubscribed;
    }

    public Task<SubscriptionInfoDto> GetSubscriptionAsync(bool ultimate = false)
    {
<<<<<<< HEAD
        _logger.LogDebug("[UserQuotaGrain][GetSubscriptionAsync] Getting subscription info for user {UserId}, ultimate={Ultimate}",
            this.GetPrimaryKeyString(), ultimate);
        var subscriptionInfo = ultimate ? State.UltimateSubscription : State.Subscription;
        return Task.FromResult(new SubscriptionInfoDto
        {
            IsActive = subscriptionInfo.IsActive,
            PlanType = subscriptionInfo.PlanType,
            Status = subscriptionInfo.Status,
            StartDate = subscriptionInfo.StartDate,
            EndDate = subscriptionInfo.EndDate,
            SubscriptionIds = subscriptionInfo.SubscriptionIds,
            InvoiceIds = subscriptionInfo.InvoiceIds
        });
=======
        // Return the active subscription (Ultimate takes priority over Standard)
        return GetActiveSubscriptionAsync();
>>>>>>> ebc37726
    }

    public async Task<SubscriptionInfoDto> GetAndSetSubscriptionAsync(bool ultimate = false)
    {
<<<<<<< HEAD
        await IsSubscribedAsync(ultimate);
        return await GetSubscriptionAsync(ultimate);
=======
        await IsSubscribedAsync();
        return await GetActiveSubscriptionAsync();
>>>>>>> ebc37726
    }

    public async Task UpdateSubscriptionAsync(string planType, DateTime endDate)
    {
        if (!Enum.TryParse<PlanType>(planType, true, out var parsedPlanType))
        {
            _logger.LogWarning("[UserQuotaGrain][UpdateSubscriptionAsync] Invalid plan type: {PlanType} for user {UserId}", planType, this.GetPrimaryKeyString());
            throw new ArgumentException($"Invalid plan type: {planType}", nameof(planType));
        }
        
        // TODO: In a future refactor, this method should accept IsUltimate parameter directly
        // For now, we assume standard subscription when IsUltimate info is not available
        var subscriptionDto = new SubscriptionInfoDto
        {
            PlanType = parsedPlanType,
            IsActive = true,
            StartDate = DateTime.UtcNow,
            EndDate = endDate,
            Status = PaymentStatus.Completed,
            SubscriptionIds = new List<string>(),
            InvoiceIds = new List<string>(),
            IsUltimate = false  // Default to standard subscription when config info unavailable
        };
        
        // Route to appropriate subscription based on IsUltimate flag
        if (subscriptionDto.IsUltimate)
        {
            await UpdateUltimateSubscriptionAsync(subscriptionDto);
        }
        else
        {
            await UpdateStandardSubscriptionAsync(subscriptionDto);
        }
        
        _logger.LogInformation("[UserQuotaGrain][UpdateSubscriptionAsync] Updated subscription for user {UserId}: Plan={PlanType}, EndDate={EndDate}", 
            this.GetPrimaryKeyString(), planType, endDate);
    }

    public async Task UpdateSubscriptionAsync(SubscriptionInfoDto subscriptionInfoDto, bool ultimate = false)
    {
        _logger.LogInformation("[UserQuotaGrain][UpdateSubscriptionAsync] Updating subscription for user {UserId}: Data={Data}", 
            this.GetPrimaryKeyString(), JsonConvert.SerializeObject(subscriptionInfoDto));
<<<<<<< HEAD
        var subscription = ultimate ? State.UltimateSubscription : State.Subscription;
        subscription.PlanType = subscriptionInfoDto.PlanType;
        subscription.IsActive = subscriptionInfoDto.IsActive;
        subscription.StartDate = subscriptionInfoDto.StartDate;
        subscription.EndDate = subscriptionInfoDto.EndDate;
        subscription.Status = subscriptionInfoDto.Status;
        subscription.SubscriptionIds = subscriptionInfoDto.SubscriptionIds;
        subscription.InvoiceIds = subscriptionInfoDto.InvoiceIds;
=======
        
        // Smart routing based on IsUltimate flag - internal Ultimate logic, unified external interface
        if (subscriptionInfoDto.IsUltimate)
        {
            await UpdateUltimateSubscriptionAsync(subscriptionInfoDto);
        }
        else
        {
            await UpdateStandardSubscriptionAsync(subscriptionInfoDto);
        }
        
        // Update legacy subscription for backward compatibility
        UpdateSubscriptionInfo(State.Subscription, subscriptionInfoDto);
>>>>>>> ebc37726
        await WriteStateAsync();
    }

    public async Task CancelSubscriptionAsync()
    {
        // Smart cancellation - determine what subscription is active and cancel accordingly
        var activeSubscription = await GetActiveSubscriptionAsync();
        
        if (!activeSubscription.IsActive)
        {
            _logger.LogInformation("[UserQuotaGrain][CancelSubscriptionAsync] User {UserId} has no active subscription to cancel", 
                this.GetPrimaryKeyString());
            
            // Legacy compatibility
            State.Subscription.IsActive = false;
            State.Subscription.Status = PaymentStatus.Cancelled;
            await WriteStateAsync();
            return;
        }
        
        // Route to appropriate cancellation logic based on active subscription type
        if (activeSubscription.IsUltimate)
        {
            await CancelUltimateSubscriptionAsync();
        }
        else
        {
            // Handle Standard subscription cancellation
            var now = DateTime.UtcNow;
            var standardRemainingTime = State.Subscription.EndDate - now;
            var standardDays = SubscriptionHelper.GetDaysForPlanType(State.Subscription.PlanType);
            
            // Apply refund logic pattern for Standard subscription
            if (standardRemainingTime.TotalSeconds > 0)
            {
                // Subtract the plan duration (simulates refund)
                State.Subscription.EndDate = State.Subscription.EndDate.AddDays(-standardDays);
                
                // If EndDate becomes past, deactivate
                if (State.Subscription.EndDate <= now)
                {
                    State.Subscription.IsActive = false;
                    State.Subscription.Status = PaymentStatus.Cancelled;
                }
                
                _logger.LogInformation("[UserQuotaGrain][CancelSubscriptionAsync] Processed Standard subscription cancellation for user {UserId}, reduced by {Days} days", 
                    this.GetPrimaryKeyString(), standardDays);
            }
            else
            {
                State.Subscription.IsActive = false;
                State.Subscription.Status = PaymentStatus.Cancelled;
            }
            
            _logger.LogInformation("[UserQuotaGrain][CancelSubscriptionAsync] Cancelled Standard subscription for user {UserId}", 
                this.GetPrimaryKeyString());
        }
        
        // Legacy compatibility
        State.Subscription.IsActive = false;
        State.Subscription.Status = PaymentStatus.Cancelled;
        
        await WriteStateAsync();
    }

    #endregion

    #region Rate Limiting with Ultimate Support

    public async Task<ExecuteActionResultDto> IsActionAllowedAsync(string actionType = "conversation")
    {
        // Check for unlimited access first
        if (await HasUnlimitedAccessAsync())
        {
            _logger.LogDebug("[UserQuotaGrain][IsActionAllowedAsync] User {UserId} has unlimited access (Ultimate subscription)", 
                this.GetPrimaryKeyString());
            return new ExecuteActionResultDto { Success = true };
        }
        
        // Apply standard rate limiting and credits logic
        return await ApplyStandardRateLimitingAsync(actionType);
    }

    public async Task<ExecuteActionResultDto> ExecuteActionAsync(string sessionId, string chatManagerGuid,
        string actionType = "conversation")
    {
        // Check for unlimited access first
        if (await HasUnlimitedAccessAsync())
        {
            _logger.LogDebug("[UserQuotaGrain][ExecuteActionAsync] User {UserId} executing action with unlimited access", 
                this.GetPrimaryKeyString());
            return new ExecuteActionResultDto { Success = true };
        }
        
        // Apply standard execution logic with rate limiting and credits
        return await ExecuteStandardActionAsync(sessionId, chatManagerGuid, actionType);
    }

    private async Task<ExecuteActionResultDto> ApplyStandardRateLimitingAsync(string actionType)
    {
        var now = DateTime.UtcNow;
        var isSubscribed = await IsSubscribedAsync();
        
        // Check credits for non-subscribers
        if (!isSubscribed)
        {
            var requiredCredits = _creditsOptions.CurrentValue.CreditsPerConversation;
            var credits = (await GetCreditsAsync()).Credits;
            var isAllowed = credits >= requiredCredits;
            
            _logger.LogDebug("[UserQuotaGrain][ApplyStandardRateLimitingAsync] Credits check for user {UserId}: allowed={IsAllowed}, credits={Credits}, required={Required}", 
                this.GetPrimaryKeyString(), isAllowed, credits, requiredCredits);
                
            if (!isAllowed)
            {
                return new ExecuteActionResultDto
                {
                    Code = ExecuteActionStatus.InsufficientCredits,
                    Message = "You've run out of credits."
                };
            }
        }
        
        // Apply rate limiting
        var maxTokens = isSubscribed 
            ? _rateLimiterOptions.CurrentValue.SubscribedUserMaxRequests 
            : _rateLimiterOptions.CurrentValue.UserMaxRequests;
        var timeWindow = isSubscribed 
            ? _rateLimiterOptions.CurrentValue.SubscribedUserTimeWindowSeconds 
            : _rateLimiterOptions.CurrentValue.UserTimeWindowSeconds;
            
        if (!State.RateLimits.TryGetValue(actionType, out var rateLimitInfo))
        {
            rateLimitInfo = new RateLimitInfo { Count = maxTokens, LastTime = now };
            State.RateLimits[actionType] = rateLimitInfo;
            _logger.LogDebug("[UserQuotaGrain][ApplyStandardRateLimitingAsync] Created new rate limit for user {UserId}, action {ActionType}, max tokens {MaxTokens}", 
                this.GetPrimaryKeyString(), actionType, maxTokens);
        }
        else
        {
            var timeElapsed = now - rateLimitInfo.LastTime;
            var elapsedSeconds = timeElapsed.TotalSeconds;
            var refillRate = (double)maxTokens / timeWindow;
            var tokensToAdd = (int)(elapsedSeconds * refillRate);
            
            if (tokensToAdd > 0)
            {
                rateLimitInfo.Count = Math.Min(maxTokens, rateLimitInfo.Count + tokensToAdd);
                rateLimitInfo.LastTime = now;
                
                _logger.LogDebug("[UserQuotaGrain][ApplyStandardRateLimitingAsync] Refreshed tokens for user {UserId}, action {ActionType}, added {TokensAdded}, current {CurrentTokens}", 
                    this.GetPrimaryKeyString(), actionType, tokensToAdd, rateLimitInfo.Count);
            }
        }
        
        if (rateLimitInfo.Count <= 0)
        {
            _logger.LogWarning("[UserQuotaGrain][ApplyStandardRateLimitingAsync] Rate limit exceeded for user {UserId}, action {ActionType}", 
                this.GetPrimaryKeyString(), actionType);
            return new ExecuteActionResultDto
            {
                Code = 20002,
                Message = $"Message limit reached ({maxTokens} in {timeWindow / 3600} hours). Please try again later."
            };
        }
        
        return new ExecuteActionResultDto { Success = true };
    }

    private async Task<ExecuteActionResultDto> ExecuteStandardActionAsync(string sessionId, string chatManagerGuid, string actionType)
    {
        var now = DateTime.UtcNow;
        var isSubscribed = await IsSubscribedAsync();
        var maxTokens = isSubscribed 
            ? _rateLimiterOptions.CurrentValue.SubscribedUserMaxRequests 
            : _rateLimiterOptions.CurrentValue.UserMaxRequests;
        var timeWindow = isSubscribed 
            ? _rateLimiterOptions.CurrentValue.SubscribedUserTimeWindowSeconds 
            : _rateLimiterOptions.CurrentValue.UserTimeWindowSeconds;
            
        _logger.LogDebug("[UserQuotaGrain][ExecuteStandardActionAsync] sessionId={SessionId} chatManagerGuid={ChatManagerGuid} config: maxTokens={MaxTokens}, timeWindow={TimeWindow}, isSubscribed={IsSubscribed}, now(UTC)={Now}", 
            sessionId, chatManagerGuid, maxTokens, timeWindow, isSubscribed, now);
            
        // Initialize or update rate limit info
        if (!State.RateLimits.TryGetValue(actionType, out var rateLimitInfo))
        {
            rateLimitInfo = new RateLimitInfo { Count = maxTokens, LastTime = now };
            State.RateLimits[actionType] = rateLimitInfo;
            _logger.LogDebug("[UserQuotaGrain][ExecuteStandardActionAsync] sessionId={SessionId} chatManagerGuid={ChatManagerGuid} INIT RateLimitInfo: count={Count}, lastTime(UTC)={LastTime}", 
                sessionId, chatManagerGuid, rateLimitInfo.Count, rateLimitInfo.LastTime);
        }
        else
        {
            var timeElapsed = now - rateLimitInfo.LastTime;
            var elapsedSeconds = timeElapsed.TotalSeconds;
            var refillRate = (double)maxTokens / timeWindow;
            var tokensToAdd = (int)(elapsedSeconds * refillRate);
            
            if (tokensToAdd > 0)
            {
                rateLimitInfo.Count = Math.Min(maxTokens, rateLimitInfo.Count + tokensToAdd);
                rateLimitInfo.LastTime = now;
                _logger.LogDebug("[UserQuotaGrain][ExecuteStandardActionAsync] sessionId={SessionId} chatManagerGuid={ChatManagerGuid} REFILL: tokensToAdd={TokensToAdd}, newCount={Count}, now(UTC)={Now}", 
                    sessionId, chatManagerGuid, tokensToAdd, rateLimitInfo.Count, now);
            }
        }
        
        // Check credits for non-subscribers
        if (!isSubscribed)
        {
            var requiredCredits = _creditsOptions.CurrentValue.CreditsPerConversation;
            var credits = (await GetCreditsAsync()).Credits;
            var isAllowed = credits >= requiredCredits;
            
            _logger.LogDebug("[UserQuotaGrain][ExecuteStandardActionAsync] sessionId={SessionId} chatManagerGuid={ChatManagerGuid} CREDITS: allowed={IsAllowed}, credits={Credits}, required={RequiredCredits}, now(UTC)={Now}", 
                sessionId, chatManagerGuid, isAllowed, credits, requiredCredits, now);
                
            if (!isAllowed)
            {
                return new ExecuteActionResultDto
                {
                    Code = ExecuteActionStatus.InsufficientCredits,
                    Message = "You've run out of credits."
                };
            }
        }
        
        // Check rate limit
        var oldValue = State.RateLimits[actionType].Count;
        if (oldValue <= 0)
        {
            _logger.LogWarning("[UserQuotaGrain][ExecuteStandardActionAsync] sessionId={SessionId} chatManagerGuid={ChatManagerGuid} RATE LIMITED (oldValue): count={Count}, now(UTC)={Now}", 
                sessionId, chatManagerGuid, oldValue, now);
            return new ExecuteActionResultDto
            {
                Code = ExecuteActionStatus.RateLimitExceeded,
                Message = "Message limit reached. Please try again later."
            };
        }

        // Execute action - deduct credits and tokens
        if (!isSubscribed)
        {
            State.Credits -= _creditsOptions.CurrentValue.CreditsPerConversation;
        }
        State.RateLimits[actionType].Count = State.RateLimits[actionType].Count - 1;
        await WriteStateAsync();
        
        _logger.LogDebug("[UserQuotaGrain][ExecuteStandardActionAsync] sessionId={SessionId} chatManagerGuid={ChatManagerGuid} AFTER decrement: count={Count}, now(UTC)={Now}", 
            sessionId, chatManagerGuid, State.RateLimits[actionType].Count, now);
        
        return new ExecuteActionResultDto { Success = true };
    }

    #endregion

    #region Utility Methods

    public async Task ResetRateLimitsAsync(string actionType = "conversation")
    {
        if (State.RateLimits.ContainsKey(actionType))
        {
            State.RateLimits.Remove(actionType);
        }
        
        await WriteStateAsync();
    }

    public async Task ClearAllAsync()
    {
        State = new UserQuotaState();
        await WriteStateAsync();
    }

    private bool IsSubscriptionActive(SubscriptionInfo subscription, DateTime now)
    {
        return subscription.IsActive && 
               subscription.StartDate <= now &&
               subscription.EndDate > now;
    }

    private SubscriptionInfoDto ConvertToDto(SubscriptionInfo subscription, bool isUltimate = false)
    {
        return new SubscriptionInfoDto
        {
            IsActive = subscription.IsActive,
            PlanType = subscription.PlanType,
            Status = subscription.Status,
            StartDate = subscription.StartDate,
            EndDate = subscription.EndDate,
            SubscriptionIds = subscription.SubscriptionIds,
            InvoiceIds = subscription.InvoiceIds,
            IsUltimate = isUltimate
        };
    }

<<<<<<< HEAD
    public async Task UpdateQuotaAsync(string productId, DateTime expiresDate)
    {
        _logger.LogInformation("[UserQuotaGrain][UpdateQuotaAsync] Updating quota for user {UserId} with product {ProductId}, expires on {ExpiresDate}", 
            this.GetPrimaryKeyString(), productId, expiresDate);
            
        // Determine subscription type based on product ID
        PlanType planType = DeterminePlanTypeFromProductId(productId);
        
        // Update subscription information
        State.Subscription.PlanType = planType;
        State.Subscription.IsActive = true;
        State.Subscription.StartDate = DateTime.UtcNow;
        State.Subscription.EndDate = expiresDate;
        State.Subscription.Status = PaymentStatus.Completed;
        
        // Reset rate limits
        await ResetRateLimitsAsync();
        
        await WriteStateAsync();
    }
    
    public async Task ResetQuotaAsync()
    {
        _logger.LogInformation("[UserQuotaGrain][ResetQuotaAsync] Resetting quota for user {UserId}", 
            this.GetPrimaryKeyString());
            
        // Reset subscription status
        State.Subscription.IsActive = false;
        State.Subscription.Status = PaymentStatus.None;
        
        // Reset rate limits
        await ResetRateLimitsAsync();
        
        await WriteStateAsync();
    }
    
    private PlanType DeterminePlanTypeFromProductId(string productId)
    {
        // Determine subscription type based on product ID prefix or naming conventions
        // Assume product ID contains information about monthly/yearly plan
        if (productId.Contains("monthly") || productId.Contains("month"))
        {
            return PlanType.Month;
        }
        else if (productId.Contains("yearly") || productId.Contains("year"))
        {
            return PlanType.Year;
        }
        else if (productId.Contains("daily") || productId.Contains("day"))
        {
            return PlanType.Day;
        }
        
        // Default to monthly plan
        return PlanType.Month;
    }
=======
    private void UpdateSubscriptionInfo(SubscriptionInfo subscription, SubscriptionInfoDto dto)
    {
        subscription.PlanType = dto.PlanType;
        subscription.IsActive = dto.IsActive;
        subscription.StartDate = dto.StartDate;
        subscription.EndDate = dto.EndDate;
        subscription.Status = dto.Status;
        subscription.SubscriptionIds = dto.SubscriptionIds ?? new List<string>();
        subscription.InvoiceIds = dto.InvoiceIds ?? new List<string>();
        // Note: IsUltimate is not stored in SubscriptionInfo - it's a runtime flag from configuration
    }

    #endregion
>>>>>>> ebc37726
}<|MERGE_RESOLUTION|>--- conflicted
+++ resolved
@@ -28,14 +28,12 @@
     Task ResetRateLimitsAsync(string actionType = "conversation");
     Task ClearAllAsync();
     
-<<<<<<< HEAD
+    // Enhanced methods for internal Ultimate support (backward compatible)
+    Task<bool> HasUnlimitedAccessAsync(); // Keep this as it's useful for rate limiting checks
+    
     // New method to support App Store subscriptions
     Task UpdateQuotaAsync(string productId, DateTime expiresDate);
     Task ResetQuotaAsync();
-=======
-    // Enhanced methods for internal Ultimate support (backward compatible)
-    Task<bool> HasUnlimitedAccessAsync(); // Keep this as it's useful for rate limiting checks
->>>>>>> ebc37726
 }
 
 public class UserQuotaGrain : Grain<UserQuotaState>, IUserQuotaGrain
@@ -108,38 +106,15 @@
         State.HasShownInitialCreditsToast = hasShownInitialCreditsToast;
         await WriteStateAsync();
     }
-
-<<<<<<< HEAD
-    public async Task<bool> IsSubscribedAsync(bool ultimate = false)
-=======
+    
     #region Internal Dual Subscription Support (Private Implementation)
 
     /// <summary>
     /// Gets the active subscription based on priority: Ultimate > Standard
     /// </summary>
     private async Task<SubscriptionInfoDto> GetActiveSubscriptionAsync()
->>>>>>> ebc37726
-    {
-        var subscriptionInfo = ultimate ? State.UltimateSubscription : State.Subscription;
-
+    {
         var now = DateTime.UtcNow;
-<<<<<<< HEAD
-        var isSubscribed = subscriptionInfo.IsActive && 
-                           subscriptionInfo.StartDate <= now &&
-                           subscriptionInfo.EndDate > now;
-
-        if (!isSubscribed && subscriptionInfo.IsActive)
-        {
-            _logger.LogDebug("[UserQuotaGrain][IsSubscribedAsync] Subscription for user {UserId} expired. Start: {StartDate}, End: {EndDate}, Now: {Now}, Ultimate: {Ultimate}", 
-                this.GetPrimaryKeyString(), subscriptionInfo.StartDate, subscriptionInfo.EndDate, now, ultimate);
-
-            if (State.RateLimits.ContainsKey("conversation"))
-            {
-                State.RateLimits.Remove("conversation");
-            }
-            
-            subscriptionInfo.IsActive = false;
-=======
         
         // Check Ultimate subscription first (higher priority)
         if (IsSubscriptionActive(State.UltimateSubscription, now))
@@ -205,7 +180,6 @@
         if (State.Subscription.IsActive && State.Subscription.EndDate > now)
         {
             State.Subscription.EndDate = State.Subscription.EndDate.AddDays(ultimateDays);
->>>>>>> ebc37726
             
             _logger.LogInformation("[UserQuotaGrain][UpdateUltimateSubscriptionAsync] Extended Standard subscription by {Days} days due to Ultimate purchase for user {UserId}",
                 ultimateDays, this.GetPrimaryKeyString());
@@ -290,28 +264,29 @@
     #endregion
 
     #region Legacy Compatibility Methods
-
-    public async Task<bool> IsSubscribedAsync()
-    {
-        var activeSubscription = await GetActiveSubscriptionAsync();
-        var isSubscribed = activeSubscription.IsActive;
-        
-        // Handle expiration cleanup for legacy compatibility
-        if (!isSubscribed)
-        {
-            if (State.Subscription.IsActive)
-            {
-                _logger.LogDebug("[UserQuotaGrain][IsSubscribedAsync] Legacy subscription expired for user {UserId}", 
-                    this.GetPrimaryKeyString());
-                State.Subscription.IsActive = false;
-                await WriteStateAsync();
-            }
-            
-            // Clear rate limits on expiration
+    
+    public async Task<bool> IsSubscribedAsync(bool ultimate = false)
+    {
+        var subscriptionInfo = ultimate ? State.UltimateSubscription : State.Subscription;
+
+        var now = DateTime.UtcNow;
+        var isSubscribed = subscriptionInfo.IsActive && 
+                           subscriptionInfo.StartDate <= now &&
+                           subscriptionInfo.EndDate > now;
+
+        if (!isSubscribed && subscriptionInfo.IsActive)
+        {
+            _logger.LogDebug("[UserQuotaGrain][IsSubscribedAsync] Subscription for user {UserId} expired. Start: {StartDate}, End: {EndDate}, Now: {Now}, Ultimate: {Ultimate}", 
+                this.GetPrimaryKeyString(), subscriptionInfo.StartDate, subscriptionInfo.EndDate, now, ultimate);
+
             if (State.RateLimits.ContainsKey("conversation"))
             {
                 State.RateLimits.Remove("conversation");
             }
+            
+            subscriptionInfo.IsActive = false;
+            
+            await WriteStateAsync();
         }
         
         _logger.LogDebug("[UserQuotaGrain][IsSubscribedAsync] User {UserId} subscription status: {IsSubscribed}", 
@@ -320,9 +295,24 @@
         return isSubscribed;
     }
 
+    public async Task ResetRateLimitsAsync(string actionType = "conversation")
+    {
+        if (State.RateLimits.ContainsKey(actionType))
+        {
+            State.RateLimits.Remove(actionType);
+        }
+        
+        await WriteStateAsync();
+    }
+
+    public async Task ClearAllAsync()
+    {
+        State = new UserQuotaState();
+        await WriteStateAsync();
+    }
+
     public Task<SubscriptionInfoDto> GetSubscriptionAsync(bool ultimate = false)
     {
-<<<<<<< HEAD
         _logger.LogDebug("[UserQuotaGrain][GetSubscriptionAsync] Getting subscription info for user {UserId}, ultimate={Ultimate}",
             this.GetPrimaryKeyString(), ultimate);
         var subscriptionInfo = ultimate ? State.UltimateSubscription : State.Subscription;
@@ -336,21 +326,12 @@
             SubscriptionIds = subscriptionInfo.SubscriptionIds,
             InvoiceIds = subscriptionInfo.InvoiceIds
         });
-=======
-        // Return the active subscription (Ultimate takes priority over Standard)
-        return GetActiveSubscriptionAsync();
->>>>>>> ebc37726
     }
 
     public async Task<SubscriptionInfoDto> GetAndSetSubscriptionAsync(bool ultimate = false)
     {
-<<<<<<< HEAD
         await IsSubscribedAsync(ultimate);
         return await GetSubscriptionAsync(ultimate);
-=======
-        await IsSubscribedAsync();
-        return await GetActiveSubscriptionAsync();
->>>>>>> ebc37726
     }
 
     public async Task UpdateSubscriptionAsync(string planType, DateTime endDate)
@@ -391,9 +372,8 @@
 
     public async Task UpdateSubscriptionAsync(SubscriptionInfoDto subscriptionInfoDto, bool ultimate = false)
     {
-        _logger.LogInformation("[UserQuotaGrain][UpdateSubscriptionAsync] Updating subscription for user {UserId}: Data={Data}", 
+        _logger.LogInformation("[UserQuotaGrain][UpdateSubscriptionAsync] Updated subscription for user {UserId}: Data={PlanType}", 
             this.GetPrimaryKeyString(), JsonConvert.SerializeObject(subscriptionInfoDto));
-<<<<<<< HEAD
         var subscription = ultimate ? State.UltimateSubscription : State.Subscription;
         subscription.PlanType = subscriptionInfoDto.PlanType;
         subscription.IsActive = subscriptionInfoDto.IsActive;
@@ -402,21 +382,6 @@
         subscription.Status = subscriptionInfoDto.Status;
         subscription.SubscriptionIds = subscriptionInfoDto.SubscriptionIds;
         subscription.InvoiceIds = subscriptionInfoDto.InvoiceIds;
-=======
-        
-        // Smart routing based on IsUltimate flag - internal Ultimate logic, unified external interface
-        if (subscriptionInfoDto.IsUltimate)
-        {
-            await UpdateUltimateSubscriptionAsync(subscriptionInfoDto);
-        }
-        else
-        {
-            await UpdateStandardSubscriptionAsync(subscriptionInfoDto);
-        }
-        
-        // Update legacy subscription for backward compatibility
-        UpdateSubscriptionInfo(State.Subscription, subscriptionInfoDto);
->>>>>>> ebc37726
         await WriteStateAsync();
     }
 
@@ -713,64 +678,6 @@
         };
     }
 
-<<<<<<< HEAD
-    public async Task UpdateQuotaAsync(string productId, DateTime expiresDate)
-    {
-        _logger.LogInformation("[UserQuotaGrain][UpdateQuotaAsync] Updating quota for user {UserId} with product {ProductId}, expires on {ExpiresDate}", 
-            this.GetPrimaryKeyString(), productId, expiresDate);
-            
-        // Determine subscription type based on product ID
-        PlanType planType = DeterminePlanTypeFromProductId(productId);
-        
-        // Update subscription information
-        State.Subscription.PlanType = planType;
-        State.Subscription.IsActive = true;
-        State.Subscription.StartDate = DateTime.UtcNow;
-        State.Subscription.EndDate = expiresDate;
-        State.Subscription.Status = PaymentStatus.Completed;
-        
-        // Reset rate limits
-        await ResetRateLimitsAsync();
-        
-        await WriteStateAsync();
-    }
-    
-    public async Task ResetQuotaAsync()
-    {
-        _logger.LogInformation("[UserQuotaGrain][ResetQuotaAsync] Resetting quota for user {UserId}", 
-            this.GetPrimaryKeyString());
-            
-        // Reset subscription status
-        State.Subscription.IsActive = false;
-        State.Subscription.Status = PaymentStatus.None;
-        
-        // Reset rate limits
-        await ResetRateLimitsAsync();
-        
-        await WriteStateAsync();
-    }
-    
-    private PlanType DeterminePlanTypeFromProductId(string productId)
-    {
-        // Determine subscription type based on product ID prefix or naming conventions
-        // Assume product ID contains information about monthly/yearly plan
-        if (productId.Contains("monthly") || productId.Contains("month"))
-        {
-            return PlanType.Month;
-        }
-        else if (productId.Contains("yearly") || productId.Contains("year"))
-        {
-            return PlanType.Year;
-        }
-        else if (productId.Contains("daily") || productId.Contains("day"))
-        {
-            return PlanType.Day;
-        }
-        
-        // Default to monthly plan
-        return PlanType.Month;
-    }
-=======
     private void UpdateSubscriptionInfo(SubscriptionInfo subscription, SubscriptionInfoDto dto)
     {
         subscription.PlanType = dto.PlanType;
@@ -784,5 +691,61 @@
     }
 
     #endregion
->>>>>>> ebc37726
+
+    public async Task UpdateQuotaAsync(string productId, DateTime expiresDate)
+    {
+        _logger.LogInformation("[UserQuotaGrain][UpdateQuotaAsync] Updating quota for user {UserId} with product {ProductId}, expires on {ExpiresDate}", 
+            this.GetPrimaryKeyString(), productId, expiresDate);
+            
+        // Determine subscription type based on product ID
+        PlanType planType = DeterminePlanTypeFromProductId(productId);
+        
+        // Update subscription information
+        State.Subscription.PlanType = planType;
+        State.Subscription.IsActive = true;
+        State.Subscription.StartDate = DateTime.UtcNow;
+        State.Subscription.EndDate = expiresDate;
+        State.Subscription.Status = PaymentStatus.Completed;
+        
+        // Reset rate limits
+        await ResetRateLimitsAsync();
+        
+        await WriteStateAsync();
+    }
+    
+    public async Task ResetQuotaAsync()
+    {
+        _logger.LogInformation("[UserQuotaGrain][ResetQuotaAsync] Resetting quota for user {UserId}", 
+            this.GetPrimaryKeyString());
+            
+        // Reset subscription status
+        State.Subscription.IsActive = false;
+        State.Subscription.Status = PaymentStatus.None;
+        
+        // Reset rate limits
+        await ResetRateLimitsAsync();
+        
+        await WriteStateAsync();
+    }
+    
+    private PlanType DeterminePlanTypeFromProductId(string productId)
+    {
+        // Determine subscription type based on product ID prefix or naming conventions
+        // Assume product ID contains information about monthly/yearly plan
+        if (productId.Contains("monthly") || productId.Contains("month"))
+        {
+            return PlanType.Month;
+        }
+        else if (productId.Contains("yearly") || productId.Contains("year"))
+        {
+            return PlanType.Year;
+        }
+        else if (productId.Contains("daily") || productId.Contains("day"))
+        {
+            return PlanType.Day;
+        }
+        
+        // Default to monthly plan
+        return PlanType.Month;
+    }
 }