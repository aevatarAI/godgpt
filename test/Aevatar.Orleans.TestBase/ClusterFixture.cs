using System;
using System.Diagnostics;
using System.Linq;
using System.Threading.Tasks;
using Aevatar.Application.Grains;
using Aevatar.Application.Grains.Common.Options;
using Aevatar.Extensions;
using Aevatar.GAgents.AI.Options;
using Aevatar.GAgents.SemanticKernel.Extensions;
using AutoMapper;
using GodGPT.GAgents.SpeechChat;
using Microsoft.Extensions.Configuration;
using Microsoft.Extensions.DependencyInjection;
using Microsoft.Extensions.Logging;
using Moq;
using Orleans.Hosting;
using Orleans.TestingHost;
using Volo.Abp.AutoMapper;
using Volo.Abp.DependencyInjection;
using Volo.Abp.EventBus.Local;
using Volo.Abp.ObjectMapping;
using Volo.Abp.Reflection;

public class ClusterFixture : IDisposable, ISingletonDependency
{
    public static MockLoggerProvider LoggerProvider { get; set; }

    public ClusterFixture()
    {
        var builder = new TestClusterBuilder();
        builder.AddSiloBuilderConfigurator<TestSiloConfigurations>();
        builder.AddClientBuilderConfigurator<TestClientBuilderConfigurator>();
        Cluster = builder.Build();
        Cluster.Deploy();
    }

    public void Dispose()
    {
        Cluster.StopAllSilos();
    }

    public TestCluster Cluster { get; private set; }

    private class TestSiloConfigurations : ISiloConfigurator
    {
        public void Configure(ISiloBuilder hostBuilder)
        {
            var configuration = new ConfigurationBuilder()
                .AddJsonFile("appsettings.json")
<<<<<<< HEAD
               // .AddJsonFile("/opt/evn/godgpt.appsettings.json")
=======
>>>>>>> 353a79cc
                // .AddJsonFile("appsettings.secrets.json")
                .Build();

            hostBuilder.ConfigureServices(services =>
                {
                    services.AddAutoMapper(typeof(GodGPTGAgentModule).Assembly);
                    var mock = new Mock<ILocalEventBus>();
                    services.AddSingleton(typeof(ILocalEventBus), mock.Object);

                    services.AddMemoryCache();
                    // Configure logging
                    var loggerProvider = new MockLoggerProvider("Aevatar");
                    services.AddSingleton<ILoggerProvider>(loggerProvider);
                    LoggerProvider = loggerProvider;
                    services.AddLogging(logging =>
                    {
                        //logging.AddProvider(loggerProvider);
                        logging.AddConsole(); // Adds console logger
                    });
                    services.OnExposing(onServiceExposingContext =>
                    {
                        var implementedTypes = ReflectionHelper.GetImplementedGenericTypes(
                            onServiceExposingContext.ImplementationType,
                            typeof(IObjectMapper<,>)
                        );
                    });

                    services.AddTransient(typeof(IObjectMapper<>), typeof(DefaultObjectMapper<>));
                    services.AddTransient(typeof(IObjectMapper), typeof(DefaultObjectMapper));
                    services.AddTransient(typeof(IAutoObjectMappingProvider),
                        typeof(AutoMapperAutoObjectMappingProvider));
                    services.AddTransient(sp => new MapperAccessor()
                    {
                        Mapper = sp.GetRequiredService<IMapper>()
                    });

                    //services.AddMediatR(typeof(TestSiloConfigurations).Assembly);

                    services.AddTransient<IMapperAccessor>(provider => provider.GetRequiredService<MapperAccessor>());
                    // services.AddSingleton<IIndexingService, MockElasticIndexingService>();
                    //
                    // services.AddSingleton<ElasticsearchClient>(sp =>
                    // {
                    //     var response =
                    //         TestableResponseFactory.CreateSuccessfulResponse<SearchResponse<Document>>(new(), 200);
                    //     var mock = new Mock<ElasticsearchClient>();
                    //     mock
                    //         .Setup(m => m.SearchAsync<Document>(It.IsAny<SearchRequest>(),
                    //             It.IsAny<CancellationToken>()))
                    //         .ReturnsAsync(response);
                    //     return mock.Object;
                    // });
                    // services.AddMediatR(cfg =>
                    //     cfg.RegisterServicesFromAssembly(typeof(SaveStateBatchCommandHandler).Assembly)
                    // );
                    // services.AddSingleton(typeof(ICQRSProvider), typeof(CQRSProvider));
                    // services.AddSingleton(typeof(ICqrsService), typeof(CqrsService));
                    //
                    services.Configure<QdrantConfig>(configuration.GetSection("VectorStores:Qdrant"));
                    services.Configure<AzureOpenAIEmbeddingsConfig>(
                        configuration.GetSection("AIServices:AzureOpenAIEmbeddings"));
                    services.Configure<RagConfig>(configuration.GetSection("Rag"));
                    services.Configure<SystemLLMConfigOptions>(configuration);
                    services.Configure<SpeechOptions>(configuration.GetSection("Speech"));
                    services.AddSingleton<ISpeechService, SpeechService>();
                    services.AddSemanticKernel()
                        .AddQdrantVectorStore()
                        .AddAzureOpenAITextEmbedding()
                        .AddHttpClient();
                })
                .AddMemoryStreams("Aevatar")
                .AddMemoryGrainStorage("PubSubStore")
                .AddMemoryGrainStorageAsDefault()
                .AddMemoryGrainStorage("DefaultGrainStorage")
                .UseAevatar()
                .AddLogStorageBasedLogConsistencyProvider("LogStorage")
                .Configure<StripeOptions>(configuration.GetSection("Stripe"))
                .Configure<RateLimitOptions>(configuration.GetSection("RateLimit"))
                .Configure<ApplePayOptions>(configuration.GetSection("ApplePay"))
                .Configure<TwitterAuthOptions>(configuration.GetSection("TwitterAuth"))
                .Configure<TwitterRewardOptions>(configuration.GetSection("TwitterReward"));
        }
    }

    public class MapperAccessor : IMapperAccessor
    {
        public IMapper Mapper { get; set; }
    }

    private class TestClientBuilderConfigurator : IClientBuilderConfigurator
    {
        public void Configure(IConfiguration configuration, IClientBuilder clientBuilder) => clientBuilder
            .AddMemoryStreams("Aevatar");
    }

    public static async Task WaitLogAsync(string log)
    {
        var timeout = TimeSpan.FromSeconds(15);
        var stopwatch = Stopwatch.StartNew();
        while (stopwatch.Elapsed < timeout)
        {
            if (LoggerProvider.Logs.Any(l => l.Contains(log)))
            {
                break;
            }

            await Task.Delay(1000);
        }
    }
}<|MERGE_RESOLUTION|>--- conflicted
+++ resolved
@@ -1,17 +1,23 @@
 using System;
+using System.Collections.Generic;
 using System.Diagnostics;
 using System.Linq;
+using System.Threading;
 using System.Threading.Tasks;
+using Aevatar;
 using Aevatar.Application.Grains;
 using Aevatar.Application.Grains.Common.Options;
 using Aevatar.Extensions;
 using Aevatar.GAgents.AI.Options;
 using Aevatar.GAgents.SemanticKernel.Extensions;
+using Aevatar.Mock;
+using Aevatar.PermissionManagement.Extensions;
 using AutoMapper;
 using GodGPT.GAgents.SpeechChat;
 using Microsoft.Extensions.Configuration;
 using Microsoft.Extensions.DependencyInjection;
 using Microsoft.Extensions.Logging;
+using MongoDB.Driver.Core.Configuration;
 using Moq;
 using Orleans.Hosting;
 using Orleans.TestingHost;
@@ -47,10 +53,6 @@
         {
             var configuration = new ConfigurationBuilder()
                 .AddJsonFile("appsettings.json")
-<<<<<<< HEAD
-               // .AddJsonFile("/opt/evn/godgpt.appsettings.json")
-=======
->>>>>>> 353a79cc
                 // .AddJsonFile("appsettings.secrets.json")
                 .Build();
 
