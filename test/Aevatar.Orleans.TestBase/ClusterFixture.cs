--- conflicted
+++ resolved
@@ -182,12 +182,8 @@
                 .Configure<TwitterRewardOptions>(configuration.GetSection("TwitterReward"))
                 .Configure<AwakeningOptions>(configuration.GetSection("Awakening"))
                 .Configure<LLMRegionOptions>(configuration.GetSection("LLMRegion"))
-<<<<<<< HEAD
-                .Configure<Aevatar.Application.Grains.Common.Options.GooglePayOptions>(configuration.GetSection("GooglePay"));
-=======
                 .Configure<Aevatar.Application.Grains.Common.Options.GooglePayOptions>(configuration.GetSection("GooglePay"))
                 .Configure<UserStatisticsOptions>(configuration.GetSection("UserStatistics"));
->>>>>>> 296aa5c2
                     
                     
         }
