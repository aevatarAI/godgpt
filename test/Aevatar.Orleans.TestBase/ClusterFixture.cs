using System;
using System.Collections.Generic;
using System.Diagnostics;
using System.Linq;
using System.Threading;
using System.Threading.Tasks;
using Aevatar;
using Aevatar.Application.Grains;
using Aevatar.Application.Grains.Common.Options;
using Aevatar.Extensions;
using Aevatar.GAgents.AI.Options;
using Aevatar.GAgents.SemanticKernel.Extensions;
using Aevatar.Mock;
using Aevatar.PermissionManagement.Extensions;
using AutoMapper;
using Microsoft.Extensions.Configuration;
using Microsoft.Extensions.DependencyInjection;
using Microsoft.Extensions.Logging;
using MongoDB.Driver.Core.Configuration;
using Moq;
using Orleans.Hosting;
using Orleans.TestingHost;
using Volo.Abp.AutoMapper;
using Volo.Abp.DependencyInjection;
using Volo.Abp.EventBus.Local;
using Volo.Abp.ObjectMapping;
using Volo.Abp.Reflection;

public class ClusterFixture : IDisposable, ISingletonDependency
{
    public static MockLoggerProvider LoggerProvider { get; set; }

    public ClusterFixture()
    {
        var builder = new TestClusterBuilder();
        builder.AddSiloBuilderConfigurator<TestSiloConfigurations>();
        builder.AddClientBuilderConfigurator<TestClientBuilderConfigurator>();
        Cluster = builder.Build();
        Cluster.Deploy();
    }

    public void Dispose()
    {
        Cluster.StopAllSilos();
    }

    public TestCluster Cluster { get; private set; }

    private class TestSiloConfigurations : ISiloConfigurator
    {
        public void Configure(ISiloBuilder hostBuilder)
        {
            var configuration = new ConfigurationBuilder()
                .AddJsonFile("/opt/evn/godgpt.appsettings.json")
                // .AddJsonFile("appsettings.secrets.json")
                .Build();

            hostBuilder.ConfigureServices(services =>
                {
                    services.AddAutoMapper(typeof(GodGPTGAgentModule).Assembly);
                    var mock = new Mock<ILocalEventBus>();
                    services.AddSingleton(typeof(ILocalEventBus), mock.Object);

                    services.AddMemoryCache();
                    // Configure logging
                    var loggerProvider = new MockLoggerProvider("Aevatar");
                    services.AddSingleton<ILoggerProvider>(loggerProvider);
                    LoggerProvider = loggerProvider;
                    services.AddLogging(logging =>
                    {
                        //logging.AddProvider(loggerProvider);
                        logging.AddConsole(); // Adds console logger
                    });
                    services.OnExposing(onServiceExposingContext =>
                    {
                        var implementedTypes = ReflectionHelper.GetImplementedGenericTypes(
                            onServiceExposingContext.ImplementationType,
                            typeof(IObjectMapper<,>)
                        );
                    });

                    services.AddTransient(typeof(IObjectMapper<>), typeof(DefaultObjectMapper<>));
                    services.AddTransient(typeof(IObjectMapper), typeof(DefaultObjectMapper));
                    services.AddTransient(typeof(IAutoObjectMappingProvider),
                        typeof(AutoMapperAutoObjectMappingProvider));
                    services.AddTransient(sp => new MapperAccessor()
                    {
                        Mapper = sp.GetRequiredService<IMapper>()
                    });

                    //services.AddMediatR(typeof(TestSiloConfigurations).Assembly);

                    services.AddTransient<IMapperAccessor>(provider => provider.GetRequiredService<MapperAccessor>());
                    // services.AddSingleton<IIndexingService, MockElasticIndexingService>();
                    //
                    // services.AddSingleton<ElasticsearchClient>(sp =>
                    // {
                    //     var response =
                    //         TestableResponseFactory.CreateSuccessfulResponse<SearchResponse<Document>>(new(), 200);
                    //     var mock = new Mock<ElasticsearchClient>();
                    //     mock
                    //         .Setup(m => m.SearchAsync<Document>(It.IsAny<SearchRequest>(),
                    //             It.IsAny<CancellationToken>()))
                    //         .ReturnsAsync(response);
                    //     return mock.Object;
                    // });
                    // services.AddMediatR(cfg =>
                    //     cfg.RegisterServicesFromAssembly(typeof(SaveStateBatchCommandHandler).Assembly)
                    // );
                    // services.AddSingleton(typeof(ICQRSProvider), typeof(CQRSProvider));
                    // services.AddSingleton(typeof(ICqrsService), typeof(CqrsService));
                    //
                    services.Configure<QdrantConfig>(configuration.GetSection("VectorStores:Qdrant"));
                    services.Configure<AzureOpenAIEmbeddingsConfig>(
                        configuration.GetSection("AIServices:AzureOpenAIEmbeddings"));
                    services.Configure<RagConfig>(configuration.GetSection("Rag"));
                    services.Configure<SystemLLMConfigOptions>(configuration);

                    services.AddSemanticKernel()
                        .AddQdrantVectorStore()
                        .AddAzureOpenAITextEmbedding()
                        .AddHttpClient();
                })
                .AddMemoryStreams("Aevatar")
                .AddMemoryGrainStorage("PubSubStore")
                .AddMemoryGrainStorageAsDefault()
                .AddMemoryGrainStorage("DefaultGrainStorage")
                .UseAevatar()
                .AddLogStorageBasedLogConsistencyProvider("LogStorage")
                .Configure<StripeOptions>(configuration.GetSection("Stripe"))
                .Configure<RateLimitOptions>(configuration.GetSection("RateLimit"))
                .Configure<ApplePayOptions>(configuration.GetSection("ApplePay"))
<<<<<<< HEAD
                .Configure<TwitterAuthOptions>(configuration.GetSection("TwitterAuth"));
=======
                .Configure<TwitterRewardOptions>(configuration.GetSection("TwitterReward"));
>>>>>>> 428acf57
        }
    }

    public class MapperAccessor : IMapperAccessor
    {
        public IMapper Mapper { get; set; }
    }

    private class TestClientBuilderConfigurator : IClientBuilderConfigurator
    {
        public void Configure(IConfiguration configuration, IClientBuilder clientBuilder) => clientBuilder
            .AddMemoryStreams("Aevatar");
    }

    public static async Task WaitLogAsync(string log)
    {
        var timeout = TimeSpan.FromSeconds(15);
        var stopwatch = Stopwatch.StartNew();
        while (stopwatch.Elapsed < timeout)
        {
            if (LoggerProvider.Logs.Any(l => l.Contains(log)))
            {
                break;
            }

            await Task.Delay(1000);
        }
    }
}<|MERGE_RESOLUTION|>--- conflicted
+++ resolved
@@ -130,11 +130,8 @@
                 .Configure<StripeOptions>(configuration.GetSection("Stripe"))
                 .Configure<RateLimitOptions>(configuration.GetSection("RateLimit"))
                 .Configure<ApplePayOptions>(configuration.GetSection("ApplePay"))
-<<<<<<< HEAD
-                .Configure<TwitterAuthOptions>(configuration.GetSection("TwitterAuth"));
-=======
+                .Configure<TwitterAuthOptions>(configuration.GetSection("TwitterAuth"))
                 .Configure<TwitterRewardOptions>(configuration.GetSection("TwitterReward"));
->>>>>>> 428acf57
         }
     }
 
