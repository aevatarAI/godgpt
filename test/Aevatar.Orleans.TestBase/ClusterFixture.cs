--- conflicted
+++ resolved
@@ -134,8 +134,6 @@
                 .Configure<StripeOptions>(configuration.GetSection("Stripe"))
                 .Configure<RateLimitOptions>(configuration.GetSection("RateLimit"))
                 .Configure<ApplePayOptions>(configuration.GetSection("ApplePay"))
-<<<<<<< HEAD
-=======
                 .Configure<RolePromptOptions>(configuration.GetSection("RolePrompts"))
                 .Configure<TwitterRewardOptions>(options =>
                 {
@@ -154,7 +152,6 @@
                     options.MaxUserReward = 20;
                     options.ShareLinkMultiplier = 1.1;
                 })
->>>>>>> b23eb52f
                 .Configure<TwitterAuthOptions>(configuration.GetSection("TwitterAuth"))
                 .Configure<TwitterRewardOptions>(configuration.GetSection("TwitterReward"));
         }
