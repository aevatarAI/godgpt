using System;
using System.Collections.Generic;
using System.Diagnostics;
using System.Linq;
using System.Threading;
using System.Threading.Tasks;
using Aevatar;
using Aevatar.Application.Grains;
using Aevatar.Application.Grains.Agents.ChatManager.Options;
using Aevatar.Application.Grains.Common.Options;
using Aevatar.Extensions;
using Aevatar.GAgents.AI.Options;
using Aevatar.GAgents.SemanticKernel.Extensions;
using Aevatar.Mock;
using Aevatar.PermissionManagement.Extensions;
using AutoMapper;
using Microsoft.Extensions.Configuration;
using Microsoft.Extensions.DependencyInjection;
using Microsoft.Extensions.Logging;
using MongoDB.Driver.Core.Configuration;
using Moq;
using Orleans.Hosting;
using Orleans.TestingHost;
using Volo.Abp.AutoMapper;
using Volo.Abp.DependencyInjection;
using Volo.Abp.EventBus.Local;
using Volo.Abp.ObjectMapping;
using Volo.Abp.Reflection;

public class ClusterFixture : IDisposable, ISingletonDependency
{
    public static MockLoggerProvider LoggerProvider { get; set; }

    public ClusterFixture()
    {
        var builder = new TestClusterBuilder();
        builder.AddSiloBuilderConfigurator<TestSiloConfigurations>();
        builder.AddClientBuilderConfigurator<TestClientBuilderConfigurator>();
        Cluster = builder.Build();
        Cluster.Deploy();
    }

    public void Dispose()
    {
        Cluster.StopAllSilos();
    }

    public TestCluster Cluster { get; private set; }

    private class TestSiloConfigurations : ISiloConfigurator
    {
        public void Configure(ISiloBuilder hostBuilder)
        {
            var configuration = new ConfigurationBuilder()
                .AddJsonFile("appsettings.json")
                //.AddJsonFile("/opt/evn/godgpt.appsettings.json")
                // .AddJsonFile("appsettings.secrets.json")
                .Build();

            hostBuilder.ConfigureServices(services =>
                {
                    services.AddAutoMapper(typeof(GodGPTGAgentModule).Assembly);
                    var mock = new Mock<ILocalEventBus>();
                    services.AddSingleton(typeof(ILocalEventBus), mock.Object);

                    services.AddMemoryCache();
                    // Configure logging
                    var loggerProvider = new MockLoggerProvider("Aevatar");
                    services.AddSingleton<ILoggerProvider>(loggerProvider);
                    LoggerProvider = loggerProvider;
                    services.AddLogging(logging =>
                    {
                        //logging.AddProvider(loggerProvider);
                        logging.AddConsole(); // Adds console logger
                    });
                    services.OnExposing(onServiceExposingContext =>
                    {
                        var implementedTypes = ReflectionHelper.GetImplementedGenericTypes(
                            onServiceExposingContext.ImplementationType,
                            typeof(IObjectMapper<,>)
                        );
                    });

                    services.AddTransient(typeof(IObjectMapper<>), typeof(DefaultObjectMapper<>));
                    services.AddTransient(typeof(IObjectMapper), typeof(DefaultObjectMapper));
                    services.AddTransient(typeof(IAutoObjectMappingProvider),
                        typeof(AutoMapperAutoObjectMappingProvider));
                    services.AddTransient(sp => new MapperAccessor()
                    {
                        Mapper = sp.GetRequiredService<IMapper>()
                    });

                    //services.AddMediatR(typeof(TestSiloConfigurations).Assembly);

                    services.AddTransient<IMapperAccessor>(provider => provider.GetRequiredService<MapperAccessor>());
                    // services.AddSingleton<IIndexingService, MockElasticIndexingService>();
                    //
                    // services.AddSingleton<ElasticsearchClient>(sp =>
                    // {
                    //     var response =
                    //         TestableResponseFactory.CreateSuccessfulResponse<SearchResponse<Document>>(new(), 200);
                    //     var mock = new Mock<ElasticsearchClient>();
                    //     mock
                    //         .Setup(m => m.SearchAsync<Document>(It.IsAny<SearchRequest>(),
                    //             It.IsAny<CancellationToken>()))
                    //         .ReturnsAsync(response);
                    //     return mock.Object;
                    // });
                    // services.AddMediatR(cfg =>
                    //     cfg.RegisterServicesFromAssembly(typeof(SaveStateBatchCommandHandler).Assembly)
                    // );
                    // services.AddSingleton(typeof(ICQRSProvider), typeof(CQRSProvider));
                    // services.AddSingleton(typeof(ICqrsService), typeof(CqrsService));
                    //
                    services.Configure<QdrantConfig>(configuration.GetSection("VectorStores:Qdrant"));
                    services.Configure<AzureOpenAIEmbeddingsConfig>(
                        configuration.GetSection("AIServices:AzureOpenAIEmbeddings"));
                    services.Configure<RagConfig>(configuration.GetSection("Rag"));
                    services.Configure<SystemLLMConfigOptions>(configuration);

                    services.AddSemanticKernel()
                        .AddQdrantVectorStore()
                        .AddAzureOpenAITextEmbedding()
                        .AddHttpClient();
                })
                .AddMemoryStreams("Aevatar")
                .AddMemoryGrainStorage("PubSubStore")
                .AddMemoryGrainStorageAsDefault()
                .UseAevatar()
                .AddLogStorageBasedLogConsistencyProvider("LogStorage")
                .Configure<StripeOptions>(configuration.GetSection("Stripe"))
                .Configure<RateLimitOptions>(configuration.GetSection("RateLimit"))
                .Configure<ApplePayOptions>(configuration.GetSection("ApplePay"))
<<<<<<< HEAD
                .Configure<TwitterAuthOptions>(configuration.GetSection("TwitterAuth"))
                .Configure<TwitterRewardOptions>(configuration.GetSection("TwitterReward"));
=======
                .Configure<RolePromptOptions>(configuration.GetSection("RolePrompts"))
                .Configure<TwitterRewardOptions>(options =>
                {
                    options.BearerToken = "test-bearer-token";
                    options.ApiKey = "test-api-key";
                    options.ApiSecret = "test-api-secret";
                    options.MonitorHandle = "@GodGPT_";
                    options.ShareLinkDomain = "https://app.godgpt.fun";
                    options.SelfAccountId = "test-self-account";
                    options.PullIntervalMinutes = 30;
                    options.PullBatchSize = 100;
                    options.TimeRangeStartOffsetMinutes = 2880;
                    options.TimeRangeEndOffsetMinutes = 1440;
                    options.DataRetentionDays = 5;
                    options.DailyRewardLimit = 500;
                    options.OriginalTweetReward = 2;
                    options.MaxTweetsPerUser = 10;
                    options.MaxUserReward = 20;
                    options.ShareLinkMultiplier = 1.1;
                });
>>>>>>> e9efe692
        }
    }

    public class MapperAccessor : IMapperAccessor
    {
        public IMapper Mapper { get; set; }
    }

    private class TestClientBuilderConfigurator : IClientBuilderConfigurator
    {
        public void Configure(IConfiguration configuration, IClientBuilder clientBuilder) => clientBuilder
            .AddMemoryStreams("Aevatar");
    }

    public static async Task WaitLogAsync(string log)
    {
        var timeout = TimeSpan.FromSeconds(15);
        var stopwatch = Stopwatch.StartNew();
        while (stopwatch.Elapsed < timeout)
        {
            if (LoggerProvider.Logs.Any(l => l.Contains(log)))
            {
                break;
            }

            await Task.Delay(1000);
        }
    }
}<|MERGE_RESOLUTION|>--- conflicted
+++ resolved
@@ -131,10 +131,6 @@
                 .Configure<StripeOptions>(configuration.GetSection("Stripe"))
                 .Configure<RateLimitOptions>(configuration.GetSection("RateLimit"))
                 .Configure<ApplePayOptions>(configuration.GetSection("ApplePay"))
-<<<<<<< HEAD
-                .Configure<TwitterAuthOptions>(configuration.GetSection("TwitterAuth"))
-                .Configure<TwitterRewardOptions>(configuration.GetSection("TwitterReward"));
-=======
                 .Configure<RolePromptOptions>(configuration.GetSection("RolePrompts"))
                 .Configure<TwitterRewardOptions>(options =>
                 {
@@ -154,8 +150,9 @@
                     options.MaxTweetsPerUser = 10;
                     options.MaxUserReward = 20;
                     options.ShareLinkMultiplier = 1.1;
-                });
->>>>>>> e9efe692
+                })
+                .Configure<TwitterAuthOptions>(configuration.GetSection("TwitterAuth"))
+                .Configure<TwitterRewardOptions>(configuration.GetSection("TwitterReward"));
         }
     }
 
