--- conflicted
+++ resolved
@@ -15,30 +15,7 @@
         // 配置Stripe选项
         Configure<StripeOptions>(configuration.GetSection("Stripe"));
         
-<<<<<<< HEAD
-        // 配置TwitterRewardOptions用于测试
-        Configure<TwitterRewardOptions>(options =>
-        {
-            options.BearerToken = "test-bearer-token";
-            options.ApiKey = "test-api-key";
-            options.ApiSecret = "test-api-secret";
-            options.MonitorHandle = "@GodGPT_";
-            options.ShareLinkDomain = "https://app.godgpt.fun";
-            options.SelfAccountId = "test-self-account";
-            options.PullIntervalMinutes = 30;
-            options.PullBatchSize = 100;
-            options.TimeRangeStartOffsetMinutes = 2880;
-            options.TimeRangeEndOffsetMinutes = 1440;
-            options.DataRetentionDays = 5;
-            options.DailyRewardLimit = 500;
-            options.OriginalTweetReward = 2;
-            options.MaxTweetsPerUser = 10;
-            options.MaxUserReward = 20;
-            options.ShareLinkMultiplier = 1.1;
-        });
-=======
         //TwitterRewardOptions
         Configure<TwitterRewardOptions>(configuration.GetSection("TwitterReward"));
->>>>>>> 2a5dab7b
     }
 }