using Aevatar.Application.Grains.Agents.ChatManager;
using Aevatar.Core.Abstractions;
using Aevatar.GodGPT.Tests;
using Shouldly;
using Xunit;
using Xunit.Abstractions;

namespace GodGPT.GAgents.Tests.ChatManager;

/// <summary>
/// Tests for optimized first access detection functionality in ChatManagerGAgent
/// </summary>
public class ChatManagerFirstAccessTests : AevatarGodGPTTestsBase
{
    private readonly ITestOutputHelper _testOutputHelper;
    private readonly IGAgentFactory _agentFactory;
    
    public ChatManagerFirstAccessTests(ITestOutputHelper testOutputHelper)
    {
        _testOutputHelper = testOutputHelper;
        _agentFactory = GetRequiredService<IGAgentFactory>();
    }

    [Fact]
    public async Task OnActivate_NewUser_ShouldSetIsFirstConversationToTrue()
    {
        try
        {
            // Arrange
            var chatManager = await _agentFactory.GetGAgentAsync<IChatManagerGAgent>();

            // Act - Activate the grain (this should trigger OnAIGAgentActivateAsync)
            var userProfile = await chatManager.GetUserProfileAsync();

            // Assert
            userProfile.ShouldNotBeNull();
            // TODO: Restore when IsFirstConversation API is available in deploy branch
            // userProfile.IsFirstConversation.ShouldNotBeNull("IsFirstConversation should be set for new users");
            // userProfile.IsFirstConversation.Value.ShouldBeTrue("New user should be marked as first access");

            // _testOutputHelper.WriteLine($"New user IsFirstConversation: {userProfile.IsFirstConversation}");
            _testOutputHelper.WriteLine($"New user ID: {userProfile.Id}");
        }
        catch (Exception ex)
        {
            _testOutputHelper.WriteLine($"Exception during new user test: {ex.Message}");
            throw;
        }
    }

    [Fact]
    public async Task OnActivate_ExistingUserWithActivity_ShouldSetIsFirstConversationToFalse()
    {
        try
        {
            // Arrange
            var chatManager = await _agentFactory.GetGAgentAsync<IChatManagerGAgent>();

            // Create a session to simulate existing user activity (creates events, Version > 0)
            await chatManager.CreateSessionAsync("OpenAI", string.Empty, new Aevatar.Application.Grains.Agents.ChatManager.UserProfileDto
            {
                Gender = "Male",
                BirthDate = DateTime.UtcNow.AddYears(-25),
                BirthPlace = "New York",
                FullName = "John Doe"
            });

            // Act - Get user profile which will trigger first access check if not already done
            var userProfile = await chatManager.GetUserProfileAsync();

            // Assert
            userProfile.ShouldNotBeNull();
<<<<<<< HEAD
            // TODO: Restore when IsFirstConversation API is available in deploy branch
            // userProfile.IsFirstConversation.ShouldNotBeNull("IsFirstConversation should be set for existing users");
            // userProfile.IsFirstConversation.Value.ShouldBeFalse("User with existing activity should be marked as not first access");

=======
            // userProfile.IsFirstConversation.ShouldNotBeNull("IsFirstConversation should be set for existing users");
            // userProfile.IsFirstConversation.Value.ShouldBeFalse("User with existing activity should be marked as not first access");
            //
>>>>>>> acd8bfd2
            // _testOutputHelper.WriteLine($"Existing user IsFirstConversation: {userProfile.IsFirstConversation}");
        }
        catch (Exception ex)
        {
            _testOutputHelper.WriteLine($"Exception during existing user test: {ex.Message}");
            throw;
        }
    }
} <|MERGE_RESOLUTION|>--- conflicted
+++ resolved
@@ -70,16 +70,9 @@
 
             // Assert
             userProfile.ShouldNotBeNull();
-<<<<<<< HEAD
-            // TODO: Restore when IsFirstConversation API is available in deploy branch
             // userProfile.IsFirstConversation.ShouldNotBeNull("IsFirstConversation should be set for existing users");
             // userProfile.IsFirstConversation.Value.ShouldBeFalse("User with existing activity should be marked as not first access");
 
-=======
-            // userProfile.IsFirstConversation.ShouldNotBeNull("IsFirstConversation should be set for existing users");
-            // userProfile.IsFirstConversation.Value.ShouldBeFalse("User with existing activity should be marked as not first access");
-            //
->>>>>>> acd8bfd2
             // _testOutputHelper.WriteLine($"Existing user IsFirstConversation: {userProfile.IsFirstConversation}");
         }
         catch (Exception ex)
