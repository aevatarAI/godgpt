﻿using System;
using System.Collections.Generic;
using System.Threading.Tasks;
using Microsoft.Extensions.Configuration;
using Microsoft.Extensions.DependencyInjection;
using Volo.Abp;
using Volo.Abp.Modularity;
using Volo.Abp.Uow;
using Volo.Abp.Testing;

namespace Aevatar;

/* All test classes are derived from this class, directly or indirectly.
 */
public abstract class AevatarTestBase<TStartupModule> : AbpIntegratedTest<TStartupModule>
    where TStartupModule : IAbpModule
{
    protected override void SetAbpApplicationCreationOptions(AbpApplicationCreationOptions options)
    {
        options.UseAutofac();
    }
    
    protected override void BeforeAddApplication(IServiceCollection services)
    {
        var builder = new ConfigurationBuilder();
<<<<<<< HEAD
        builder.AddJsonFile("appsettings.json", false);
=======
        
        // Use in-memory configuration for testing - no external file dependency
        var testConfiguration = new Dictionary<string, string>
        {
            // MongoDB connection
            ["ConnectionStrings:Default"] = "mongodb://127.0.0.1:27017/TestAevatar",
            
            // Chat configuration
            ["Chat:Model"] = "gpt-4o-mini",
            ["Chat:APIKey"] = "test-api-key",
            
            // RAG configuration
            ["Rag:Model"] = "gpt-4o-mini", 
            ["Rag:APIKey"] = "test-api-key",
            
            // Azure AI configuration
            ["AzureAI:Endpoint"] = "https://test-endpoint.cognitiveservices.azure.com/",
            ["AzureAI:ApiKey"] = "test-azure-key",
            
            // OpenAI configuration
            ["OpenAI:MaxTokensPerChunk"] = "512",
            ["OpenAI:Temperature"] = "0.7",
            ["OpenAI:ApiKey"] = "test-openai-key",
            
            // TwitterReward configuration for testing
            ["TwitterReward:BearerToken"] = "test-bearer-token",
            ["TwitterReward:ApiKey"] = "test-api-key",
            ["TwitterReward:ApiSecret"] = "test-api-secret",
            ["TwitterReward:MonitorHandle"] = "@GodGPT_",
            ["TwitterReward:ShareLinkDomain"] = "https://app.godgpt.fun",
            ["TwitterReward:SelfAccountId"] = "1234567890",
            ["TwitterReward:PullIntervalMinutes"] = "30",
            ["TwitterReward:PullBatchSize"] = "100",
            ["TwitterReward:PullSchedule"] = "*/30 * * * *",
            ["TwitterReward:RewardSchedule"] = "0 0 * * *",
            ["TwitterReward:EnablePullTask"] = "true",
            ["TwitterReward:EnableRewardTask"] = "true",
            ["TwitterReward:TimeOffsetMinutes"] = "2880",
            ["TwitterReward:TimeWindowMinutes"] = "1440",
            ["TwitterReward:TestTimeOffset"] = "0",
            ["TwitterReward:DataRetentionDays"] = "5",
            ["TwitterReward:MaxRetryAttempts"] = "3",
            ["TwitterReward:RetryDelayMinutes"] = "5",
            ["TwitterReward:PullTaskTargetId"] = "12345678-1234-1234-1234-a00000000001",
            ["TwitterReward:RewardTaskTargetId"] = "12345678-1234-1234-1234-a00000000002"
        };
        
        builder.AddInMemoryCollection(testConfiguration);
>>>>>>> 8906a5be
        builder.AddJsonFile("appsettings.secrets.json", true);
        services.ReplaceConfiguration(builder.Build());
    }

    protected virtual Task WithUnitOfWorkAsync(Func<Task> func)
    {
        return WithUnitOfWorkAsync(new AbpUnitOfWorkOptions(), func);
    }

    protected virtual async Task WithUnitOfWorkAsync(AbpUnitOfWorkOptions options, Func<Task> action)
    {
        using (var scope = ServiceProvider.CreateScope())
        {
            var uowManager = scope.ServiceProvider.GetRequiredService<IUnitOfWorkManager>();

            using (var uow = uowManager.Begin(options))
            {
                await action();

                await uow.CompleteAsync();
            }
        }
    }

    protected virtual Task<TResult> WithUnitOfWorkAsync<TResult>(Func<Task<TResult>> func)
    {
        return WithUnitOfWorkAsync(new AbpUnitOfWorkOptions(), func);
    }

    protected virtual async Task<TResult> WithUnitOfWorkAsync<TResult>(AbpUnitOfWorkOptions options, Func<Task<TResult>> func)
    {
        using (var scope = ServiceProvider.CreateScope())
        {
            var uowManager = scope.ServiceProvider.GetRequiredService<IUnitOfWorkManager>();

            using (var uow = uowManager.Begin(options))
            {
                var result = await func();
                await uow.CompleteAsync();
                return result;
            }
        }
    }
}<|MERGE_RESOLUTION|>--- conflicted
+++ resolved
@@ -23,9 +23,6 @@
     protected override void BeforeAddApplication(IServiceCollection services)
     {
         var builder = new ConfigurationBuilder();
-<<<<<<< HEAD
-        builder.AddJsonFile("appsettings.json", false);
-=======
         
         // Use in-memory configuration for testing - no external file dependency
         var testConfiguration = new Dictionary<string, string>
@@ -74,7 +71,7 @@
         };
         
         builder.AddInMemoryCollection(testConfiguration);
->>>>>>> 8906a5be
+        builder.AddJsonFile("appsettings.json", false);
         builder.AddJsonFile("appsettings.secrets.json", true);
         services.ReplaceConfiguration(builder.Build());
     }
