﻿using System;
using System.Collections.Generic;
using System.Threading.Tasks;
using Microsoft.Extensions.Configuration;
using Microsoft.Extensions.DependencyInjection;
using Volo.Abp;
using Volo.Abp.Modularity;
using Volo.Abp.Uow;
using Volo.Abp.Testing;

namespace Aevatar;

/* All test classes are derived from this class, directly or indirectly.
 */
public abstract class AevatarTestBase<TStartupModule> : AbpIntegratedTest<TStartupModule>
    where TStartupModule : IAbpModule
{
    protected override void SetAbpApplicationCreationOptions(AbpApplicationCreationOptions options)
    {
        options.UseAutofac();
    }
    
    protected override void BeforeAddApplication(IServiceCollection services)
    {
        var builder = new ConfigurationBuilder();
<<<<<<< HEAD
        
        // Use in-memory configuration for testing - no external file dependency
        var testConfiguration = new Dictionary<string, string>
        {
            // MongoDB connection
            ["ConnectionStrings:Default"] = "mongodb://127.0.0.1:27017/TestAevatar",
            
            // Chat configuration
            ["Chat:Model"] = "gpt-4o-mini",
            ["Chat:APIKey"] = "test-api-key",
            
            // RAG configuration
            ["Rag:Model"] = "gpt-4o-mini", 
            ["Rag:APIKey"] = "test-api-key",
            
            // Azure AI configuration
            ["AzureAI:Endpoint"] = "https://test-endpoint.cognitiveservices.azure.com/",
            ["AzureAI:ApiKey"] = "test-azure-key",
            
            // OpenAI configuration
            ["OpenAI:MaxTokensPerChunk"] = "512",
            ["OpenAI:Temperature"] = "0.7",
            ["OpenAI:ApiKey"] = "test-openai-key",
            
            // TwitterReward configuration for testing
            ["TwitterReward:BearerToken"] = "test-bearer-token",
            ["TwitterReward:ApiKey"] = "test-api-key",
            ["TwitterReward:ApiSecret"] = "test-api-secret",
            ["TwitterReward:MonitorHandle"] = "@GodGPT_",
            ["TwitterReward:ShareLinkDomain"] = "https://app.godgpt.fun",
            ["TwitterReward:SelfAccountId"] = "1234567890",
            ["TwitterReward:PullIntervalMinutes"] = "30",
            ["TwitterReward:PullBatchSize"] = "100",
            ["TwitterReward:PullSchedule"] = "*/30 * * * *",
            ["TwitterReward:RewardSchedule"] = "0 0 * * *",
            ["TwitterReward:EnablePullTask"] = "true",
            ["TwitterReward:EnableRewardTask"] = "true",
            ["TwitterReward:TimeOffsetMinutes"] = "2880",
            ["TwitterReward:TimeWindowMinutes"] = "1440",
            ["TwitterReward:TestTimeOffset"] = "0",
            ["TwitterReward:DataRetentionDays"] = "5",
            ["TwitterReward:MaxRetryAttempts"] = "3",
            ["TwitterReward:RetryDelayMinutes"] = "5",
            ["TwitterReward:PullTaskTargetId"] = "12345678-1234-1234-1234-a00000000001",
            ["TwitterReward:RewardTaskTargetId"] = "12345678-1234-1234-1234-a00000000002"
        };
        
        builder.AddInMemoryCollection(testConfiguration);
=======
        builder.AddJsonFile("appsettings.json", false);
>>>>>>> 353a79cc
        builder.AddJsonFile("appsettings.secrets.json", true);
        services.ReplaceConfiguration(builder.Build());
    }

    protected virtual Task WithUnitOfWorkAsync(Func<Task> func)
    {
        return WithUnitOfWorkAsync(new AbpUnitOfWorkOptions(), func);
    }

    protected virtual async Task WithUnitOfWorkAsync(AbpUnitOfWorkOptions options, Func<Task> action)
    {
        using (var scope = ServiceProvider.CreateScope())
        {
            var uowManager = scope.ServiceProvider.GetRequiredService<IUnitOfWorkManager>();

            using (var uow = uowManager.Begin(options))
            {
                await action();

                await uow.CompleteAsync();
            }
        }
    }

    protected virtual Task<TResult> WithUnitOfWorkAsync<TResult>(Func<Task<TResult>> func)
    {
        return WithUnitOfWorkAsync(new AbpUnitOfWorkOptions(), func);
    }

    protected virtual async Task<TResult> WithUnitOfWorkAsync<TResult>(AbpUnitOfWorkOptions options, Func<Task<TResult>> func)
    {
        using (var scope = ServiceProvider.CreateScope())
        {
            var uowManager = scope.ServiceProvider.GetRequiredService<IUnitOfWorkManager>();

            using (var uow = uowManager.Begin(options))
            {
                var result = await func();
                await uow.CompleteAsync();
                return result;
            }
        }
    }
}<|MERGE_RESOLUTION|>--- conflicted
+++ resolved
@@ -23,7 +23,6 @@
     protected override void BeforeAddApplication(IServiceCollection services)
     {
         var builder = new ConfigurationBuilder();
-<<<<<<< HEAD
         
         // Use in-memory configuration for testing - no external file dependency
         var testConfiguration = new Dictionary<string, string>
@@ -72,9 +71,7 @@
         };
         
         builder.AddInMemoryCollection(testConfiguration);
-=======
         builder.AddJsonFile("appsettings.json", false);
->>>>>>> 353a79cc
         builder.AddJsonFile("appsettings.secrets.json", true);
         services.ReplaceConfiguration(builder.Build());
     }
